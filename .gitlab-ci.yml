image: maven:3-jdk-11

variables:
  MAVEN_CLI_OPTS: "-s .ci/settings.xml --batch-mode"
  MAVEN_OPTS: "-Dmaven.repo.local=.m2/repository"

cache:
  key: ${CI_COMMIT_REF_SLUG}
  paths:
    - .m2/repository/

stages:
  - test
  - build
  - package
  - deploy

test:jdk11:
  stage: test
<<<<<<< HEAD
  image: registry.gitlab.com/tinymediamanager/docker/jdk11:20220428182408
  rules:
    - if: $CI_PIPELINE_SOURCE == "push" && $CI_COMMIT_BRANCH == "devel@tinyMediaManager/tinyMediaManager"
    - if: $CI_PIPELINE_SOURCE == "merge_request_event"
=======
  image: tinymediamanager/testing:jdk11-20220926085938
  except:
    - main@tinyMediaManager/tinyMediaManager
  only:
    - pushes
>>>>>>> 529687ae
  tags:
    - tmm # force running on own runners
  script:
    - mvn $MAVEN_CLI_OPTS -U -DskipTests=false -DskipITs=true -Dmaven.test.failure.ignore=false clean test
  artifacts:
    expire_in: 1 days

test:jdk15:
  stage: test
<<<<<<< HEAD
  image: registry.gitlab.com/tinymediamanager/docker/jdk15:20220428182411
  rules:
    - if: $CI_PIPELINE_SOURCE == "push" && $CI_COMMIT_BRANCH == "devel@tinyMediaManager/tinyMediaManager"
    - if: $CI_PIPELINE_SOURCE == "merge_request_event"
=======
  image: tinymediamanager/testing:jdk15-20220926090137
  except:
    - main@tinyMediaManager/tinyMediaManager
  only:
    - pushes
>>>>>>> 529687ae
  tags:
    - tmm # force running on own runners
  script:
    - mvn $MAVEN_CLI_OPTS -U -DskipTests=false -DskipITs=true -Dmaven.test.failure.ignore=false clean test
  artifacts:
    expire_in: 1 days

test:jdk16:
  stage: test
<<<<<<< HEAD
  image: registry.gitlab.com/tinymediamanager/docker/jdk16:20220428182411
  rules:
    - if: $CI_PIPELINE_SOURCE == "push" && $CI_COMMIT_BRANCH == "devel@tinyMediaManager/tinyMediaManager"
    - if: $CI_PIPELINE_SOURCE == "merge_request_event"
=======
  image: tinymediamanager/testing:jdk16-20220926090138
  except:
    - main@tinyMediaManager/tinyMediaManager
  only:
    - pushes
>>>>>>> 529687ae
  tags:
    - tmm # force running on own runners
  script:
    - mvn $MAVEN_CLI_OPTS -U -DskipTests=false -DskipITs=true -Dmaven.test.failure.ignore=false clean test
  artifacts:
    expire_in: 1 days

test:jdk17:
  stage: test
<<<<<<< HEAD
  image: registry.gitlab.com/tinymediamanager/docker/jdk17:20220428182414
  rules:
    - if: $CI_PIPELINE_SOURCE == "push" && $CI_COMMIT_BRANCH == "devel@tinyMediaManager/tinyMediaManager"
    - if: $CI_PIPELINE_SOURCE == "merge_request_event"
=======
  image: tinymediamanager/testing:jdk17-20220926090140
  except:
    - main@tinyMediaManager/tinyMediaManager
  only:
    - pushes
>>>>>>> 529687ae
  tags:
    - tmm # force running on own runners
  script:
    - mvn $MAVEN_CLI_OPTS -U -DskipTests=false -DskipITs=true -Dmaven.test.failure.ignore=false clean test
  artifacts:
    expire_in: 1 days

# sonarqube analysis
sonarqube-qa:
  stage: test
  image: tinymediamanager/reporting:20220926090138
  only:
    variables:
      - $QA_BUILD == "true"
  tags:
    - tmm # force running on own runners
  allow_failure: true
  script:
    - mvn $MAVEN_CLI_OPTS clean compile sonar:sonar -Dsonar.projectKey=org.tinymediamanager:tinyMediaManager -Dsonar.organization=tinymediamanager -Dsonar.host.url=https://sonarcloud.io -Dsonar.login=${SONARCLOUD_API_TOKEN}
  artifacts:
    expire_in: 1 days
    paths:
      - target/dependency-check-report.html

##########################################
# nightly
##########################################
deploy:nightly:
  stage: deploy
  only:
    variables:
      - $NIGHTLY_BUILD == "true"
  trigger:
    include: .ci/deploy_nightly.yml
    strategy: depend

##########################################
# PRE-RELEASE
##########################################
deploy:PRE-RELEASE:
  stage: deploy
  only:
    - main@tinyMediaManager/tinyMediaManager
  when: manual
  trigger:
    include: .ci/deploy_prerelease.yml
    strategy: depend

##########################################
# RELEASE
##########################################
deploy:RELEASE:
  stage: deploy
  only:
    - main@tinyMediaManager/tinyMediaManager
  when: manual
  trigger:
    include: .ci/deploy_release.yml
    strategy: depend

##########################################
# DOCKER - RELEASE
##########################################
deploy:DOCKER-RELEASE:
  stage: deploy
  image: docker:latest
  only:
    - main@tinyMediaManager/tinyMediaManager
  when: manual
  services:
    - name: docker:dind
  variables:
    TMM_VERSION: "5.0.0"
    IMAGE_NAME: tinymediamanager/tinymediamanager:${TMM_VERSION}
  script:
    # login
    - docker login -u $DOCKERHUB_USERNAME -p $DOCKERHUB_PASSWORD

    # build
    - cd docker
    - docker build -f Dockerfile -t $IMAGE_NAME .
    - docker tag $IMAGE_NAME tinymediamanager/tinymediamanager:latest

    # push to the registry
    - docker push $IMAGE_NAME
    - docker push tinymediamanager/tinymediamanager:latest

##########################################
# TEST
##########################################
deploy:test:
  stage: deploy
  only:
    variables:
      - $TEST_BUILD == "true"
  when: manual
  trigger:
    include: .ci/deploy_test.yml
    strategy: depend<|MERGE_RESOLUTION|>--- conflicted
+++ resolved
@@ -17,18 +17,10 @@
 
 test:jdk11:
   stage: test
-<<<<<<< HEAD
-  image: registry.gitlab.com/tinymediamanager/docker/jdk11:20220428182408
+  image: tinymediamanager/testing:jdk11-20220926085938
   rules:
     - if: $CI_PIPELINE_SOURCE == "push" && $CI_COMMIT_BRANCH == "devel@tinyMediaManager/tinyMediaManager"
     - if: $CI_PIPELINE_SOURCE == "merge_request_event"
-=======
-  image: tinymediamanager/testing:jdk11-20220926085938
-  except:
-    - main@tinyMediaManager/tinyMediaManager
-  only:
-    - pushes
->>>>>>> 529687ae
   tags:
     - tmm # force running on own runners
   script:
@@ -38,18 +30,10 @@
 
 test:jdk15:
   stage: test
-<<<<<<< HEAD
-  image: registry.gitlab.com/tinymediamanager/docker/jdk15:20220428182411
+  image: tinymediamanager/testing:jdk15-20220926090137
   rules:
     - if: $CI_PIPELINE_SOURCE == "push" && $CI_COMMIT_BRANCH == "devel@tinyMediaManager/tinyMediaManager"
     - if: $CI_PIPELINE_SOURCE == "merge_request_event"
-=======
-  image: tinymediamanager/testing:jdk15-20220926090137
-  except:
-    - main@tinyMediaManager/tinyMediaManager
-  only:
-    - pushes
->>>>>>> 529687ae
   tags:
     - tmm # force running on own runners
   script:
@@ -59,18 +43,10 @@
 
 test:jdk16:
   stage: test
-<<<<<<< HEAD
-  image: registry.gitlab.com/tinymediamanager/docker/jdk16:20220428182411
+  image: tinymediamanager/testing:jdk16-20220926090138
   rules:
     - if: $CI_PIPELINE_SOURCE == "push" && $CI_COMMIT_BRANCH == "devel@tinyMediaManager/tinyMediaManager"
     - if: $CI_PIPELINE_SOURCE == "merge_request_event"
-=======
-  image: tinymediamanager/testing:jdk16-20220926090138
-  except:
-    - main@tinyMediaManager/tinyMediaManager
-  only:
-    - pushes
->>>>>>> 529687ae
   tags:
     - tmm # force running on own runners
   script:
@@ -80,18 +56,10 @@
 
 test:jdk17:
   stage: test
-<<<<<<< HEAD
-  image: registry.gitlab.com/tinymediamanager/docker/jdk17:20220428182414
+  image: tinymediamanager/testing:jdk17-20220926090140
   rules:
     - if: $CI_PIPELINE_SOURCE == "push" && $CI_COMMIT_BRANCH == "devel@tinyMediaManager/tinyMediaManager"
     - if: $CI_PIPELINE_SOURCE == "merge_request_event"
-=======
-  image: tinymediamanager/testing:jdk17-20220926090140
-  except:
-    - main@tinyMediaManager/tinyMediaManager
-  only:
-    - pushes
->>>>>>> 529687ae
   tags:
     - tmm # force running on own runners
   script:
