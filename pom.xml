--- conflicted
+++ resolved
@@ -34,14 +34,6 @@
 			<version>2.2</version>
 		</dependency>
 		<dependency>
-<<<<<<< HEAD
-=======
-			<groupId>org.tinymediamanager</groupId>
-			<artifactId>resources</artifactId>
-			<version>1.4</version>
-		</dependency>
-		<dependency>
->>>>>>> 7a90a843
 			<!-- own patched artifacts -->
 			<!-- mvn install:install-file -DlocalRepositoryPath=repo -DcreateChecksum=true 
 				-Dpackaging=jar -Dfile=JTattoo-1.6.12.1.jar -DgroupId=org.tinymediamanager 
@@ -128,8 +120,8 @@
 			<version>1.6</version>
 			<scope>provided</scope>
 		</dependency>
-		<!-- <dependency> <groupId>org.tinymediamanager</groupId> <artifactId>kodi-json-rpc</artifactId>
-            <version>1.0-SNAPSHOT</version> </dependency> -->
+		<!-- <dependency> <groupId>org.tinymediamanager</groupId> <artifactId>kodi-json-rpc</artifactId> 
+			<version>1.0-SNAPSHOT</version> </dependency> -->
 		<dependency>
 			<groupId>com.uwetrottmann</groupId>
 			<artifactId>trakt-java</artifactId>
