--- conflicted
+++ resolved
@@ -10,11 +10,7 @@
 	</parent>
 
 	<artifactId>tinyMediaManager</artifactId>
-<<<<<<< HEAD
 	<version>3.0-SNAPSHOT</version>
-=======
-	<version>2.7.4-SNAPSHOT</version>
->>>>>>> 0ce7b83b
 	<name>tinyMediaManager</name>
 
 	<scm>
@@ -37,11 +33,7 @@
 		<dependency>
 			<groupId>org.tinymediamanager</groupId>
 			<artifactId>resources</artifactId>
-<<<<<<< HEAD
 			<version>3.0-SNAPSHOT</version>
-=======
-			<version>1.2-SNAPSHOT</version>
->>>>>>> 0ce7b83b
 		</dependency>
 		<dependency>
 			<!-- own patched artifacts -->
@@ -177,20 +169,6 @@
 			<artifactId>jtidy</artifactId>
 			<version>r938</version>
 		</dependency>
-<<<<<<< HEAD
-
-		<!-- FIXME: try to remove! -->
-		<!-- non mavenized ones - must be installed into our cloudbees repo -->
-		<!-- mvn install:install-file -DlocalRepositoryPath=repo -DcreateChecksum=true 
-			-Dpackaging=jar -Dfile=lib\twinkle.jar -DgroupId=ch.swingfx -DartifactId=twinkle 
-			-Dversion=1.0.0 -->
-=======
-		<dependency>
-			<groupId>org.japura</groupId>
-			<artifactId>japura-gui</artifactId>
-			<version>7.5.2</version>
-		</dependency>
->>>>>>> 0ce7b83b
 	</dependencies>
 
 	<build>
