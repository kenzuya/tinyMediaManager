/*
 * Copyright 2012 - 2022 Manuel Laggner
 *
 * Licensed under the Apache License, Version 2.0 (the "License");
 * you may not use this file except in compliance with the License.
 * You may obtain a copy of the License at
 *
 *     http://www.apache.org/licenses/LICENSE-2.0
 *
 * Unless required by applicable law or agreed to in writing, software
 * distributed under the License is distributed on an "AS IS" BASIS,
 * WITHOUT WARRANTIES OR CONDITIONS OF ANY KIND, either express or implied.
 * See the License for the specific language governing permissions and
 * limitations under the License.
 */
package org.tinymediamanager;

<<<<<<< HEAD
import java.io.RandomAccessFile;
=======
>>>>>>> 39479c69
import java.nio.file.Files;
import java.nio.file.Paths;

import org.apache.commons.lang3.StringUtils;

/**
 * The Class Globals. used to hold global information/fields for the whole application
 * 
 * @author Manuel Laggner
 */
public final class Globals {
  private static final boolean DEBUG           = Boolean.parseBoolean(System.getProperty("tmm.debug", "false"));
  private static final boolean SELF_UPDATEABLE = (!Boolean.parseBoolean(System.getProperty("tmm.noupdate")) && !Files.exists(Paths.get(".managed"))
      && isTmmDirWritable()) ? true : false;

  public static final String   DATA_FOLDER;
  public static final String   CACHE_FOLDER;
  public static final String   BACKUP_FOLDER;
  public static final String   LOG_FOLDER;

  static {
    // first we look for a dedicated folder property
    // after that we look for tmm.contentfolder
    String dataFolder = System.getProperty("tmm.datafolder");
    String cacheFolder = System.getProperty("tmm.cachefolder");
    String backupFolder = System.getProperty("tmm.backupfolder");
    String logFolder = System.getProperty("tmm.logfolder");

    // always filled!
    String contentFolder = System.getProperty("tmm.contentfolder");
    if (StringUtils.isBlank(contentFolder)) {
      if (Files.exists(Paths.get(".userdir")) || !isTmmDirWritable()) {
        // userdir
        contentFolder = TmmOsUtils.getUserDir().toString();
      }
      else {
        // portable - current folder
        contentFolder = ".";
      }
    }

    // data
    if (StringUtils.isNotBlank(dataFolder)) {
      DATA_FOLDER = dataFolder;
    }
    else {
      DATA_FOLDER = Paths.get(contentFolder, "data").toAbsolutePath().toString();
    }

    // cache
    if (StringUtils.isNotBlank(cacheFolder)) {
      CACHE_FOLDER = cacheFolder;
    }
    else {
      CACHE_FOLDER = Paths.get(contentFolder, "cache").toAbsolutePath().toString();
    }

    // backup
    if (StringUtils.isNotBlank(backupFolder)) {
      BACKUP_FOLDER = backupFolder;
    }
    else {
      BACKUP_FOLDER = Paths.get(contentFolder, "backup").toAbsolutePath().toString();
    }

    // logs
    if (StringUtils.isNotBlank(logFolder)) {
      LOG_FOLDER = logFolder;
    }
    else {
      LOG_FOLDER = Paths.get(contentFolder, "logs").toAbsolutePath().toString();
    }
  }

  private Globals() {
    throw new IllegalAccessError();
  }

  private static boolean isTmmDirWritable() {
    try {
      RandomAccessFile f = new RandomAccessFile("access.test", "rw");
      f.close();
      Files.deleteIfExists(Paths.get("access.test"));
      return true;
    }
    catch (Exception e) {
      // ignore
    }
    return false;
  }

  /**
   * are we in our internal debug mode?
   * 
   * @return true/false
   */
  public static boolean isDebug() {
    return DEBUG;
  }

  /**
   * checks, if we are within a dockerized environment<br>
   * not 100% accurate!
   * 
   * @return true/false
   */
  public static boolean isDocker() {
    if (Files.exists(Paths.get("/.dockerenv"))) {
      return true;
    }
    return false;
  }

  /**
   * Are we running from a webstart instance?
   * 
   * @return true/false
   */
  public static boolean isRunningJavaWebStart() {
    boolean hasJNLP = false;
    try {
      Class.forName("javax.jnlp.ServiceManager");
      hasJNLP = true;
    }
    catch (ClassNotFoundException ex) {
      hasJNLP = false;
    }
    return hasJNLP;
  }

  /**
   * Are we running on a jetty webswing instance?
   * 
   * @return true/false
   */
  public static boolean isRunningWebSwing() {
    return System.getProperty("webswing.classPath") != null;
  }

  public static boolean isSelfUpdateable() {
    return SELF_UPDATEABLE;
  }
}<|MERGE_RESOLUTION|>--- conflicted
+++ resolved
@@ -15,10 +15,10 @@
  */
 package org.tinymediamanager;
 
-<<<<<<< HEAD
 import java.io.RandomAccessFile;
-=======
->>>>>>> 39479c69
+import java.nio.file.Files;
+import java.nio.file.Paths;
+
 import java.nio.file.Files;
 import java.nio.file.Paths;
 
@@ -122,7 +122,7 @@
   /**
    * checks, if we are within a dockerized environment<br>
    * not 100% accurate!
-   * 
+   *
    * @return true/false
    */
   public static boolean isDocker() {
