/*
 * Copyright 2012 - 2015 Manuel Laggner
 *
 * Licensed under the Apache License, Version 2.0 (the "License");
 * you may not use this file except in compliance with the License.
 * You may obtain a copy of the License at
 *
 *     http://www.apache.org/licenses/LICENSE-2.0
 *
 * Unless required by applicable law or agreed to in writing, software
 * distributed under the License is distributed on an "AS IS" BASIS,
 * WITHOUT WARRANTIES OR CONDITIONS OF ANY KIND, either express or implied.
 * See the License for the specific language governing permissions and
 * limitations under the License.
 */
package org.tinymediamanager;

import java.util.ArrayList;
import java.util.HashSet;
import java.util.List;

import javax.swing.SwingWorker;

import org.slf4j.Logger;
import org.slf4j.LoggerFactory;
import org.tinymediamanager.core.UpdaterTask;
import org.tinymediamanager.core.Utils;
import org.tinymediamanager.core.entities.MediaFile;
import org.tinymediamanager.core.movie.MovieList;
import org.tinymediamanager.core.movie.MovieModuleManager;
import org.tinymediamanager.core.movie.MovieSearchAndScrapeOptions;
import org.tinymediamanager.core.movie.entities.Movie;
import org.tinymediamanager.core.movie.tasks.MovieRenameTask;
import org.tinymediamanager.core.movie.tasks.MovieScrapeTask;
import org.tinymediamanager.core.movie.tasks.MovieUpdateDatasourceTask2;
import org.tinymediamanager.core.threading.TmmTask;
import org.tinymediamanager.core.threading.TmmTaskManager;
import org.tinymediamanager.core.tvshow.TvShowList;
import org.tinymediamanager.core.tvshow.TvShowSearchAndScrapeOptions;
import org.tinymediamanager.core.tvshow.entities.TvShow;
import org.tinymediamanager.core.tvshow.entities.TvShowEpisode;
import org.tinymediamanager.core.tvshow.tasks.TvShowEpisodeScrapeTask;
import org.tinymediamanager.core.tvshow.tasks.TvShowRenameTask;
import org.tinymediamanager.core.tvshow.tasks.TvShowScrapeTask;
import org.tinymediamanager.core.tvshow.tasks.TvShowUpdateDatasourceTask2;
import org.tinymediamanager.scraper.util.StrgUtils;

/**
 * The class TinyMediaManagerCMD - used for all logic for the command line tool
 * 
 * @author Manuel Laggner
 */
public class TinyMediaManagerCMD {
  private static final Logger     LOGGER          = LoggerFactory.getLogger(TinyMediaManagerCMD.class);
  private static boolean          updateMovies    = false;
  private static boolean          updateTv        = false;
  private static boolean          scrapeAll       = false;
  private static boolean          scrapeNew       = false;
  private static boolean          scrapeUnscraped = false;
  private static boolean          rename          = false;
  private static boolean          dryRun          = false;
  private static boolean          checkFiles      = false;

  // datasource IDs
  private static HashSet<Integer> updateMovieDs   = new HashSet<>();
  private static HashSet<Integer> updateTvDs      = new HashSet<>();

  /**
   * parse command line params
   * 
   * @param args
   *          an array of params to parse
   */
  static void parseParams(String[] args) {
    for (String cmd : args) {
      if (cmd.equalsIgnoreCase("-updateMovies")) {
        updateMovies = true;
      }
      else if (cmd.matches("(?)-updateMovies[1-9]")) {
        updateMovies = true;
        updateMovieDs.add(Integer.parseInt(StrgUtils.substr(cmd, "(?)-updateMovies(\\d)")));
      }
      else if (cmd.equalsIgnoreCase("-updateTv")) {
        updateTv = true;
      }
      else if (cmd.matches("(?)-updateTv[1-9]")) {
        updateTv = true;
        updateTvDs.add(Integer.parseInt(StrgUtils.substr(cmd, "(?)-updateTv(\\d)")));
      }
      else if (cmd.equalsIgnoreCase("-update")) {
        updateMovies = true;
        updateTv = true;
      }
      else if (cmd.equalsIgnoreCase("-scrapeNew")) {
        scrapeNew = true;
      }
      else if (cmd.equalsIgnoreCase("-scrapeAll")) {
        scrapeAll = true;
      }
      else if (cmd.equalsIgnoreCase("-scrapeUnscraped")) {
        scrapeUnscraped = true;
      }
      else if (cmd.equalsIgnoreCase("-dryRun")) {
        dryRun = true;
        if (args.length == 1) {
          // haahaa - we specified dryRun as only argument
          printSyntax();
          System.exit(0);
        }
      }
      else if (cmd.equalsIgnoreCase("-checkFiles")) {
        checkFiles = true;
      }
      else if (cmd.equalsIgnoreCase("-rename") || cmd.equalsIgnoreCase("-renameNew")) { // "new" deprecated
        rename = true;
      }
      else if (cmd.toLowerCase().contains("help")) { // -help, --help, help ...
        printSyntax();
        System.exit(0);
      }
      else {
        System.out.println("ERROR: unrecognized command '" + cmd);
        printSyntax();
        System.exit(0);
      }
    }
  }

  /**
   * print the syntax to command line
   */
  static void printSyntax() {
    // @formatter:off
    System.out.println("\n" +
        "=====================================================\n" +
        "=== tinyMediaManager (c) 2012-2016 Manuel Laggner ===\n" +
        "=====================================================\n" +
        "\n" +
        "SYNTAX:    Windows:   tinyMediaManagerCMD.exe <parameters>\n" +
        "           Linux:   ./tinyMediaManagerCMD.sh  <parameters>\n" +
        "\n" +
        "\n" +
        "PARAMETERS:\n" +
        "\n" +
        "    UPDATE: Will scan your folders, and adds all found items to database\n" +
        "            Keeps an internal list of 'new' items (for this run only!)\n" +
        "\n" +
        "    -updateMovies        update all movie datasources\n" +
        "    -updateMoviesX       replace X with 1-9 - just updates a single movie datasource; ordering like GUI\n" +
        "    -updateTv            update all TvShow\n" +
        "    -updateTvX           replace X with 1-9 - just updates a single TvShow datasource; ordering like GUI\n" +
        "    -update              update all (short for '-updateMovies -updateTv')\n" +
        "\n" +
        "    SCRAPE: auto-scrapes (force best match) your specified items:\n" +
        "    -scrapeNew           only NEW FOUND movies/TvShows/episodes from former update\n" +
        "    -scrapeUnscraped     all movies/TvShows/episodes, which have not yet been scraped\n" +
        "    -scrapeAll           ALL movies/TvShows/episodes, whether they have already been scraped or not\n" +
        "\n" +
        "    -rename              rename & cleanup all the movies/TvShows/episodes from former scrape command\n" +
        "\n" +
        "    -checkFiles          does a physical check, if all files in DB are existent on filesystem (might take long!)\n" +
        "\n" +
        "\n" +
        "EXAMPLES:\n" +
        "\n" +
        "    tinyMediaManagerCMD.exe -updateMovies -updateTv3 -scrapeNew -rename\n" +
        "    tinyMediaManagerCMD.exe -scrapeUnscraped -rename\n" +
        "\n");
    // @formatter:on
  }

  /**
   * executes all the command line tasks, one after another
   */
  static void startCommandLineTasks() {
    try {
      TmmTask task = null;
      boolean updateAvailable = false;

      if (scrapeNew || scrapeUnscraped || scrapeAll) {
        // only do an update check when we are scraping online
        // no need for a "forced" check for just updating the datasource
        Utils.trackEvent("cmd");

        final SwingWorker<Boolean, Void> updateWorker = new UpdaterTask();
        updateWorker.run();
        updateAvailable = updateWorker.get(); // blocking
        if (updateAvailable) {
          LOGGER.warn("There's a new TMM update available!");
          LOGGER.warn("Please update to remove waiting time ;)");
          for (int i = 20; i > 0; i--) {
            System.out.print(i + "..");
            Thread.sleep(1000);
          }
          System.out.println("0");
        }
      }

<<<<<<< HEAD
      // update movies //////////////////////////////////////////////
=======
      // @formatter:off
      // ███╗   ███╗ ██████╗ ██╗   ██╗██╗███████╗███████╗
      // ████╗ ████║██╔═══██╗██║   ██║██║██╔════╝██╔════╝
      // ██╔████╔██║██║   ██║██║   ██║██║█████╗  ███████╗
      // ██║╚██╔╝██║██║   ██║╚██╗ ██╔╝██║██╔══╝  ╚════██║
      // ██║ ╚═╝ ██║╚██████╔╝ ╚████╔╝ ██║███████╗███████║
      // ╚═╝     ╚═╝ ╚═════╝   ╚═══╝  ╚═╝╚══════╝╚══════╝
      // @formatter:on

      // *****************
      // UPDATE
      // *****************
>>>>>>> 014bd7de
      if (updateMovies) {
        LOGGER.info("Commandline - updating movies...");
        if (updateMovieDs.isEmpty()) {
          task = new MovieUpdateDatasourceTask2();
          task.run(); // blocking
        }
        else {
          List<String> dataSources = new ArrayList<>(MovieModuleManager.MOVIE_SETTINGS.getMovieDataSource());
          for (Integer i : updateMovieDs) {
            if (dataSources != null && dataSources.size() >= i - 1) {
              task = new MovieUpdateDatasourceTask2(dataSources.get(i - 1));
              task.run(); // blocking
            }
          }
        }
        LOGGER.info("Found " + MovieList.getInstance().getNewMovies().size() + " new movies");
      }

      // *****************
      // SCRAPE
      // *****************
      List<Movie> moviesToScrape = new ArrayList<>();
      if (scrapeAll) {
        LOGGER.info("Commandline - scraping ALL movies...");
        if (MovieList.getInstance().getMovieCount() > 0) {
          moviesToScrape = MovieList.getInstance().getMovies();
        }
      }
      else {
        HashSet<Movie> scrape = new HashSet<Movie>(); // no dupes
        if (scrapeNew) {
          LOGGER.info("Commandline - scraping new movies...");
          List<Movie> newMovies = MovieList.getInstance().getNewMovies();
          if (newMovies.size() > 0) {
            scrape.addAll(newMovies);
          }
        }
        if (scrapeUnscraped) {
          LOGGER.info("Commandline - scraping all unscraped movies...");
          List<Movie> unscrapedMovies = MovieList.getInstance().getUnscrapedMovies();
          if (unscrapedMovies.size() > 0) {
            scrape.addAll(unscrapedMovies);
          }
        }
        moviesToScrape.addAll(new ArrayList<Movie>(scrape));
      }

      if (moviesToScrape.size() > 0) {
        MovieSearchAndScrapeOptions options = new MovieSearchAndScrapeOptions();
        options.loadDefaults();
        if (dryRun) {
          for (Movie movie : moviesToScrape) {
            LOGGER.info("DRYRUN: would have scraped " + movie.getTitle());
          }
        }
        else {
          task = new MovieScrapeTask(moviesToScrape, true, options);
          task.run(); // blocking
          // wait for other tmm threads (artwork download et all)
          while (TmmTaskManager.getInstance().poolRunning()) {
            Thread.sleep(2000);
          }
        }
      }

      // *****************
      // RENAME
      // *****************
      if (rename) {
        LOGGER.info("Commandline - rename & cleanup movies...");
        if (moviesToScrape.size() > 0) {
          if (dryRun) {
            for (Movie movie : moviesToScrape) {
              LOGGER.info("DRYRUN: would have renamed " + movie.getTitle());
            }
          }
          else {
            task = new MovieRenameTask(moviesToScrape);
            task.run(); // blocking}
          }
        }

<<<<<<< HEAD
      // update TvShows //////////////////////////////////////////////
      if (updateTv) {
        LOGGER.info("Commandline - updating TvShows and episodes...");
        if (updateTvDs.isEmpty()) {
          task = new TvShowUpdateDatasourceTask2();
          task.run(); // blocking
=======
      // @formatter:off
      //  ████████╗██╗   ██╗███████╗██╗  ██╗ ██████╗ ██╗    ██╗███████╗
      //  ╚══██╔══╝██║   ██║██╔════╝██║  ██║██╔═══██╗██║    ██║██╔════╝
      //     ██║   ██║   ██║███████╗███████║██║   ██║██║ █╗ ██║███████╗
      //     ██║   ╚██╗ ██╔╝╚════██║██╔══██║██║   ██║██║███╗██║╚════██║
      //     ██║    ╚████╔╝ ███████║██║  ██║╚██████╔╝╚███╔███╔╝███████║
      //     ╚═╝     ╚═══╝  ╚══════╝╚═╝  ╚═╝ ╚═════╝  ╚══╝╚══╝ ╚══════╝
      // @formatter:on

        // *****************
        // UPDATE
        // *****************
        if (updateTv) {
          LOGGER.info("Commandline - updating TvShows and episodes...");
          if (updateTvDs.isEmpty()) {
            task = new TvShowUpdateDatasourceTask2();
            task.run(); // blocking
          }
          else {
            List<String> dataSources = new ArrayList<>(Globals.settings.getTvShowSettings().getTvShowDataSource());
            for (Integer i : updateTvDs) {
              if (dataSources != null && dataSources.size() >= i - 1) {
                task = new TvShowUpdateDatasourceTask2(dataSources.get(i - 1));
                task.run(); // blocking
              }
            }
          }
          LOGGER.info("Commandline - found " + TvShowList.getInstance().getNewTvShows().size() + " TvShow(s) containing "
              + TvShowList.getInstance().getNewEpisodes().size() + " new episode(s)");
        }

        // *****************
        // prepare shows/episodes for scrape
        // *****************
        List<TvShow> showToScrape = new ArrayList<TvShow>();
        List<TvShowEpisode> episodeToScrape = new ArrayList<TvShowEpisode>();
        if (scrapeAll) {
          LOGGER.info("Commandline - scraping ALL TvShows...");
          if (TvShowList.getInstance().getTvShowCount() > 0) {
            showToScrape = TvShowList.getInstance().getTvShows();
            episodeToScrape.clear(); // scraping complete show
          }
>>>>>>> 014bd7de
        }
        else {
          HashSet<TvShow> scrapeShow = new HashSet<TvShow>(); // no dupes
          HashSet<TvShowEpisode> scrapeEpisode = new HashSet<TvShowEpisode>(); // no dupes

          if (scrapeNew) {
            List<TvShow> newTv = TvShowList.getInstance().getNewTvShows();
            List<TvShowEpisode> newEp = TvShowList.getInstance().getNewEpisodes();
            LOGGER.info("Commandline - scraping new TvShows...");
            if (newTv.size() > 0) {
              scrapeShow.addAll(newTv);
            }
            LOGGER.info("Commandline - scraping new episodes...");
            if (newEp.size() > 0) {
              scrapeEpisode.addAll(newEp);
            }
          }

          if (scrapeUnscraped) {
            LOGGER.info("Commandline - scraping unscraped TvShows...");
            List<TvShow> unscrapedShows = TvShowList.getInstance().getUnscrapedTvShows();
            List<TvShowEpisode> unscrapedEpisodes = TvShowList.getInstance().getUnscrapedEpisodes();
            if (unscrapedShows.size() > 0) {
              scrapeShow.addAll(unscrapedShows);
            }
            LOGGER.info("Commandline - scraping unscraped episodes...");
            if (unscrapedEpisodes.size() > 0) {
              scrapeEpisode.addAll(unscrapedEpisodes);
            }
          }

          // if we scrape already the whole show, no need to scrape dedicated episodes for it
          HashSet<TvShowEpisode> removedEpisode = new HashSet<TvShowEpisode>(); // no dupes
          for (TvShowEpisode ep : scrapeEpisode) {
            if (scrapeShow.contains(ep.getTvShow())) {
              removedEpisode.add(ep);
            }
          }
          scrapeEpisode.removeAll(removedEpisode);
          showToScrape = new ArrayList<TvShow>(scrapeShow);
          episodeToScrape = new ArrayList<TvShowEpisode>(scrapeEpisode);
        }

        // *****************
        // do the scrape
        // *****************
        TvShowSearchAndScrapeOptions options = new TvShowSearchAndScrapeOptions();
        options.loadDefaults();
        if (showToScrape.size() > 0) {
          if (dryRun) {
            for (TvShow show : showToScrape) {
              LOGGER.info("DRYRUN: would have scraped show " + show.getTitle() + " with " + show.getEpisodeCount() + " episodes");
            }
          }
          else {
            task = new TvShowScrapeTask(showToScrape, true, options);
            task.run(); // blocking
<<<<<<< HEAD

            for (int i = newEp.size() - 1; i >= 0; i--) {
              // we scraped the whole show - no need to scrape dedicated episodes for it
              TvShowEpisode ep = newEp.get(i);
              if (newTv.contains(ep.getTvShow())) {
                newEp.remove(i);
              }
=======
            // wait for other tmm threads (artwork download et all)
            while (TmmTaskManager.getInstance().poolRunning()) {
              Thread.sleep(2000);
            }
          }
        }
        if (episodeToScrape.size() > 0) {
          if (dryRun) {
            for (TvShowEpisode ep : episodeToScrape) {
              LOGGER.info("DRYRUN: would have scraped episode " + ep.getTvShow().getTitle() + " S:" + ep.getSeason() + " E:" + ep.getEpisode());
>>>>>>> 014bd7de
            }
          }
          else {
            task = new TvShowEpisodeScrapeTask(episodeToScrape, options.getMetadataScraper());
            task.run(); // blocking
<<<<<<< HEAD
=======
            // wait for other tmm threads (artwork download et all)
            while (TmmTaskManager.getInstance().poolRunning()) {
              Thread.sleep(2000);
            }
>>>>>>> 014bd7de
          }
        }

        // *****************
        // RENAME
        // *****************
        if (rename) {
          LOGGER.info("Commandline - rename & cleanup new episodes...");
          if (episodeToScrape.size() > 0) {
            if (dryRun) {
              for (TvShowEpisode ep : episodeToScrape) {
                LOGGER.info("DRYRUN: would have renamed episode " + ep.getTvShow().getTitle() + " S:" + ep.getSeason() + " E:" + ep.getEpisode());
              }
            }
            else {
              task = new TvShowRenameTask(null, episodeToScrape, true); // just rename new EPs AND root folder
              task.run(); // blocking
            }
          }
        }

        if (checkFiles) {
          boolean allOk = true;
          // check db
          LOGGER.info("Check all files if existing");
          for (Movie m : MovieList.getInstance().getMovies()) {
            System.out.print(".");
            for (MediaFile mf : m.getMediaFiles()) {
              if (!mf.exists()) {
                System.out.println();
                LOGGER.warn("MediaFile not found! " + mf.getFileAsPath());
                allOk = false;
              }
            }
          }
          for (TvShow s : TvShowList.getInstance().getTvShows()) {
            System.out.print(".");
            for (MediaFile mf : s.getMediaFiles()) { // show MFs
              if (!mf.exists()) {
                System.out.println();
                LOGGER.warn("MediaFile not found! " + mf.getFileAsPath());
                allOk = false;
              }
            }
            for (TvShowEpisode episode : new ArrayList<>(s.getEpisodes())) {
              for (MediaFile mf : episode.getMediaFiles()) { // episode MFs
                if (!mf.exists()) {
                  System.out.println();
                  LOGGER.warn("MediaFile not found! " + mf.getFileAsPath());
                  allOk = false;
                }
              }
            }
          }
          System.out.println();
          if (allOk) {
            LOGGER.info("no problems found - everything ok :)");
          }
        }

        if (updateAvailable) {
          LOGGER.warn("=====================================================");
          LOGGER.warn("There's a new TMM version available! Please update!");
          LOGGER.warn("=====================================================");
        }
      }
    }
    catch (Exception e) {
      LOGGER.error("Error executing command line task!", e);
    }
  }
}<|MERGE_RESOLUTION|>--- conflicted
+++ resolved
@@ -196,9 +196,6 @@
         }
       }
 
-<<<<<<< HEAD
-      // update movies //////////////////////////////////////////////
-=======
       // @formatter:off
       // ███╗   ███╗ ██████╗ ██╗   ██╗██╗███████╗███████╗
       // ████╗ ████║██╔═══██╗██║   ██║██║██╔════╝██╔════╝
@@ -211,7 +208,6 @@
       // *****************
       // UPDATE
       // *****************
->>>>>>> 014bd7de
       if (updateMovies) {
         LOGGER.info("Commandline - updating movies...");
         if (updateMovieDs.isEmpty()) {
@@ -294,14 +290,6 @@
           }
         }
 
-<<<<<<< HEAD
-      // update TvShows //////////////////////////////////////////////
-      if (updateTv) {
-        LOGGER.info("Commandline - updating TvShows and episodes...");
-        if (updateTvDs.isEmpty()) {
-          task = new TvShowUpdateDatasourceTask2();
-          task.run(); // blocking
-=======
       // @formatter:off
       //  ████████╗██╗   ██╗███████╗██╗  ██╗ ██████╗ ██╗    ██╗███████╗
       //  ╚══██╔══╝██║   ██║██╔════╝██║  ██║██╔═══██╗██║    ██║██╔════╝
@@ -344,7 +332,6 @@
             showToScrape = TvShowList.getInstance().getTvShows();
             episodeToScrape.clear(); // scraping complete show
           }
->>>>>>> 014bd7de
         }
         else {
           HashSet<TvShow> scrapeShow = new HashSet<TvShow>(); // no dupes
@@ -402,15 +389,6 @@
           else {
             task = new TvShowScrapeTask(showToScrape, true, options);
             task.run(); // blocking
-<<<<<<< HEAD
-
-            for (int i = newEp.size() - 1; i >= 0; i--) {
-              // we scraped the whole show - no need to scrape dedicated episodes for it
-              TvShowEpisode ep = newEp.get(i);
-              if (newTv.contains(ep.getTvShow())) {
-                newEp.remove(i);
-              }
-=======
             // wait for other tmm threads (artwork download et all)
             while (TmmTaskManager.getInstance().poolRunning()) {
               Thread.sleep(2000);
@@ -421,19 +399,15 @@
           if (dryRun) {
             for (TvShowEpisode ep : episodeToScrape) {
               LOGGER.info("DRYRUN: would have scraped episode " + ep.getTvShow().getTitle() + " S:" + ep.getSeason() + " E:" + ep.getEpisode());
->>>>>>> 014bd7de
             }
           }
           else {
             task = new TvShowEpisodeScrapeTask(episodeToScrape, options.getMetadataScraper());
             task.run(); // blocking
-<<<<<<< HEAD
-=======
             // wait for other tmm threads (artwork download et all)
             while (TmmTaskManager.getInstance().poolRunning()) {
               Thread.sleep(2000);
             }
->>>>>>> 014bd7de
           }
         }
 
