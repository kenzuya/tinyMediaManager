--- conflicted
+++ resolved
@@ -520,7 +520,21 @@
       }
     }
 
-<<<<<<< HEAD
+    if (StrgUtils.compareVersion(v, "4.3.9.1") < 0) {
+      for (TvShow tvShow : tvShowList.getTvShows()) {
+        for (TvShowEpisode episode : tvShow.getEpisodes()) {
+          boolean dirty = false;
+          for (MediaFile mf : episode.getMediaFiles(MediaFileType.GRAPHIC)) {
+            mf.setType(MediaFileType.THUMB);
+            dirty = true;
+          }
+          if (dirty) {
+            episode.saveToDb();
+          }
+        }
+      }
+    }
+
     /*
      * V5
      */
@@ -553,20 +567,6 @@
           episode.saveToDb();
         }
         tvShow.saveToDb();
-=======
-    if (StrgUtils.compareVersion(v, "4.3.9.1") < 0) {
-      for (TvShow tvShow : tvShowList.getTvShows()) {
-        for (TvShowEpisode episode : tvShow.getEpisodes()) {
-          boolean dirty = false;
-          for (MediaFile mf : episode.getMediaFiles(MediaFileType.GRAPHIC)) {
-            mf.setType(MediaFileType.THUMB);
-            dirty = true;
-          }
-          if (dirty) {
-            episode.saveToDb();
-          }
-        }
->>>>>>> 488eaa49
       }
     }
   }
