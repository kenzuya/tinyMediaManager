/*
 * Copyright 2012 - 2022 Manuel Laggner
 *
 * Licensed under the Apache License, Version 2.0 (the "License");
 * you may not use this file except in compliance with the License.
 * You may obtain a copy of the License at
 *
 *     http://www.apache.org/licenses/LICENSE-2.0
 *
 * Unless required by applicable law or agreed to in writing, software
 * distributed under the License is distributed on an "AS IS" BASIS,
 * WITHOUT WARRANTIES OR CONDITIONS OF ANY KIND, either express or implied.
 * See the License for the specific language governing permissions and
 * limitations under the License.
 */
package org.tinymediamanager;

import static org.tinymediamanager.core.Constants.MEDIA_INFORMATION;

import java.io.File;
import java.io.IOException;
import java.nio.charset.StandardCharsets;
import java.nio.file.Files;
import java.nio.file.Path;
import java.nio.file.Paths;
import java.util.HashMap;
import java.util.LinkedHashSet;
import java.util.List;
import java.util.Locale;
import java.util.Map;
import java.util.Set;

import org.apache.commons.io.FileUtils;
import org.apache.commons.lang3.StringUtils;
import org.apache.commons.lang3.SystemUtils;
import org.slf4j.Logger;
import org.slf4j.LoggerFactory;
import org.tinymediamanager.core.MediaFileType;
import org.tinymediamanager.core.Settings;
import org.tinymediamanager.core.Utils;
import org.tinymediamanager.core.entities.MediaEntity;
import org.tinymediamanager.core.entities.MediaFile;
import org.tinymediamanager.core.entities.MediaRating;
import org.tinymediamanager.core.movie.MovieList;
import org.tinymediamanager.core.movie.MovieModuleManager;
import org.tinymediamanager.core.movie.entities.Movie;
import org.tinymediamanager.core.movie.filenaming.MovieExtraFanartNaming;
import org.tinymediamanager.core.tvshow.TvShowList;
import org.tinymediamanager.core.tvshow.TvShowModuleManager;
import org.tinymediamanager.core.tvshow.entities.TvShow;
import org.tinymediamanager.core.tvshow.entities.TvShowEpisode;
import org.tinymediamanager.core.tvshow.filenaming.TvShowExtraFanartNaming;
import org.tinymediamanager.scraper.MediaMetadata;
import org.tinymediamanager.scraper.util.StrgUtils;

/**
 * The class UpdateTasks. To perform needed update tasks
 *
 * @author Manuel Laggner / Myron Boyle
 */
public class UpgradeTasks {
  private static final Logger LOGGER = LoggerFactory.getLogger(UpgradeTasks.class);

  private static String       oldVersion;

  private UpgradeTasks() {
    throw new IllegalAccessError();
  }

  public static void setOldVersion() {
    oldVersion = Settings.getInstance().getVersion();
  }

  public static String getOldVersion() {
    return oldVersion;
  }

  public static boolean isNewVersion() {
    return StrgUtils.compareVersion(oldVersion, ReleaseInfo.getVersion()) == 0;
  }

  public static void performUpgradeTasksBeforeDatabaseLoading() {
    String v = "" + oldVersion;
    if (StringUtils.isBlank(v)) {
      v = "4.0"; // set version for other updates
    }

    // ****************************************************
    // PLEASE MAKE THIS TO RUN MULTIPLE TIMES WITHOUT ERROR
    // NEEDED FOR NIGHTLY SNAPSHOTS ET ALL
    // SVN BUILD IS ALSO CONSIDERED AS LOWER !!!
    // ****************************************************

    // upgrade to v4 (OR DO THIS IF WE ARE INSIDE IDE)
    if (v.startsWith("3")) {
      // create a backup from v3 data
      createV3Backup();
    }

    if (StrgUtils.compareVersion(v, "4.0") < 0) {
      LOGGER.info("Performing upgrade tasks to version 4.0");

      // transfer contents of extra.txt into the launcher-extra.yml
      Path extraTxt = Paths.get("extra.txt");
      if (Files.exists(extraTxt)) {
        try {
          List<String> jvmOpts = FileUtils.readLines(extraTxt.toFile(), StandardCharsets.UTF_8);

          LauncherExtraConfig extraConfig = LauncherExtraConfig.readFile(Paths.get(LauncherExtraConfig.LAUNCHER_EXTRA_YML).toFile());
          extraConfig.jvmOpts.addAll(jvmOpts);
          extraConfig.save();

          Files.deleteIfExists(extraTxt);
        }
        catch (Exception ignored) {
          // do nothing
        }
      }

      // delete old files
      Utils.deleteFileSafely(Paths.get("tinyMediaManagerCMDUpd.exe"));
      Utils.deleteFileSafely(Paths.get("tinyMediaManagerUpd.exe"));
      Utils.deleteFileSafely(Paths.get("tinyMediaManagerCMD.sh"));
      Utils.deleteFileSafely(Paths.get("tinyMediaManagerUpdater.sh"));
      Utils.deleteFileSafely(Paths.get("tinyMediaManagerUpdaterCMD.sh"));
      Utils.deleteFileSafely(Paths.get("tinyMediaManagerCMD-OSX.sh"));
      Utils.deleteFileSafely(Paths.get("tinyMediaManagerOSX.sh"));
      Utils.deleteFileSafely(Paths.get("tinyMediaManagerUpdaterCMD-OSX.sh"));
      Utils.deleteFileSafely(Paths.get("getdown.jar"));
    }

    if (StrgUtils.compareVersion(v, "4.0.2") < 0) {
      LOGGER.info("Performing upgrade tasks to version 4.0.2");
      Settings.getInstance().setIgnoreSSLProblems(true);
      Settings.getInstance().saveSettings();
    }

    if (StrgUtils.compareVersion(v, "4.1") < 0) {
      LOGGER.info("Performing upgrade tasks to version 4.1");
      // copy most common scraper settings to the new filename

      // Anidb
      Path config = Paths.get("data/scraper_anidb.conf");
      if (Files.exists(config)) {
        // copy to the tvshow file
        copyFileSilently(config, Paths.get("data/scraper_anidb_tvshow.conf"));
        Utils.deleteFileSafely(config);
      }

      // Fanart.tv
      config = Paths.get("data/scraper_fanarttv.conf");
      if (Files.exists(config)) {
        // copy to the movie_artwork/tvshow_artwork file
        copyFileSilently(config, Paths.get("data/scraper_fanarttv_movie_artwork.conf"));
        copyFileSilently(config, Paths.get("data/scraper_fanarttv_tvshow_artwork.conf"));
        Utils.deleteFileSafely(config);
      }

      // hd-trailers.net
      config = Paths.get("data/scraper_hd-trailers.conf");
      if (Files.exists(config)) {
        // copy to the movie_artwork/tvshow_artwork file
        copyFileSilently(config, Paths.get("data/scraper_hd-trailers_movie_trailer.conf"));
        Utils.deleteFileSafely(config);
      }

      // imdb
      config = Paths.get("data/scraper_imdb.conf");
      if (Files.exists(config)) {
        // copy to the movie_artwork/tvshow_artwork file
        copyFileSilently(config, Paths.get("data/scraper_imdb_movie.conf"));
        copyFileSilently(config, Paths.get("data/scraper_imdb_movie_artwork.conf"));
        copyFileSilently(config, Paths.get("data/scraper_imdb_tvshow.conf"));
        copyFileSilently(config, Paths.get("data/scraper_imdb_tvshow_artwork.conf"));
        Utils.deleteFileSafely(config);
      }

      // moviemeter
      config = Paths.get("data/scraper_moviemeter.conf");
      if (Files.exists(config)) {
        // copy to the movie_artwork/tvshow_artwork file
        copyFileSilently(config, Paths.get("data/scraper_moviemeter_movie.conf"));
        Utils.deleteFileSafely(config);
      }

      // mpdbtv
      config = Paths.get("data/scraper_mpdbtv.conf");
      if (Files.exists(config)) {
        // copy to the movie_artwork/tvshow_artwork file
        copyFileSilently(config, Paths.get("data/scraper_mpdbtv_movie.conf"));
        copyFileSilently(config, Paths.get("data/scraper_mpdbtv_movie_artwork.conf"));
        Utils.deleteFileSafely(config);
      }

      // ofdb
      config = Paths.get("data/scraper_ofdb.conf");
      if (Files.exists(config)) {
        // copy to the movie_artwork/tvshow_artwork file
        copyFileSilently(config, Paths.get("data/scraper_ofdb_movie.conf"));
        copyFileSilently(config, Paths.get("data/scraper_ofdb_movie_trailer.conf"));
        Utils.deleteFileSafely(config);
      }

      // omdb
      config = Paths.get("data/scraper_omdbapi.conf");
      if (Files.exists(config)) {
        // copy to the movie_artwork/tvshow_artwork file
        copyFileSilently(config, Paths.get("data/scraper_omdbapi_movie.conf"));
        Utils.deleteFileSafely(config);
      }

      // opnsubtitles
      config = Paths.get("data/scraper_opensubtitles.conf");
      if (Files.exists(config)) {
        // copy to the movie_artwork/tvshow_artwork file
        copyFileSilently(config, Paths.get("data/scraper_opensubtitles_movie_subtitle.conf"));
        copyFileSilently(config, Paths.get("data/scraper_opensubtitles_tvshow_subtitle.conf"));
        Utils.deleteFileSafely(config);
      }

      // thetvdb
      config = Paths.get("data/scraper_tvdb.conf");
      if (Files.exists(config)) {
        // copy to the movie_artwork/tvshow_artwork file
        copyFileSilently(config, Paths.get("data/scraper_tvdb_tvshow.conf"));
        copyFileSilently(config, Paths.get("data/scraper_tvdb_tvshow_artwork.conf"));
        Utils.deleteFileSafely(config);
      }

      // tmdb
      config = Paths.get("data/scraper_tmdb.conf");
      if (Files.exists(config)) {
        // copy to the movie_artwork/tvshow_artwork file
        copyFileSilently(config, Paths.get("data/scraper_tmdb_movie.conf"));
        copyFileSilently(config, Paths.get("data/scraper_tmdb_movie_artwork.conf"));
        copyFileSilently(config, Paths.get("data/scraper_tmdb_movie_trailer.conf"));
        copyFileSilently(config, Paths.get("data/scraper_tmdb_tvshow.conf"));
        copyFileSilently(config, Paths.get("data/scraper_tmdb_tvshow_artwork.conf"));
        copyFileSilently(config, Paths.get("data/scraper_tmdb_tvshow_trailer.conf"));
        Utils.deleteFileSafely(config);
      }

      // trakt
      config = Paths.get("data/scraper_trakt.conf");
      if (Files.exists(config)) {
        // copy to the movie_artwork/tvshow_artwork file
        copyFileSilently(config, Paths.get("data/scraper_trakt_movie.conf"));
        copyFileSilently(config, Paths.get("data/scraper_trakt_tvshow.conf"));
        Utils.deleteFileSafely(config);
      }
    }

    if (StrgUtils.compareVersion(v, "4.3") < 0) {
      LOGGER.info("Performing upgrade tasks to version 4.3");

      // delete all old ffmpeg addons
      final File[] files = Paths.get("native/addons").toFile().listFiles();
      if (files != null) {
        for (File file : files) {
          if (file.getName().contains("ffmpeg")) {
            try {
              if (file.isFile()) {
                Files.delete(file.toPath());
              }
              else {
                Utils.deleteDirectoryRecursive(file.toPath());
              }
            }
            catch (Exception e) {
              LOGGER.debug("could not delete file '{}' - '{}'", file.getName(), e.getMessage());
            }
          }
        }
      }
    }
  }

  private static void copyFileSilently(Path source, Path destination) {
    try {
      FileUtils.copyFile(source.toFile(), destination.toFile());

    }
    catch (Exception e) {
      // ignore
    }
  }

  /**
   * performs some upgrade tasks from one version to another<br>
   * <b>make sure, this upgrade can run multiple times (= needed for nightlies!!!)
   *
   */
  public static void performUpgradeTasksAfterDatabaseLoading() {
    MovieList movieList = MovieModuleManager.getInstance().getMovieList();
    TvShowList tvShowList = TvShowModuleManager.getInstance().getTvShowList();

    String v = "" + oldVersion;

    if (StringUtils.isBlank(v)) {
      v = "4.0"; // set version for other updates
    }

    // ****************************************************
    // PLEASE MAKE THIS TO RUN MULTIPLE TIMES WITHOUT ERROR
    // NEEDED FOR NIGHTLY SNAPSHOTS ET ALL
    // GIT BUILD IS ALSO CONSIDERED AS LOWER !!!
    // ****************************************************
    if (StrgUtils.compareVersion(v, "4.0.6") < 0) {
      // upgrade extrafanart settings
      if (MovieModuleManager.getInstance().getSettings().isImageExtraFanart()
          && MovieModuleManager.getInstance().getSettings().getExtraFanartFilenames().isEmpty()) {
        MovieModuleManager.getInstance().getSettings().addExtraFanartFilename(MovieExtraFanartNaming.FOLDER_EXTRAFANART);
        MovieModuleManager.getInstance().getSettings().saveSettings();
      }
      if (TvShowModuleManager.getInstance().getSettings().isImageExtraFanart()
          && TvShowModuleManager.getInstance().getSettings().getExtraFanartFilenames().isEmpty()) {
        TvShowModuleManager.getInstance().getSettings().addExtraFanartFilename(TvShowExtraFanartNaming.FOLDER_EXTRAFANART);
        TvShowModuleManager.getInstance().getSettings().saveSettings();
      }

      // update container formats
      for (Movie movie : movieList.getMovies()) {
        boolean dirty = false;

        for (MediaFile mediaFile : movie.getMediaFiles(MediaFileType.VIDEO)) {
          dirty = dirty || upgradeContainerFormat(mediaFile);
        }

        if (dirty) {
          movie.saveToDb();
          movie.firePropertyChange(MEDIA_INFORMATION, false, true);
        }
      }

      // update container formats
      for (TvShow tvShow : tvShowList.getTvShows()) {
        for (TvShowEpisode episode : tvShow.getEpisodes()) {
          boolean dirty = false;

          for (MediaFile mediaFile : episode.getMediaFiles(MediaFileType.VIDEO)) {
            dirty = dirty || upgradeContainerFormat(mediaFile);
          }

          if (dirty) {
            episode.saveToDb();
            episode.firePropertyChange(MEDIA_INFORMATION, false, true);
          }
        }
      }
    }

    if (StrgUtils.compareVersion(v, "4.1") < 0) {
      // remove invalid ratings
      for (Movie movie : movieList.getMovies()) {
        repairRatings(movie);
      }

      for (TvShow tvShow : tvShowList.getTvShows()) {
        repairRatings(tvShow);

        for (TvShowEpisode episode : tvShow.getEpisodes()) {
          repairRatings(episode);
        }
      }

      // release date country
      if (StringUtils.isBlank(MovieModuleManager.getInstance().getSettings().getReleaseDateCountry())) {
        MovieModuleManager.getInstance().getSettings().setReleaseDateCountry(Locale.getDefault().getCountry());
      }
      if (StringUtils.isBlank(TvShowModuleManager.getInstance().getSettings().getReleaseDateCountry())) {
        TvShowModuleManager.getInstance().getSettings().setReleaseDateCountry(Locale.getDefault().getCountry());
      }
    }

    if (StrgUtils.compareVersion(v, "4.1.2") < 0) {
      // do not run the upgrade task in the git build, since it would always overwrite the values
      if (!ReleaseInfo.isGitBuild()) {
        {
          String folderPattern = MovieModuleManager.getInstance().getSettings().getRenamerPathname();
          if (folderPattern.contains("${hdr}")) {
            MovieModuleManager.getInstance().getSettings().setRenamerPathname(folderPattern.replace("${hdr}", "${hdrformat}"));
            MovieModuleManager.getInstance().getSettings().saveSettings();
          }

          String filenamePattern = MovieModuleManager.getInstance().getSettings().getRenamerFilename();
          if (filenamePattern.contains("${hdr}")) {
            MovieModuleManager.getInstance().getSettings().setRenamerFilename(filenamePattern.replace("${hdr}", "${hdrformat}"));
            MovieModuleManager.getInstance().getSettings().saveSettings();
          }

          filenamePattern = TvShowModuleManager.getInstance().getSettings().getRenamerFilename();
          if (filenamePattern.contains("${hdr}")) {
            TvShowModuleManager.getInstance().getSettings().setRenamerFilename(filenamePattern.replace("${hdr}", "${hdrformat}"));
            TvShowModuleManager.getInstance().getSettings().saveSettings();
          }
        }
      }
    }

    if (StrgUtils.compareVersion(v, "4.2.6") < 0) {
      // do not run the upgrade task in the git build, since it would always overwrite the values
      if (!ReleaseInfo.isGitBuild()) {
        // add MAKEMKV to skip folders
        if (!MovieModuleManager.getInstance().getSettings().getSkipFolder().contains("MAKEMKV")) {
          MovieModuleManager.getInstance().getSettings().addSkipFolder("MAKEMKV");
          MovieModuleManager.getInstance().getSettings().saveSettings();
        }
        if (!TvShowModuleManager.getInstance().getSettings().getSkipFolder().contains("MAKEMKV")) {
          TvShowModuleManager.getInstance().getSettings().addSkipFolder("MAKEMKV");
          TvShowModuleManager.getInstance().getSettings().saveSettings();
        }
      }
    }

<<<<<<< HEAD
    if (StrgUtils.compareVersion(v, "4.3") < 0) {
      // replace imdbId with imdb
      for (Movie movie : movieList.getMovies()) {
        Object value = movie.getId("imdbId");
        if (value != null && movie.getId(MediaMetadata.IMDB) == null) {
          movie.setId(MediaMetadata.IMDB, value);
        }
        movie.setId("imdbId", null);
      }

      for (TvShow tvShow : tvShowList.getTvShows()) {
        Object value = tvShow.getId("imdbId");
        if (value != null && tvShow.getId(MediaMetadata.IMDB) == null) {
          tvShow.setId(MediaMetadata.IMDB, value);
        }
        tvShow.setId("imdbId", null);
        for (TvShowEpisode episode : tvShow.getEpisodes()) {
          value = episode.getId("imdbId");
          if (value != null && episode.getId(MediaMetadata.IMDB) == null) {
            episode.setId(MediaMetadata.IMDB, value);
          }
          episode.setId("imdbId", null);
        }
=======
    if (StrgUtils.compareVersion(v, "4.2.8") < 0) {
      // remove duplicate data sources
      Set<String> movieDataSources = new LinkedHashSet<>(MovieModuleManager.getInstance().getSettings().getMovieDataSource());
      if (movieDataSources.size() != MovieModuleManager.getInstance().getSettings().getMovieDataSource().size()) {
        MovieModuleManager.getInstance().getSettings().setMovieDataSources(movieDataSources);
        MovieModuleManager.getInstance().getSettings().saveSettings();
      }

      Set<String> tvShowDataSources = new LinkedHashSet<>(TvShowModuleManager.getInstance().getSettings().getTvShowDataSource());
      if (tvShowDataSources.size() != TvShowModuleManager.getInstance().getSettings().getTvShowDataSource().size()) {
        TvShowModuleManager.getInstance().getSettings().setTvShowDataSources(tvShowDataSources);
        TvShowModuleManager.getInstance().getSettings().saveSettings();
>>>>>>> d7dd9fcb
      }
    }
  }

  private static boolean upgradeContainerFormat(MediaFile mediaFile) {
    switch (mediaFile.getContainerFormat().toLowerCase()) {
      case "video_ts":
      case "mpeg-ps":
      case "dvd-video":
        mediaFile.setContainerFormat("DVD Video");
        return true;

      case "bdav":
        mediaFile.setContainerFormat("Blu-ray Video");
        return true;

      case "matroska":
        mediaFile.setContainerFormat("Matroska");
        return true;

      case "mpeg-4":
        mediaFile.setContainerFormat("MPEG-4");
        return true;

      default:
        return false;
    }
  }

  private static void repairRatings(MediaEntity entity) {
    boolean dirty = false;

    Map<String, MediaRating> ratings = new HashMap<>(entity.getRatings());
    for (Map.Entry<String, MediaRating> entry : ratings.entrySet()) {
      MediaRating rating = entry.getValue();

      if (rating.getRating() < 0) {
        entity.removeRating(entry.getKey());
        dirty = true;
      }
      else if ("rottenTomatoes".equalsIgnoreCase(entry.getKey())) {
        entity.removeRating(entry.getKey());
        MediaRating mediaRating = new MediaRating("tomatometerallcritics", rating.getRating(), rating.getVotes(), rating.getMaxValue());
        entity.setRating(mediaRating);
        dirty = true;
      }
      else if ("metascore".equalsIgnoreCase(entry.getKey())) {
        entity.removeRating(entry.getKey());
        MediaRating mediaRating = new MediaRating("metacritic", rating.getRating(), rating.getVotes(), rating.getMaxValue());
        entity.setRating(mediaRating);
        dirty = true;
      }
    }

    if (dirty) {
      entity.saveToDb();
    }
  }

  /**
   * rename downloaded files (getdown.jar, ...)
   */
  public static void renameDownloadedFiles() {
    // OSX launcher
    if (SystemUtils.IS_OS_MAC) {
      File file = new File("macOS/MacOS/tinyMediaManager");
      if (file.exists() && file.length() > 0) {
        File cur = new File("../../MacOS/tinyMediaManager");
        try {
          FileUtils.copyFile(file, cur);
          cur.setExecutable(true);
        }
        catch (IOException e) {
          LOGGER.error("Could not update MacOS/tinyMediaManager");
        }
      }

      // legacy OSX launcher (need for a smooth transition from v3)
      file = new File("macOS/MacOS/JavaApplicationStub");
      if (file.exists() && file.length() > 0) {
        File cur = new File("../../MacOS/JavaApplicationStub");
        try {
          FileUtils.copyFile(file, cur);
          cur.setExecutable(true);
        }
        catch (IOException e) {
          LOGGER.error("Could not update MacOS/JavaApplicationStub");
        }
      }

      // OSX Info.plist
      file = new File("macOS/Info.plist");
      if (file.exists() && file.length() > 0) {
        File cur = new File("../../Info.plist");
        try {
          FileUtils.copyFile(file, cur);
        }
        catch (IOException e) {
          LOGGER.error("Could not update Info.plist");
        }
      }

      // OSX tmm.icns
      file = new File("macOS/Resources/tmm.icns");
      if (file.exists() && file.length() > 0) {
        File cur = new File("../tmm.icns");
        try {
          FileUtils.copyFile(file, cur);
        }
        catch (IOException e) {
          LOGGER.error("Could not update tmm.icns");
        }
      }

      // remove macOS folder
      Path macOS = Paths.get("macOS");
      if (Files.exists(macOS)) {
        try {
          Utils.deleteDirectoryRecursive(macOS);
        }
        catch (Exception e) {
          LOGGER.error("could not delete macOS folder - {}", e.getMessage());
        }
      }
    }
  }

  private static void createV3Backup() {
    Path backup = Paths.get(Globals.BACKUP_FOLDER);
    Path dataFolder = Paths.get(Settings.getInstance().getSettingsFolder());
    try {
      if (!Files.exists(backup)) {
        Files.createDirectory(backup);
      }

      backup = backup.resolve("v3-backup.zip");
      if (!Files.exists(backup)) {
        Utils.createZip(backup, dataFolder); // just put in main dir
      }
    }
    catch (IOException e) {
      LOGGER.error("Could not backup file {}: {}", dataFolder, e.getMessage());
    }

  }
}<|MERGE_RESOLUTION|>--- conflicted
+++ resolved
@@ -412,7 +412,21 @@
       }
     }
 
-<<<<<<< HEAD
+    if (StrgUtils.compareVersion(v, "4.2.8") < 0) {
+      // remove duplicate data sources
+      Set<String> movieDataSources = new LinkedHashSet<>(MovieModuleManager.getInstance().getSettings().getMovieDataSource());
+      if (movieDataSources.size() != MovieModuleManager.getInstance().getSettings().getMovieDataSource().size()) {
+        MovieModuleManager.getInstance().getSettings().setMovieDataSources(movieDataSources);
+        MovieModuleManager.getInstance().getSettings().saveSettings();
+      }
+
+      Set<String> tvShowDataSources = new LinkedHashSet<>(TvShowModuleManager.getInstance().getSettings().getTvShowDataSource());
+      if (tvShowDataSources.size() != TvShowModuleManager.getInstance().getSettings().getTvShowDataSource().size()) {
+        TvShowModuleManager.getInstance().getSettings().setTvShowDataSources(tvShowDataSources);
+        TvShowModuleManager.getInstance().getSettings().saveSettings();
+      }
+    }
+
     if (StrgUtils.compareVersion(v, "4.3") < 0) {
       // replace imdbId with imdb
       for (Movie movie : movieList.getMovies()) {
@@ -436,20 +450,6 @@
           }
           episode.setId("imdbId", null);
         }
-=======
-    if (StrgUtils.compareVersion(v, "4.2.8") < 0) {
-      // remove duplicate data sources
-      Set<String> movieDataSources = new LinkedHashSet<>(MovieModuleManager.getInstance().getSettings().getMovieDataSource());
-      if (movieDataSources.size() != MovieModuleManager.getInstance().getSettings().getMovieDataSource().size()) {
-        MovieModuleManager.getInstance().getSettings().setMovieDataSources(movieDataSources);
-        MovieModuleManager.getInstance().getSettings().saveSettings();
-      }
-
-      Set<String> tvShowDataSources = new LinkedHashSet<>(TvShowModuleManager.getInstance().getSettings().getTvShowDataSource());
-      if (tvShowDataSources.size() != TvShowModuleManager.getInstance().getSettings().getTvShowDataSource().size()) {
-        TvShowModuleManager.getInstance().getSettings().setTvShowDataSources(tvShowDataSources);
-        TvShowModuleManager.getInstance().getSettings().saveSettings();
->>>>>>> d7dd9fcb
       }
     }
   }
