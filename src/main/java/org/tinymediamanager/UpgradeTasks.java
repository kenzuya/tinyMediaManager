/*
 * Copyright 2012 - 2017 Manuel Laggner
 *
 * Licensed under the Apache License, Version 2.0 (the "License");
 * you may not use this file except in compliance with the License.
 * You may obtain a copy of the License at
 *
 *     http://www.apache.org/licenses/LICENSE-2.0
 *
 * Unless required by applicable law or agreed to in writing, software
 * distributed under the License is distributed on an "AS IS" BASIS,
 * WITHOUT WARRANTIES OR CONDITIONS OF ANY KIND, either express or implied.
 * See the License for the specific language governing permissions and
 * limitations under the License.
 */
package org.tinymediamanager;

import java.io.File;
import java.io.IOException;

import org.apache.commons.io.FileUtils;
import org.apache.commons.lang3.StringUtils;
import org.slf4j.Logger;
import org.slf4j.LoggerFactory;
<<<<<<< HEAD
=======
import org.tinymediamanager.core.CertificationStyle;
import org.tinymediamanager.core.Constants;
import org.tinymediamanager.core.MediaFileType;
import org.tinymediamanager.core.MediaSource;
import org.tinymediamanager.core.Settings;
import org.tinymediamanager.core.Utils;
import org.tinymediamanager.core.entities.MediaEntity;
import org.tinymediamanager.core.entities.MediaFile;
import org.tinymediamanager.core.entities.MediaFileSubtitle;
import org.tinymediamanager.core.entities.Person;
>>>>>>> d22b2fb0
import org.tinymediamanager.core.movie.MovieList;
import org.tinymediamanager.core.tvshow.TvShowList;

import com.sun.jna.Platform;

/**
 * The class UpdateTasks. To perform needed update tasks
 * 
 * @author Manuel Laggner / Myron Boyle
 */
public class UpgradeTasks {
  private static final Logger LOGGER = LoggerFactory.getLogger(UpgradeTasks.class);

  public static void performUpgradeTasksBeforeDatabaseLoading(String oldVersion) {
    String v = "" + oldVersion;
    if (StringUtils.isBlank(v)) {
      v = "3"; // set version for other updates
    }

    // ****************************************************
    // PLEASE MAKE THIS TO RUN MULTIPLE TIMES WITHOUT ERROR
    // NEEDED FOR NIGHTLY SNAPSHOTS ET ALL
    // GIT BUILD IS ALSO CONSIDERED AS LOWER !!!
    // ****************************************************

    // upgrade to v3 (OR DO THIS IF WE ARE INSIDE IDE)
    // if (StrgUtils.compareVersion(v, "3") < 0) {
    // LOGGER.info("Performing upgrade tasks to version 3");
    // }

<<<<<<< HEAD
=======
      // cleaup of native folder
      cleanupNativeFolder();
    }

    // upgrade to v2.7.2
    if (StrgUtils.compareVersion(v, "2.7.2") < 0) {
      LOGGER.info("Performing upgrade tasks to version 2.7.2");
      // delete all linux-* files in native
      if (Platform.isLinux()) {
        File[] subdirs = new File("native").listFiles();
        if (subdirs != null) {
          for (File subdir : subdirs) {
            if (subdir.isDirectory() && subdir.getName().startsWith("linux")) {
              FileUtils.deleteQuietly(subdir);
            }
          }
        }
      }
    }

    // upgrade to v2.9.3
    if (StrgUtils.compareVersion(v, "2.9.3") < 0) {
      LOGGER.info("Performing upgrade tasks to version 2.9.3");
      // rename data/tmm_ui.prop to data/tmm.prop
      Path uiProp = Paths.get(Settings.getInstance().getSettingsFolder(), "tmm_ui.prop");
      if (Files.exists(uiProp)) {
        try {
          FileUtils.moveFile(uiProp.toFile(), new File(Settings.getInstance().getSettingsFolder(), "tmm.prop"));
        }
        catch (Exception ignored) {
        }
      }
    }
  }

  private static void moveToConfigFolder(Path file) {
    if (Files.exists(file)) {
      Path fnew = Paths.get(Settings.getInstance().getSettingsFolder(), file.getFileName().toString());
      try {
        Utils.moveFileSafe(file, fnew);
      }
      catch (IOException e) {
        LOGGER.warn("error moving " + file);
      }
    }
>>>>>>> d22b2fb0
  }

  /**
   * performs some upgrade tasks from one version to another<br>
   * <b>make sure, this upgrade can run multiple times (= needed for nightlies!!!)
   * 
   * @param oldVersion
   *          our current version
   */
  public static void performUpgradeTasksAfterDatabaseLoading(String oldVersion) {
    MovieList movieList = MovieList.getInstance();
    TvShowList tvShowList = TvShowList.getInstance();

    String v = "" + oldVersion;

    if (StringUtils.isBlank(v)) {
      v = "3"; // set version for other updates
    }

    // ****************************************************
    // PLEASE MAKE THIS TO RUN MULTIPLE TIMES WITHOUT ERROR
    // NEEDED FOR NIGHTLY SNAPSHOTS ET ALL
    // GIT BUILD IS ALSO CONSIDERED AS LOWER !!!
    // ****************************************************

<<<<<<< HEAD
    // upgrade to v3
    // if (StrgUtils.compareVersion(v, "3") < 0) {
    // LOGGER.info("Performing database upgrade tasks to version 3");
    // }
=======
    // upgrade to v2.7
    if (StrgUtils.compareVersion(v, "2.7") < 0) {
      LOGGER.info("Performing database upgrade tasks to version 2.7");
      // delete tmm.odb; objectdb.conf; log dir
      FileUtils.deleteQuietly(new File("tmm.odb"));
      FileUtils.deleteQuietly(new File("tmm.odb$"));
      FileUtils.deleteQuietly(new File("objectdb.conf"));
      FileUtils.deleteQuietly(new File("log"));
      Globals.settings.removeSubtitleFileType(".idx"); // aww, we never removed...

      // We do not migrate settings!
      // We cannot determine, if a user has unset a value, or the default changed!
      // So reSet some default values, but ONLY for release ONCE;
      // else every start of prerel/nightly would reset this over and over again
      if (ReleaseInfo.isReleaseBuild()) {
        MovieModuleManager.MOVIE_SETTINGS.setImageBanner(true);
        MovieModuleManager.MOVIE_SETTINGS.setImageLogo(true);
        MovieModuleManager.MOVIE_SETTINGS.setImageClearart(true);
        MovieModuleManager.MOVIE_SETTINGS.setImageDiscart(true);
        MovieModuleManager.MOVIE_SETTINGS.setImageThumb(true);
        MovieModuleManager.MOVIE_SETTINGS.setUseTrailerPreference(true);
        Globals.settings.writeDefaultSettings(); // activate default plugins
      }
    }

    // upgrade to v2.7.2
    if (StrgUtils.compareVersion(v, "2.7.2") < 0) {
      LOGGER.info("Performing database upgrade tasks to version 2.7.2");
      // we forgot to update the actor thumbs in DB
      for (Movie movie : movieList.getMovies()) {
        boolean dirty = false;
        for (MovieActor actor : movie.getActors()) {
          if (StringUtils.isNotBlank(actor.getThumbPath())) {
            if (actor.updateThumbRoot(movie.getPath())) {
              // true when changed
              dirty = true;
            }
          }
        }
        if (dirty) {
          movie.saveToDb();
        }
      }
    }

    // upgrade to v2.7.3
    if (StrgUtils.compareVersion(v, "2.7.3") < 0) {
      LOGGER.info("Performing database upgrade tasks to version 2.7.3");
      // get movie set artwork
      for (MovieSet movieSet : movieList.getMovieSetList()) {
        MovieSetArtworkHelper.updateArtwork(movieSet);
        movieSet.saveToDb();
      }

      // reset new indicator
      for (Movie movie : movieList.getMovies()) {
        movie.setNewlyAdded(false);
        movie.saveToDb();
      }
      for (TvShow tvShow : tvShowList.getTvShows()) {
        for (TvShowEpisode episode : tvShow.getEpisodes()) {
          episode.setNewlyAdded(false);
          episode.saveToDb();
        }
        tvShow.saveToDb();
      }
    }

    // upgrade to v2.8
    if (StrgUtils.compareVersion(v, "2.8") < 0) {
      LOGGER.info("Performing database upgrade tasks to version 2.8");

      // upgrade certification settings
      // if MP NFO style is chosen, set the certification style to TECHNICAL
      if (MovieModuleManager.MOVIE_SETTINGS.getMovieConnector() == MovieConnectors.MP) {
        MovieModuleManager.MOVIE_SETTINGS.setMovieCertificationStyle(CertificationStyle.TECHNICAL);
      }

      // reevaluate movie stacking and offline stubs (without the need for UDS) and save
      for (Movie movie : movieList.getMovies()) {
        movie.reEvaluateStacking();
        boolean isOffline = false;
        for (MediaFile mf : movie.getMediaFiles(MediaFileType.VIDEO)) {
          if ("disc".equalsIgnoreCase(mf.getExtension())) {
            isOffline = true;
          }
        }
        movie.setOffline(isOffline);
        movie.saveToDb();
      }
    }
    // upgrade to v2.8.2
    if (StrgUtils.compareVersion(v, "2.8.2") < 0) {
      LOGGER.info("Performing database upgrade tasks to version 2.8.2");

      Date initialDate = new Date(0);

      for (Movie movie : movieList.getMovies()) {
        if (movie.getReleaseDate() != null && DateUtils.isSameDay(initialDate, movie.getReleaseDate())) {
          movie.setReleaseDate((Date) null);
          movie.saveToDb();
        }
      }

      for (TvShow tvShow : tvShowList.getTvShows()) {
        if (tvShow.getFirstAired() != null && DateUtils.isSameDay(initialDate, tvShow.getFirstAired())) {
          tvShow.setFirstAired((Date) null);
          tvShow.saveToDb();
        }
        for (TvShowEpisode episode : tvShow.getEpisodes()) {
          if (episode.getFirstAired() != null && DateUtils.isSameDay(initialDate, episode.getFirstAired())) {
            episode.setFirstAired((Date) null);
            episode.saveToDb();
          }
        }
      }
    }

    // upgrade to v2.8.3
    if (StrgUtils.compareVersion(v, "2.8.3") < 0) {
      LOGGER.info("Performing database upgrade tasks to version 2.8.3");

      // reset "container format" for MFs, so that MI tries them again on next UDS (ISOs and others)
      // (but only if we do not have some video information yet, like "width")
      for (Movie movie : movieList.getMovies()) {
        boolean changed = false;
        for (MediaFile mf : movie.getMediaFiles(MediaFileType.VIDEO)) {
          if (mf.getVideoResolution().isEmpty()) {
            mf.setContainerFormat("");
            changed = true;
          }
        }
        if (changed) {
          movie.saveToDb();
        }
      }
      for (TvShow tvShow : tvShowList.getTvShows()) {
        for (TvShowEpisode episode : tvShow.getEpisodes()) {
          boolean changed = false;
          for (MediaFile mf : episode.getMediaFiles(MediaFileType.VIDEO)) {
            if (mf.getVideoResolution().isEmpty()) {
              mf.setContainerFormat("");
              changed = true;
            }
          }
          if (episode.isDisc()) {
            // correct episode path when extracted disc folder
            Path discRoot = episode.getPathNIO().toAbsolutePath(); // folder
            String folder = tvShow.getPathNIO().relativize(discRoot).toString().toUpperCase(Locale.ROOT); // relative
            while (folder.contains("BDMV") || folder.contains("VIDEO_TS")) {
              discRoot = discRoot.getParent();
              folder = tvShow.getPathNIO().relativize(discRoot).toString().toUpperCase(Locale.ROOT); // reevaluate
              episode.setPath(discRoot.toAbsolutePath().toString());
              changed = true;
            }
          }
          if (changed) {
            episode.saveToDb();
          }
        }
      }
    }

    // upgrade to v2.9
    if (StrgUtils.compareVersion(v, "2.9") < 0) {
      LOGGER.info("Performing database upgrade tasks to version 2.9");

      // Update actors to current structure; add entitiy root and cleanout actor path
      for (Movie movie : movieList.getMovies()) {
        boolean changed = false;
        for (MovieActor a : movie.getActors()) {
          if (a.getEntityRoot().isEmpty()) {
            a.setEntityRoot(movie.getPathNIO().toString());
            a.setThumbPath("");
            changed = true;
          }
        }
        for (MovieProducer a : movie.getProducers()) {
          if (a.getEntityRoot().isEmpty()) {
            a.setEntityRoot(movie.getPathNIO().toString());
            a.setThumbPath("");
            changed = true;
          }
        }

        // also clean out the sorttitle if a movie set is assigned (not needed any more)
        if (movie.getMovieSet() != null) {
          movie.setSortTitle("");
          changed = true;
        }

        // re-evaluate MediaSource; changed *.strm files to MediaSource.STREAM
        if (movie.getMediaSource() == MediaSource.UNKNOWN) {
          MediaFile source = movie.getMediaFiles(MediaFileType.VIDEO).get(0);
          MediaSource ms = MediaSource.parseMediaSource(source.getPath());
          if (movie.getMediaSource() != ms) {
            movie.setMediaSource(ms);
            changed = true;
          }
        }

        if (changed) {
          movie.saveToDb();
        }
      }
      for (TvShow tvShow : tvShowList.getTvShows()) {
        boolean changed = false;
        for (TvShowActor a : tvShow.getActors()) {
          if (a.getEntityRoot().isEmpty()) {
            a.setEntityRoot(tvShow.getPathNIO().toString());
            a.setThumbUrl(a.getThumb());
            a.setThumbPath("");
            a.setThumb("");
            changed = true;
          }
        }
        for (TvShowEpisode episode : tvShow.getEpisodes()) {
          for (TvShowActor a : episode.getActors()) {
            if (a.getEntityRoot().isEmpty()) {
              a.setEntityRoot(episode.getPathNIO().toString());
              a.setThumbUrl(a.getThumb());
              a.setThumbPath("");
              a.setThumb("");
              changed = true;
            }
          }
        }
        if (changed) {
          tvShow.saveToDb();
        }
      }
    }

    // upgrade to v2.9.1
    if (StrgUtils.compareVersion(v, "2.9.1") < 0) {
      LOGGER.info("Performing database upgrade tasks to version 2.9.1");

      if (MovieModuleManager.MOVIE_SETTINGS.getMovieConnector() == MovieConnectors.XBMC) {
        MovieModuleManager.MOVIE_SETTINGS.setMovieConnector(MovieConnectors.KODI);
        Settings.getInstance().saveSettings();
      }

      // fix swedish subs detected as sme
      for (Movie movie : movieList.getMovies()) {
        boolean changed = false;
        for (MediaFile mf : movie.getMediaFiles()) {
          for (MediaFileSubtitle sub : mf.getSubtitles()) {
            if ("sme".equals(sub.getLanguage())) {
              sub.setLanguage("swe");
              changed = true;
            }
          }
        }
        if (changed) {
          movie.saveToDb();
        }
      }
      for (TvShow show : tvShowList.getTvShows()) {
        boolean changed = false;
        for (TvShowEpisode episode : show.getEpisodes()) {
          for (MediaFile mf : episode.getMediaFiles()) {
            for (MediaFileSubtitle sub : mf.getSubtitles()) {
              if ("sme".equals(sub.getLanguage())) {
                sub.setLanguage("swe");
                changed = true;
              }
            }
          }
          if (changed) {
            episode.saveToDb();
          }
        }
      }
    }

    // upgrade to v2.9.2
    if (StrgUtils.compareVersion(v, "2.9.2") < 0) {
      LOGGER.info("Performing database upgrade tasks to version 2.9.2");

      for (Movie movie : movieList.getMovies()) {
        boolean changed = removeEmptyIds(movie);

        // removing movieset artwork from movie mfs
        List<MediaFile> mfs = new ArrayList<>(movie.getMediaFiles());
        for (MediaFile mf : mfs) {
          if (mf.isGraphic() && mf.getFilename().startsWith("movieset-")) {
            movie.removeFromMediaFiles(mf);
            changed = true;
          }
        }

        if (changed) {
          movie.saveToDb();
        }
      }
      for (TvShow show : tvShowList.getTvShows()) {
        boolean changed = removeEmptyIds(show);
        if (changed) {
          show.saveToDb();
        }
        for (TvShowEpisode episode : show.getEpisodes()) {
          changed = removeEmptyIds(episode);
          if (changed) {
            episode.saveToDb();
          }
        }
      }

      // delete all abandoned trash folder
      if (Globals.settings.isDeleteTrashOnExit()) {
        for (String datasource : MovieModuleManager.MOVIE_SETTINGS.getMovieDataSource()) {
          Path ds = Paths.get(datasource);
          if (Files.exists(ds)) {
            try (DirectoryStream<Path> directoryStream = Files.newDirectoryStream(ds)) {
              for (Path path : directoryStream) {
                if (Files.isDirectory(path) && ds.relativize(path).toString().startsWith(Constants.BACKUP_FOLDER)) {
                  Utils.deleteDirectoryRecursive(path);
                }
              }
            }
            catch (IOException ex) {
            }
          }
        }
        for (String datasource : TvShowModuleManager.SETTINGS.getTvShowDataSource()) {
          Path ds = Paths.get(datasource);
          if (Files.exists(ds)) {
            try (DirectoryStream<Path> directoryStream = Files.newDirectoryStream(ds)) {
              for (Path path : directoryStream) {
                if (Files.isDirectory(path) && ds.relativize(path).toString().startsWith(Constants.BACKUP_FOLDER)) {
                  Utils.deleteDirectoryRecursive(path);
                }
              }
            }
            catch (IOException ex) {
            }
          }
        }
      }
    }

    // upgrade to v2.9.3
    if (StrgUtils.compareVersion(v, "2.9.3") < 0) {
      LOGGER.info("Performing database upgrade tasks to version 2.9.3");

      // rewrite all NFOs to get rid of null strings
      // and update all actor paths
      for (Movie movie : movieList.getMovies()) {
        for (Person person : movie.getActors()) {
          person.setEntityRoot(movie.getPathNIO());
        }
        for (Person person : movie.getProducers()) {
          person.setEntityRoot(movie.getPathNIO());
        }
        movie.saveToDb();
      }
      for (MovieSet movieSet : movieList.getMovieSetList()) {
        movieSet.saveToDb();
      }

      for (TvShow show : tvShowList.getTvShows()) {
        for (Person person : show.getActors()) {
          person.setEntityRoot(show.getPathNIO());
        }
        show.saveToDb();
        for (TvShowEpisode episode : show.getEpisodes()) {
          for (Person person : episode.getGuests()) {
            person.setEntityRoot(episode.getPathNIO());
          }
          episode.saveToDb();
        }
      }
    }
  }

  /**
   * Cleanup; removes all empty IDs from MediaEntities
   * 
   * @param me
   * @return
   */
  private static boolean removeEmptyIds(MediaEntity me) {
    boolean changed = false;

    Map<String, Object> ids = me.getIds();
    Iterator<Entry<String, Object>> it = ids.entrySet().iterator();
    while (it.hasNext()) {
      Entry<String, Object> pair = it.next();
      if (pair.getValue() instanceof Integer) {
        Integer i = (Integer) pair.getValue();
        if (i == null || i == 0) {
          LOGGER.debug("Removing empty ID: " + pair.getKey() + " (" + me.getTitle() + ")");
          it.remove();
          changed = true;
        }
      }
      else if (pair.getValue() instanceof String) {
        String i = (String) pair.getValue();
        if (StringUtils.isEmpty(i)) {
          LOGGER.debug("Removing empty ID: " + pair.getKey() + " (" + me.getTitle() + ")");
          it.remove();
          changed = true;
        }
      }
    }

    return changed;
  }

  /**
   * cleanup the native folder
   * 
   * only the specified folders should survive
   * 
   * Windows: windows-x86 windows-x64 Linux: linux-x86 linux-x64 Mac OSX: mac-x86 mac-x64
   */
  private static void cleanupNativeFolder() {
    // no cleanup in GIT
    if (ReleaseInfo.isGitBuild()) {
      return;
    }

    try {
      File[] nativeFiles = new File("native").listFiles();
      if (nativeFiles == null) {
        return;
      }

      for (File file : nativeFiles) {
        if (!file.isDirectory()) {
          continue;
        }

        if (Platform.isWindows() && !"windows-x86".equals(file.getName()) && !"windows-x64".equals(file.getName())) {
          FileUtils.deleteQuietly(file);
        }
        else if (Platform.isLinux() && !"linux-x86".equals(file.getName()) && !"linux-x64".equals(file.getName())) {
          FileUtils.deleteQuietly(file);
        }
        else if (Platform.isMac() && !"mac-x86".equals(file.getName()) && !"mac-x64".equals(file.getName())) {
          FileUtils.deleteQuietly(file);
        }
      }
    }
    catch (Exception e) {
      LOGGER.warn("failed to cleanup native folder: " + e.getMessage());
    }
>>>>>>> d22b2fb0
  }

  /**
   * rename downloaded files (getdown.jar, ...)
   */
  public static void renameDownloadedFiles() {
    // self updater
    File file = new File("getdown-new.jar");
    if (file.exists() && file.length() > 100000) {
      File cur = new File("getdown.jar");
      if (file.length() != cur.length() || !cur.exists()) {
        try {
          FileUtils.copyFile(file, cur);
        }
        catch (IOException e) {
          LOGGER.error("Could not update the updater!");
        }
      }
    }

    // exe launchers
    if (Platform.isWindows()) {
      file = new File("tinyMediaManager.new");
      if (file.exists() && file.length() > 10000 && file.length() < 50000) {
        File cur = new File("tinyMediaManager.exe");
        try {
          FileUtils.copyFile(file, cur);
        }
        catch (IOException e) {
          LOGGER.error("Could not update tmm!");
        }
      }
      file = new File("tinyMediaManagerUpd.new");
      if (file.exists() && file.length() > 10000 && file.length() < 50000) {
        File cur = new File("tinyMediaManagerUpd.exe");
        try {
          FileUtils.copyFile(file, cur);
        }
        catch (IOException e) {
          LOGGER.error("Could not update the updater!");
        }
      }
      file = new File("tinyMediaManagerCMD.new");
      if (file.exists() && file.length() > 10000 && file.length() < 50000) {
        File cur = new File("tinyMediaManagerCMD.exe");
        try {
          FileUtils.copyFile(file, cur);
        }
        catch (IOException e) {
          LOGGER.error("Could not update CMD TMM!");
        }
      }
    }

    // OSX launcher
    if (Platform.isMac()) {
      file = new File("JavaApplicationStub.new");
      if (file.exists() && file.length() > 0) {
        File cur = new File("../../MacOS/JavaApplicationStub");
        try {
          FileUtils.copyFile(file, cur);
        }
        catch (IOException e) {
          LOGGER.error("Could not update JavaApplicationStub");
        }
      }
    }

    // OSX Info.plist
    if (Platform.isMac()) {
      file = new File("Info.plist");
      if (file.exists() && file.length() > 0) {
        File cur = new File("../../Info.plist");
        try {
          FileUtils.copyFile(file, cur);
        }
        catch (IOException e) {
          LOGGER.error("Could not update JavaApplicationStub");
        }
      }
    }
  }
}<|MERGE_RESOLUTION|>--- conflicted
+++ resolved
@@ -22,19 +22,6 @@
 import org.apache.commons.lang3.StringUtils;
 import org.slf4j.Logger;
 import org.slf4j.LoggerFactory;
-<<<<<<< HEAD
-=======
-import org.tinymediamanager.core.CertificationStyle;
-import org.tinymediamanager.core.Constants;
-import org.tinymediamanager.core.MediaFileType;
-import org.tinymediamanager.core.MediaSource;
-import org.tinymediamanager.core.Settings;
-import org.tinymediamanager.core.Utils;
-import org.tinymediamanager.core.entities.MediaEntity;
-import org.tinymediamanager.core.entities.MediaFile;
-import org.tinymediamanager.core.entities.MediaFileSubtitle;
-import org.tinymediamanager.core.entities.Person;
->>>>>>> d22b2fb0
 import org.tinymediamanager.core.movie.MovieList;
 import org.tinymediamanager.core.tvshow.TvShowList;
 
@@ -57,7 +44,7 @@
     // ****************************************************
     // PLEASE MAKE THIS TO RUN MULTIPLE TIMES WITHOUT ERROR
     // NEEDED FOR NIGHTLY SNAPSHOTS ET ALL
-    // GIT BUILD IS ALSO CONSIDERED AS LOWER !!!
+    // SVN BUILD IS ALSO CONSIDERED AS LOWER !!!
     // ****************************************************
 
     // upgrade to v3 (OR DO THIS IF WE ARE INSIDE IDE)
@@ -65,54 +52,6 @@
     // LOGGER.info("Performing upgrade tasks to version 3");
     // }
 
-<<<<<<< HEAD
-=======
-      // cleaup of native folder
-      cleanupNativeFolder();
-    }
-
-    // upgrade to v2.7.2
-    if (StrgUtils.compareVersion(v, "2.7.2") < 0) {
-      LOGGER.info("Performing upgrade tasks to version 2.7.2");
-      // delete all linux-* files in native
-      if (Platform.isLinux()) {
-        File[] subdirs = new File("native").listFiles();
-        if (subdirs != null) {
-          for (File subdir : subdirs) {
-            if (subdir.isDirectory() && subdir.getName().startsWith("linux")) {
-              FileUtils.deleteQuietly(subdir);
-            }
-          }
-        }
-      }
-    }
-
-    // upgrade to v2.9.3
-    if (StrgUtils.compareVersion(v, "2.9.3") < 0) {
-      LOGGER.info("Performing upgrade tasks to version 2.9.3");
-      // rename data/tmm_ui.prop to data/tmm.prop
-      Path uiProp = Paths.get(Settings.getInstance().getSettingsFolder(), "tmm_ui.prop");
-      if (Files.exists(uiProp)) {
-        try {
-          FileUtils.moveFile(uiProp.toFile(), new File(Settings.getInstance().getSettingsFolder(), "tmm.prop"));
-        }
-        catch (Exception ignored) {
-        }
-      }
-    }
-  }
-
-  private static void moveToConfigFolder(Path file) {
-    if (Files.exists(file)) {
-      Path fnew = Paths.get(Settings.getInstance().getSettingsFolder(), file.getFileName().toString());
-      try {
-        Utils.moveFileSafe(file, fnew);
-      }
-      catch (IOException e) {
-        LOGGER.warn("error moving " + file);
-      }
-    }
->>>>>>> d22b2fb0
   }
 
   /**
@@ -135,463 +74,13 @@
     // ****************************************************
     // PLEASE MAKE THIS TO RUN MULTIPLE TIMES WITHOUT ERROR
     // NEEDED FOR NIGHTLY SNAPSHOTS ET ALL
-    // GIT BUILD IS ALSO CONSIDERED AS LOWER !!!
+    // SVN BUILD IS ALSO CONSIDERED AS LOWER !!!
     // ****************************************************
 
-<<<<<<< HEAD
     // upgrade to v3
     // if (StrgUtils.compareVersion(v, "3") < 0) {
     // LOGGER.info("Performing database upgrade tasks to version 3");
     // }
-=======
-    // upgrade to v2.7
-    if (StrgUtils.compareVersion(v, "2.7") < 0) {
-      LOGGER.info("Performing database upgrade tasks to version 2.7");
-      // delete tmm.odb; objectdb.conf; log dir
-      FileUtils.deleteQuietly(new File("tmm.odb"));
-      FileUtils.deleteQuietly(new File("tmm.odb$"));
-      FileUtils.deleteQuietly(new File("objectdb.conf"));
-      FileUtils.deleteQuietly(new File("log"));
-      Globals.settings.removeSubtitleFileType(".idx"); // aww, we never removed...
-
-      // We do not migrate settings!
-      // We cannot determine, if a user has unset a value, or the default changed!
-      // So reSet some default values, but ONLY for release ONCE;
-      // else every start of prerel/nightly would reset this over and over again
-      if (ReleaseInfo.isReleaseBuild()) {
-        MovieModuleManager.MOVIE_SETTINGS.setImageBanner(true);
-        MovieModuleManager.MOVIE_SETTINGS.setImageLogo(true);
-        MovieModuleManager.MOVIE_SETTINGS.setImageClearart(true);
-        MovieModuleManager.MOVIE_SETTINGS.setImageDiscart(true);
-        MovieModuleManager.MOVIE_SETTINGS.setImageThumb(true);
-        MovieModuleManager.MOVIE_SETTINGS.setUseTrailerPreference(true);
-        Globals.settings.writeDefaultSettings(); // activate default plugins
-      }
-    }
-
-    // upgrade to v2.7.2
-    if (StrgUtils.compareVersion(v, "2.7.2") < 0) {
-      LOGGER.info("Performing database upgrade tasks to version 2.7.2");
-      // we forgot to update the actor thumbs in DB
-      for (Movie movie : movieList.getMovies()) {
-        boolean dirty = false;
-        for (MovieActor actor : movie.getActors()) {
-          if (StringUtils.isNotBlank(actor.getThumbPath())) {
-            if (actor.updateThumbRoot(movie.getPath())) {
-              // true when changed
-              dirty = true;
-            }
-          }
-        }
-        if (dirty) {
-          movie.saveToDb();
-        }
-      }
-    }
-
-    // upgrade to v2.7.3
-    if (StrgUtils.compareVersion(v, "2.7.3") < 0) {
-      LOGGER.info("Performing database upgrade tasks to version 2.7.3");
-      // get movie set artwork
-      for (MovieSet movieSet : movieList.getMovieSetList()) {
-        MovieSetArtworkHelper.updateArtwork(movieSet);
-        movieSet.saveToDb();
-      }
-
-      // reset new indicator
-      for (Movie movie : movieList.getMovies()) {
-        movie.setNewlyAdded(false);
-        movie.saveToDb();
-      }
-      for (TvShow tvShow : tvShowList.getTvShows()) {
-        for (TvShowEpisode episode : tvShow.getEpisodes()) {
-          episode.setNewlyAdded(false);
-          episode.saveToDb();
-        }
-        tvShow.saveToDb();
-      }
-    }
-
-    // upgrade to v2.8
-    if (StrgUtils.compareVersion(v, "2.8") < 0) {
-      LOGGER.info("Performing database upgrade tasks to version 2.8");
-
-      // upgrade certification settings
-      // if MP NFO style is chosen, set the certification style to TECHNICAL
-      if (MovieModuleManager.MOVIE_SETTINGS.getMovieConnector() == MovieConnectors.MP) {
-        MovieModuleManager.MOVIE_SETTINGS.setMovieCertificationStyle(CertificationStyle.TECHNICAL);
-      }
-
-      // reevaluate movie stacking and offline stubs (without the need for UDS) and save
-      for (Movie movie : movieList.getMovies()) {
-        movie.reEvaluateStacking();
-        boolean isOffline = false;
-        for (MediaFile mf : movie.getMediaFiles(MediaFileType.VIDEO)) {
-          if ("disc".equalsIgnoreCase(mf.getExtension())) {
-            isOffline = true;
-          }
-        }
-        movie.setOffline(isOffline);
-        movie.saveToDb();
-      }
-    }
-    // upgrade to v2.8.2
-    if (StrgUtils.compareVersion(v, "2.8.2") < 0) {
-      LOGGER.info("Performing database upgrade tasks to version 2.8.2");
-
-      Date initialDate = new Date(0);
-
-      for (Movie movie : movieList.getMovies()) {
-        if (movie.getReleaseDate() != null && DateUtils.isSameDay(initialDate, movie.getReleaseDate())) {
-          movie.setReleaseDate((Date) null);
-          movie.saveToDb();
-        }
-      }
-
-      for (TvShow tvShow : tvShowList.getTvShows()) {
-        if (tvShow.getFirstAired() != null && DateUtils.isSameDay(initialDate, tvShow.getFirstAired())) {
-          tvShow.setFirstAired((Date) null);
-          tvShow.saveToDb();
-        }
-        for (TvShowEpisode episode : tvShow.getEpisodes()) {
-          if (episode.getFirstAired() != null && DateUtils.isSameDay(initialDate, episode.getFirstAired())) {
-            episode.setFirstAired((Date) null);
-            episode.saveToDb();
-          }
-        }
-      }
-    }
-
-    // upgrade to v2.8.3
-    if (StrgUtils.compareVersion(v, "2.8.3") < 0) {
-      LOGGER.info("Performing database upgrade tasks to version 2.8.3");
-
-      // reset "container format" for MFs, so that MI tries them again on next UDS (ISOs and others)
-      // (but only if we do not have some video information yet, like "width")
-      for (Movie movie : movieList.getMovies()) {
-        boolean changed = false;
-        for (MediaFile mf : movie.getMediaFiles(MediaFileType.VIDEO)) {
-          if (mf.getVideoResolution().isEmpty()) {
-            mf.setContainerFormat("");
-            changed = true;
-          }
-        }
-        if (changed) {
-          movie.saveToDb();
-        }
-      }
-      for (TvShow tvShow : tvShowList.getTvShows()) {
-        for (TvShowEpisode episode : tvShow.getEpisodes()) {
-          boolean changed = false;
-          for (MediaFile mf : episode.getMediaFiles(MediaFileType.VIDEO)) {
-            if (mf.getVideoResolution().isEmpty()) {
-              mf.setContainerFormat("");
-              changed = true;
-            }
-          }
-          if (episode.isDisc()) {
-            // correct episode path when extracted disc folder
-            Path discRoot = episode.getPathNIO().toAbsolutePath(); // folder
-            String folder = tvShow.getPathNIO().relativize(discRoot).toString().toUpperCase(Locale.ROOT); // relative
-            while (folder.contains("BDMV") || folder.contains("VIDEO_TS")) {
-              discRoot = discRoot.getParent();
-              folder = tvShow.getPathNIO().relativize(discRoot).toString().toUpperCase(Locale.ROOT); // reevaluate
-              episode.setPath(discRoot.toAbsolutePath().toString());
-              changed = true;
-            }
-          }
-          if (changed) {
-            episode.saveToDb();
-          }
-        }
-      }
-    }
-
-    // upgrade to v2.9
-    if (StrgUtils.compareVersion(v, "2.9") < 0) {
-      LOGGER.info("Performing database upgrade tasks to version 2.9");
-
-      // Update actors to current structure; add entitiy root and cleanout actor path
-      for (Movie movie : movieList.getMovies()) {
-        boolean changed = false;
-        for (MovieActor a : movie.getActors()) {
-          if (a.getEntityRoot().isEmpty()) {
-            a.setEntityRoot(movie.getPathNIO().toString());
-            a.setThumbPath("");
-            changed = true;
-          }
-        }
-        for (MovieProducer a : movie.getProducers()) {
-          if (a.getEntityRoot().isEmpty()) {
-            a.setEntityRoot(movie.getPathNIO().toString());
-            a.setThumbPath("");
-            changed = true;
-          }
-        }
-
-        // also clean out the sorttitle if a movie set is assigned (not needed any more)
-        if (movie.getMovieSet() != null) {
-          movie.setSortTitle("");
-          changed = true;
-        }
-
-        // re-evaluate MediaSource; changed *.strm files to MediaSource.STREAM
-        if (movie.getMediaSource() == MediaSource.UNKNOWN) {
-          MediaFile source = movie.getMediaFiles(MediaFileType.VIDEO).get(0);
-          MediaSource ms = MediaSource.parseMediaSource(source.getPath());
-          if (movie.getMediaSource() != ms) {
-            movie.setMediaSource(ms);
-            changed = true;
-          }
-        }
-
-        if (changed) {
-          movie.saveToDb();
-        }
-      }
-      for (TvShow tvShow : tvShowList.getTvShows()) {
-        boolean changed = false;
-        for (TvShowActor a : tvShow.getActors()) {
-          if (a.getEntityRoot().isEmpty()) {
-            a.setEntityRoot(tvShow.getPathNIO().toString());
-            a.setThumbUrl(a.getThumb());
-            a.setThumbPath("");
-            a.setThumb("");
-            changed = true;
-          }
-        }
-        for (TvShowEpisode episode : tvShow.getEpisodes()) {
-          for (TvShowActor a : episode.getActors()) {
-            if (a.getEntityRoot().isEmpty()) {
-              a.setEntityRoot(episode.getPathNIO().toString());
-              a.setThumbUrl(a.getThumb());
-              a.setThumbPath("");
-              a.setThumb("");
-              changed = true;
-            }
-          }
-        }
-        if (changed) {
-          tvShow.saveToDb();
-        }
-      }
-    }
-
-    // upgrade to v2.9.1
-    if (StrgUtils.compareVersion(v, "2.9.1") < 0) {
-      LOGGER.info("Performing database upgrade tasks to version 2.9.1");
-
-      if (MovieModuleManager.MOVIE_SETTINGS.getMovieConnector() == MovieConnectors.XBMC) {
-        MovieModuleManager.MOVIE_SETTINGS.setMovieConnector(MovieConnectors.KODI);
-        Settings.getInstance().saveSettings();
-      }
-
-      // fix swedish subs detected as sme
-      for (Movie movie : movieList.getMovies()) {
-        boolean changed = false;
-        for (MediaFile mf : movie.getMediaFiles()) {
-          for (MediaFileSubtitle sub : mf.getSubtitles()) {
-            if ("sme".equals(sub.getLanguage())) {
-              sub.setLanguage("swe");
-              changed = true;
-            }
-          }
-        }
-        if (changed) {
-          movie.saveToDb();
-        }
-      }
-      for (TvShow show : tvShowList.getTvShows()) {
-        boolean changed = false;
-        for (TvShowEpisode episode : show.getEpisodes()) {
-          for (MediaFile mf : episode.getMediaFiles()) {
-            for (MediaFileSubtitle sub : mf.getSubtitles()) {
-              if ("sme".equals(sub.getLanguage())) {
-                sub.setLanguage("swe");
-                changed = true;
-              }
-            }
-          }
-          if (changed) {
-            episode.saveToDb();
-          }
-        }
-      }
-    }
-
-    // upgrade to v2.9.2
-    if (StrgUtils.compareVersion(v, "2.9.2") < 0) {
-      LOGGER.info("Performing database upgrade tasks to version 2.9.2");
-
-      for (Movie movie : movieList.getMovies()) {
-        boolean changed = removeEmptyIds(movie);
-
-        // removing movieset artwork from movie mfs
-        List<MediaFile> mfs = new ArrayList<>(movie.getMediaFiles());
-        for (MediaFile mf : mfs) {
-          if (mf.isGraphic() && mf.getFilename().startsWith("movieset-")) {
-            movie.removeFromMediaFiles(mf);
-            changed = true;
-          }
-        }
-
-        if (changed) {
-          movie.saveToDb();
-        }
-      }
-      for (TvShow show : tvShowList.getTvShows()) {
-        boolean changed = removeEmptyIds(show);
-        if (changed) {
-          show.saveToDb();
-        }
-        for (TvShowEpisode episode : show.getEpisodes()) {
-          changed = removeEmptyIds(episode);
-          if (changed) {
-            episode.saveToDb();
-          }
-        }
-      }
-
-      // delete all abandoned trash folder
-      if (Globals.settings.isDeleteTrashOnExit()) {
-        for (String datasource : MovieModuleManager.MOVIE_SETTINGS.getMovieDataSource()) {
-          Path ds = Paths.get(datasource);
-          if (Files.exists(ds)) {
-            try (DirectoryStream<Path> directoryStream = Files.newDirectoryStream(ds)) {
-              for (Path path : directoryStream) {
-                if (Files.isDirectory(path) && ds.relativize(path).toString().startsWith(Constants.BACKUP_FOLDER)) {
-                  Utils.deleteDirectoryRecursive(path);
-                }
-              }
-            }
-            catch (IOException ex) {
-            }
-          }
-        }
-        for (String datasource : TvShowModuleManager.SETTINGS.getTvShowDataSource()) {
-          Path ds = Paths.get(datasource);
-          if (Files.exists(ds)) {
-            try (DirectoryStream<Path> directoryStream = Files.newDirectoryStream(ds)) {
-              for (Path path : directoryStream) {
-                if (Files.isDirectory(path) && ds.relativize(path).toString().startsWith(Constants.BACKUP_FOLDER)) {
-                  Utils.deleteDirectoryRecursive(path);
-                }
-              }
-            }
-            catch (IOException ex) {
-            }
-          }
-        }
-      }
-    }
-
-    // upgrade to v2.9.3
-    if (StrgUtils.compareVersion(v, "2.9.3") < 0) {
-      LOGGER.info("Performing database upgrade tasks to version 2.9.3");
-
-      // rewrite all NFOs to get rid of null strings
-      // and update all actor paths
-      for (Movie movie : movieList.getMovies()) {
-        for (Person person : movie.getActors()) {
-          person.setEntityRoot(movie.getPathNIO());
-        }
-        for (Person person : movie.getProducers()) {
-          person.setEntityRoot(movie.getPathNIO());
-        }
-        movie.saveToDb();
-      }
-      for (MovieSet movieSet : movieList.getMovieSetList()) {
-        movieSet.saveToDb();
-      }
-
-      for (TvShow show : tvShowList.getTvShows()) {
-        for (Person person : show.getActors()) {
-          person.setEntityRoot(show.getPathNIO());
-        }
-        show.saveToDb();
-        for (TvShowEpisode episode : show.getEpisodes()) {
-          for (Person person : episode.getGuests()) {
-            person.setEntityRoot(episode.getPathNIO());
-          }
-          episode.saveToDb();
-        }
-      }
-    }
-  }
-
-  /**
-   * Cleanup; removes all empty IDs from MediaEntities
-   * 
-   * @param me
-   * @return
-   */
-  private static boolean removeEmptyIds(MediaEntity me) {
-    boolean changed = false;
-
-    Map<String, Object> ids = me.getIds();
-    Iterator<Entry<String, Object>> it = ids.entrySet().iterator();
-    while (it.hasNext()) {
-      Entry<String, Object> pair = it.next();
-      if (pair.getValue() instanceof Integer) {
-        Integer i = (Integer) pair.getValue();
-        if (i == null || i == 0) {
-          LOGGER.debug("Removing empty ID: " + pair.getKey() + " (" + me.getTitle() + ")");
-          it.remove();
-          changed = true;
-        }
-      }
-      else if (pair.getValue() instanceof String) {
-        String i = (String) pair.getValue();
-        if (StringUtils.isEmpty(i)) {
-          LOGGER.debug("Removing empty ID: " + pair.getKey() + " (" + me.getTitle() + ")");
-          it.remove();
-          changed = true;
-        }
-      }
-    }
-
-    return changed;
-  }
-
-  /**
-   * cleanup the native folder
-   * 
-   * only the specified folders should survive
-   * 
-   * Windows: windows-x86 windows-x64 Linux: linux-x86 linux-x64 Mac OSX: mac-x86 mac-x64
-   */
-  private static void cleanupNativeFolder() {
-    // no cleanup in GIT
-    if (ReleaseInfo.isGitBuild()) {
-      return;
-    }
-
-    try {
-      File[] nativeFiles = new File("native").listFiles();
-      if (nativeFiles == null) {
-        return;
-      }
-
-      for (File file : nativeFiles) {
-        if (!file.isDirectory()) {
-          continue;
-        }
-
-        if (Platform.isWindows() && !"windows-x86".equals(file.getName()) && !"windows-x64".equals(file.getName())) {
-          FileUtils.deleteQuietly(file);
-        }
-        else if (Platform.isLinux() && !"linux-x86".equals(file.getName()) && !"linux-x64".equals(file.getName())) {
-          FileUtils.deleteQuietly(file);
-        }
-        else if (Platform.isMac() && !"mac-x86".equals(file.getName()) && !"mac-x64".equals(file.getName())) {
-          FileUtils.deleteQuietly(file);
-        }
-      }
-    }
-    catch (Exception e) {
-      LOGGER.warn("failed to cleanup native folder: " + e.getMessage());
-    }
->>>>>>> d22b2fb0
   }
 
   /**
