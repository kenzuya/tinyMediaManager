/*
 * Copyright 2012 - 2021 Manuel Laggner
 *
 * Licensed under the Apache License, Version 2.0 (the "License");
 * you may not use this file except in compliance with the License.
 * You may obtain a copy of the License at
 *
 *     http://www.apache.org/licenses/LICENSE-2.0
 *
 * Unless required by applicable law or agreed to in writing, software
 * distributed under the License is distributed on an "AS IS" BASIS,
 * WITHOUT WARRANTIES OR CONDITIONS OF ANY KIND, either express or implied.
 * See the License for the specific language governing permissions and
 * limitations under the License.
 */
package org.tinymediamanager.cli;

import java.nio.file.Path;
import java.nio.file.Paths;
import java.util.ArrayList;
import java.util.List;
import java.util.stream.Collectors;

import org.slf4j.Logger;
import org.slf4j.LoggerFactory;
import org.tinymediamanager.core.ExportTemplate;
import org.tinymediamanager.core.MediaEntityExporter;
import org.tinymediamanager.core.MediaFileType;
import org.tinymediamanager.core.movie.MovieComparator;
import org.tinymediamanager.core.movie.MovieExporter;
import org.tinymediamanager.core.movie.MovieModuleManager;
import org.tinymediamanager.core.movie.MovieScraperMetadataConfig;
import org.tinymediamanager.core.movie.MovieSearchAndScrapeOptions;
import org.tinymediamanager.core.movie.entities.Movie;
import org.tinymediamanager.core.movie.tasks.MovieARDetectorTask;
import org.tinymediamanager.core.movie.tasks.MovieRenameTask;
import org.tinymediamanager.core.movie.tasks.MovieScrapeTask;
import org.tinymediamanager.core.movie.tasks.MovieSubtitleSearchAndDownloadTask;
import org.tinymediamanager.core.movie.tasks.MovieTrailerDownloadTask;
import org.tinymediamanager.core.movie.tasks.MovieUpdateDatasourceTask;
import org.tinymediamanager.core.threading.TmmTask;
import org.tinymediamanager.core.threading.TmmTaskManager;
import org.tinymediamanager.scraper.entities.MediaLanguages;
import org.tinymediamanager.scraper.util.ListUtils;

import picocli.CommandLine;

// @formatter:off
@CommandLine.Command(
        name = "movie",
        mixinStandardHelpOptions = true,
        sortOptions = false,
        synopsisHeading = "%n",
        footerHeading = "%nExamples:%n",
        footer = {
                "  tinyMediaManager movie -u -n -r",
                "    to find/scrape and rename new movies%n",
                "  tinyMediaManager movie -t -s",
                "    to download missing trailer/subtitles%n",
                "  tinyMediaManager movie -e -eT=ExcelXml -eP=/user/export/movies",
                "    to export the movie list with the ExcelXml template to /user/export/movies"
        }
)
// @formatter:on
/**
 * the class {@link MovieCommand} implements all movie related logic for the command line interface
 *
 * @author Wolfgang Janes, Manuel Laggner
 */
class MovieCommand implements Runnable {
  private static final Logger LOGGER = LoggerFactory.getLogger(MovieCommand.class);

  @CommandLine.ArgGroup
  Datasource                  datasource;

  @CommandLine.ArgGroup
  Scrape                      scrape;

  @CommandLine.Option(names = { "-t", "--downloadTrailer" }, description = "Download missing trailers")
  boolean                     downloadTrailer;

  @CommandLine.ArgGroup(exclusive = false)
  Subtitle                    subtitle;

  @CommandLine.ArgGroup
  Rename                      rename;

  @CommandLine.ArgGroup(exclusive = false)
  Export                      export;

  @CommandLine.Option(names = { "-w", "--rewriteNFO" }, description = "Rewrite NFO files of all movies")
  boolean                     rewriteNFO;

  @CommandLine.ArgGroup
  AspectRatioDetect           ard;

  @Override
  public void run() {
    // update data sources
    if (datasource != null) {
      updateDataSources();
    }

    List<Movie> moviesToScrape = new ArrayList<>();

    // scrape movies
    if (scrape != null) {
      scrapeMovies(moviesToScrape);
    }

    if (ard != null) {
      detectAspectRatio();
    }

    // download trailer
    if (downloadTrailer) {
      downloadTrailer();
    }

    // download subtitles
    if (subtitle != null && subtitle.download) {
      downloadSubtitles();
    }

    // rename
    if (rename != null) {
      renameMovies(moviesToScrape);
    }

    // export
    if (export != null) {
      exportMovies();
    }

    // rewrite NFO
    if (rewriteNFO) {
      rewriteNfoFiles();
    }
  }

  private void updateDataSources() {
    LOGGER.info("updating movie data sources...");
    if (datasource.updateAll) {
      Runnable task = new MovieUpdateDatasourceTask();
      task.run(); // blocking
    }
    else {
      List<String> dataSources = new ArrayList<>(MovieModuleManager.getInstance().getSettings().getMovieDataSource());
      if (ListUtils.isNotEmpty(dataSources)) {
        for (Integer i : datasource.indices) {
          if (dataSources.size() >= i - 1) {
            Runnable task = new MovieUpdateDatasourceTask(dataSources.get(i - 1));
            task.run(); // blocking
          }
        }
      }
    }
    LOGGER.info("Found {} new movies", MovieModuleManager.getInstance().getMovieList().getNewMovies().size());

  }

  private void scrapeMovies(List<Movie> moviesToScrape) {
    if (scrape.scrapeAll) {
      LOGGER.info("scraping ALL movies...");
      moviesToScrape.addAll(MovieModuleManager.getInstance().getMovieList().getMovies());
    }
    else if (scrape.scrapeNew) {
      LOGGER.info("scraping NEW movies...");
      moviesToScrape.addAll(MovieModuleManager.getInstance().getMovieList().getNewMovies());
    }
    else if (scrape.scrapeUnscraped) {
      LOGGER.info("scraping UNSCRAPED movies...");
      moviesToScrape.addAll(MovieModuleManager.getInstance().getMovieList().getUnscrapedMovies());
    }

    if (!moviesToScrape.isEmpty()) {
      MovieSearchAndScrapeOptions options = new MovieSearchAndScrapeOptions();
      List<MovieScraperMetadataConfig> config = MovieModuleManager.getInstance().getSettings().getScraperMetadataConfig();
      options.loadDefaults();

      Runnable task = new MovieScrapeTask(new MovieScrapeTask.MovieScrapeParams(moviesToScrape, options, config));
      task.run(); // blocking

      // wait for other tmm threads (artwork download et all)
      while (TmmTaskManager.getInstance().poolRunning()) {
        try {
          Thread.sleep(2000);
        }
        catch (InterruptedException e) {
          Thread.currentThread().interrupt();
        }
      }
    }
  }

  private void detectAspectRatio() {
    List<Movie> moviesToDetect = new ArrayList<>();
    if (ard.ardAll) {
<<<<<<< HEAD
      moviesToDetect = MovieList.getInstance().getMovies();
    }
    else if (ard.ardNew) {
      moviesToDetect = MovieList.getInstance().getNewMovies();
=======
      moviesToDetect = MovieModuleManager.getInstance().getMovieList().getMovies();
    }
    else if (ard.ardNew) {
      moviesToDetect = MovieModuleManager.getInstance().getMovieList().getNewMovies();
>>>>>>> db360aca
    }

    if (!moviesToDetect.isEmpty()) {
      TmmTask task = new MovieARDetectorTask(moviesToDetect);
      task.run();
    }
  }

  private void downloadTrailer() {
    LOGGER.info("downloading missing trailers...");
    List<Movie> moviesWithoutTrailer = MovieModuleManager.getInstance()
        .getMovieList()
        .getMovies()
        .stream()
        .filter(movie -> movie.getMediaFiles(MediaFileType.TRAILER).isEmpty()).collect(Collectors.toList());

    for (Movie movie : moviesWithoutTrailer) {
      TmmTask task = new MovieTrailerDownloadTask(movie);
      task.run(); // blocking
    }
  }

  private void downloadSubtitles() {
    LOGGER.info("downloading missing subtitles...");

    List<MediaLanguages> languages = new ArrayList<>();

    if (subtitle.languages != null) {
      // download in specific languages
      for (String language : subtitle.languages) {
        MediaLanguages mediaLanguage = MediaLanguages.get(language);
        if (!languages.contains(mediaLanguage)) {
          languages.add(mediaLanguage);
        }
      }
    }
    else {
      // download in "main" language
      languages.add(MovieModuleManager.getInstance().getSettings().getSubtitleScraperLanguage());
    }

    List<Movie> moviesWithoutSubtitle = MovieModuleManager.getInstance()
        .getMovieList()
        .getMovies()
        .stream()
        .filter(movie -> !movie.getHasSubtitles())
        .collect(Collectors.toList());

    for (MediaLanguages language : languages) {
      Runnable task = new MovieSubtitleSearchAndDownloadTask(moviesWithoutSubtitle, language);
      task.run(); // blocking
    }
  }

  private void renameMovies(List<Movie> moviesToScrape) {
    List<Movie> moviesToRename = new ArrayList<>();
    if (rename.renameNew) {
      LOGGER.info("renaming NEW/RECENTLY SCRAPED movies...");
      moviesToRename.addAll(moviesToScrape);
    }
    else if (rename.renameAll) {
      LOGGER.info("renaming ALL movies...");
      moviesToRename.addAll(MovieModuleManager.getInstance().getMovieList().getMovies());
    }

    if (!moviesToRename.isEmpty()) {
      Runnable task = new MovieRenameTask(moviesToScrape);
      task.run(); // blocking
    }
  }

  private void exportMovies() {
    for (ExportTemplate exportTemplate : MovieExporter.findTemplates(MediaEntityExporter.TemplateType.MOVIE)) {
      if (exportTemplate.getPath().endsWith(export.template)) {
        // ok, our template has been found under templates
        LOGGER.info("exporting movies...");

        MovieExporter ex = null;
        try {
          ex = new MovieExporter(Paths.get(exportTemplate.getPath()));

          List<Movie> movies = MovieModuleManager.getInstance().getMovieList().getMovies();
          movies.sort(new MovieComparator());
          ex.export(movies, export.path);
        }
        catch (Exception e) {
          LOGGER.error("could not export movies - {}", e.getMessage());
        }

        return;
      }
    }
  }

  private void rewriteNfoFiles() {
    if (MovieModuleManager.getInstance().getSettings().getNfoFilenames().isEmpty()) {
      LOGGER.info("Not writing any NFO file, because NFO filename preferences were empty...");
      return;
    }

    for (Movie movie : MovieModuleManager.getInstance().getMovieList().getMovies()) {
      movie.writeNFO();
    }
  }

  /*
   * helper classes for managing nested options
   */
  static class Datasource {
    @CommandLine.Option(names = { "-u", "--updateAll" }, required = true, description = "Scan all data sources for new content")
    boolean updateAll;

    @CommandLine.Option(names = {
        "--updateX" }, required = true, paramLabel = "<index>", description = "Scan the given data sources for new content. The indices are in the same order as in the UI/settings")
    int[]   indices;
  }

  static class Scrape {
    @CommandLine.Option(names = { "-n", "--scrapeNew", }, description = "Scrape new movies (found with the update options)")
    boolean scrapeNew;

    @CommandLine.Option(names = { "--scrapeUnscraped", }, description = "Scrape all unscraped movies")
    boolean scrapeUnscraped;

    @CommandLine.Option(names = { "--scrapeAll", }, description = "Scrape all movies")
    boolean scrapeAll;
  }

  static class AspectRatioDetect {
    @CommandLine.Option(names = { "-d", "--ardNew", }, description = "Detect aspect ratio of new movies (found with the update options)")
    boolean ardNew;

    @CommandLine.Option(names = { "-dA", "--ardAll", }, description = "Detect aspect ratio of all movies")
    boolean ardAll;
  }

  static class Subtitle {
    @CommandLine.Option(names = { "-s", "--downloadSubtitles" }, required = true, description = "Download missing subtitles")
    boolean  download;

    @CommandLine.Option(names = { "-sL", "--subtitleLanguage" }, paramLabel = "<language>", description = "Desired subtitle language(s) (optional)")
    String[] languages;
  }

  static class Rename {
    @CommandLine.Option(names = { "-r", "--renameNew", }, required = true, description = "Rename & cleanup all movies from former scrape command")
    boolean renameNew;

    @CommandLine.Option(names = { "--renameAll", }, required = true, description = "Rename & cleanup all movies")
    boolean renameAll;
  }

  static class Export {
    @CommandLine.Option(names = { "-e", "--export" }, required = true, description = "Export your movie list using a specified template")
    boolean export;

    @CommandLine.Option(names = { "-eT",
        "--exportTemplate" }, required = true, description = "The export template to use. Use the folder name from the templates folder")
    String  template;

    @CommandLine.Option(names = { "-eP", "--exportPath" }, required = true, description = "The path to export your movie list to")
    Path    path;
  }
}<|MERGE_RESOLUTION|>--- conflicted
+++ resolved
@@ -196,17 +196,10 @@
   private void detectAspectRatio() {
     List<Movie> moviesToDetect = new ArrayList<>();
     if (ard.ardAll) {
-<<<<<<< HEAD
-      moviesToDetect = MovieList.getInstance().getMovies();
-    }
-    else if (ard.ardNew) {
-      moviesToDetect = MovieList.getInstance().getNewMovies();
-=======
       moviesToDetect = MovieModuleManager.getInstance().getMovieList().getMovies();
     }
     else if (ard.ardNew) {
       moviesToDetect = MovieModuleManager.getInstance().getMovieList().getNewMovies();
->>>>>>> db360aca
     }
 
     if (!moviesToDetect.isEmpty()) {
