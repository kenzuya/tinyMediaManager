--- conflicted
+++ resolved
@@ -604,24 +604,6 @@
     if (vf.isEmpty()) {
       return "";
     }
-<<<<<<< HEAD
-
-    if (List.of(VIDEO_FORMAT_96P, VIDEO_FORMAT_120P, VIDEO_FORMAT_144P, VIDEO_FORMAT_240P, VIDEO_FORMAT_288P, VIDEO_FORMAT_360P).contains(vf)) {
-      return VIDEO_FORMAT_LD;
-    }
-    else if (List.of(VIDEO_FORMAT_480P, VIDEO_FORMAT_576P, VIDEO_FORMAT_540P).contains(vf)) {
-      return VIDEO_FORMAT_SD;
-    }
-    else if (List.of(VIDEO_FORMAT_720P, VIDEO_FORMAT_1080P, VIDEO_FORMAT_1440P).contains(vf)) {
-      return VIDEO_FORMAT_HD;
-    }
-    else if (List.of(VIDEO_FORMAT_2160P, VIDEO_FORMAT_4320P).contains(vf)) {
-      return VIDEO_FORMAT_UHD;
-    }
-    else {
-      return "";
-    }
-=======
     switch (vf) {
       case VIDEO_FORMAT_96P:
       case VIDEO_FORMAT_120P:
@@ -648,7 +630,6 @@
       default:
         return "";
     }
->>>>>>> aa073666
   }
 
   /**
