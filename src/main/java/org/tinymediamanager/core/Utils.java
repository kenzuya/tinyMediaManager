--- conflicted
+++ resolved
@@ -116,21 +116,12 @@
   private static final Pattern      localePattern               = Pattern.compile("messages_(.{2})_?(.{2,4})?\\.properties",
       Pattern.CASE_INSENSITIVE);
 
-<<<<<<< HEAD
-  // <cd/dvd/part/pt/disk/disc> <0-N>
-  private static final Pattern      stackingPattern1            = Pattern
-      .compile("(.*?)[ _.-]+((?:cd|dvd|p(?:ar)?t|dis[ck])[ _.-]*[1-9][0-9]?)(\\.[^.]+)$", Pattern.CASE_INSENSITIVE);
-
-  // <cd/dvd/part/pt/disk/disc> <a-d>
-  private static final Pattern      stackingPattern2            = Pattern.compile("(.*?)[ _.-]+((?:cd|dvd|p(?:ar)?t|dis[ck])[ _.-]*[a-d])(\\.[^.]+)$",
-=======
   // <cd/dvd/part/pt/disk/disc><0-N>
   private static final Pattern stackingPattern1            = Pattern.compile("(.*?)[ _.-]+((?:cd|dvd|p(?:ar)?t|dis[ck])[1-9][0-9]?)(\\.[^.]+)$",
       Pattern.CASE_INSENSITIVE);
 
   // <cd/dvd/part/pt/disk/disc><a-d>
   private static final Pattern stackingPattern2            = Pattern.compile("(.*?)[ _.-]+((?:cd|dvd|p(?:ar)?t|dis[ck])[a-d])(\\.[^.]+)$",
->>>>>>> 39479c69
       Pattern.CASE_INSENSITIVE);
 
   // moviename-a.avi // modified mandatory delimiter (but no space), and A-D must be at end!
@@ -140,13 +131,8 @@
   private static final Pattern      stackingPattern4            = Pattern
       .compile("(.*?)[ \\(_.-]+([1-9][0-9]?[ .]?of[ .]?[1-9][0-9]?)[ \\)_-]?(\\.[^.]+)$", Pattern.CASE_INSENSITIVE);
 
-<<<<<<< HEAD
-  // folder stacking marker <cd/dvd/part/pt/disk/disc> <0-N> - must be last part
-  private static final Pattern      folderStackingPattern       = Pattern.compile("(.*?)[ _.-]*((?:cd|dvd|p(?:ar)?t|dis[ck])[ _.-]*[1-9][0-9]?)$",
-=======
   // folder stacking marker <cd/dvd/part/pt/disk/disc><0-N> - must be last part
   private static final Pattern folderStackingPattern       = Pattern.compile("(.*?)[ _.-]*((?:cd|dvd|p(?:ar)?t|dis[ck])[1-9][0-9]?)$",
->>>>>>> 39479c69
       Pattern.CASE_INSENSITIVE);
 
   // illegal file name characters
