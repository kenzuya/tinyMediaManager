/*
 * Copyright 2012 - 2022 Manuel Laggner
 *
 * Licensed under the Apache License, Version 2.0 (the "License");
 * you may not use this file except in compliance with the License.
 * You may obtain a copy of the License at
 *
 *     http://www.apache.org/licenses/LICENSE-2.0
 *
 * Unless required by applicable law or agreed to in writing, software
 * distributed under the License is distributed on an "AS IS" BASIS,
 * WITHOUT WARRANTIES OR CONDITIONS OF ANY KIND, either express or implied.
 * See the License for the specific language governing permissions and
 * limitations under the License.
 */
package org.tinymediamanager.core.entities;

import static org.tinymediamanager.core.Constants.BANNER;
import static org.tinymediamanager.core.Constants.CHARACTERART;
import static org.tinymediamanager.core.Constants.CLEARART;
import static org.tinymediamanager.core.Constants.CLEARLOGO;
import static org.tinymediamanager.core.Constants.DATA_SOURCE;
import static org.tinymediamanager.core.Constants.DATE_ADDED;
import static org.tinymediamanager.core.Constants.DATE_ADDED_AS_STRING;
import static org.tinymediamanager.core.Constants.DISC;
import static org.tinymediamanager.core.Constants.FANART;
import static org.tinymediamanager.core.Constants.HAS_IMAGES;
import static org.tinymediamanager.core.Constants.KEYART;
import static org.tinymediamanager.core.Constants.LOCKED;
import static org.tinymediamanager.core.Constants.LOGO;
import static org.tinymediamanager.core.Constants.MEDIA_FILES;
import static org.tinymediamanager.core.Constants.MEDIA_INFORMATION;
import static org.tinymediamanager.core.Constants.NEWLY_ADDED;
import static org.tinymediamanager.core.Constants.ORIGINAL_FILENAME;
import static org.tinymediamanager.core.Constants.ORIGINAL_TITLE;
import static org.tinymediamanager.core.Constants.PATH;
import static org.tinymediamanager.core.Constants.PLOT;
import static org.tinymediamanager.core.Constants.POSTER;
import static org.tinymediamanager.core.Constants.PRODUCTION_COMPANY;
import static org.tinymediamanager.core.Constants.RATING;
import static org.tinymediamanager.core.Constants.SCRAPED;
import static org.tinymediamanager.core.Constants.TAGS;
import static org.tinymediamanager.core.Constants.TAGS_AS_STRING;
import static org.tinymediamanager.core.Constants.THUMB;
import static org.tinymediamanager.core.Constants.TITLE;
import static org.tinymediamanager.core.Constants.YEAR;

import java.awt.Dimension;
import java.io.IOException;
import java.nio.file.Files;
import java.nio.file.Path;
import java.nio.file.Paths;
import java.util.ArrayList;
import java.util.Collection;
import java.util.Collections;
import java.util.Comparator;
import java.util.Date;
import java.util.EnumMap;
import java.util.LinkedHashSet;
import java.util.List;
import java.util.Locale;
import java.util.Map;
import java.util.Map.Entry;
import java.util.Set;
import java.util.UUID;
import java.util.concurrent.ConcurrentHashMap;
import java.util.concurrent.CopyOnWriteArrayList;
import java.util.concurrent.locks.ReadWriteLock;
import java.util.concurrent.locks.ReentrantReadWriteLock;
import java.util.stream.Collectors;

import org.apache.commons.lang3.StringUtils;
import org.slf4j.Logger;
import org.slf4j.LoggerFactory;
import org.tinymediamanager.core.AbstractModelObject;
import org.tinymediamanager.core.Constants;
import org.tinymediamanager.core.IPrintable;
import org.tinymediamanager.core.ImageCache;
import org.tinymediamanager.core.MediaFileType;
import org.tinymediamanager.core.Settings;
import org.tinymediamanager.core.TmmDateFormat;
import org.tinymediamanager.core.Utils;
import org.tinymediamanager.core.tasks.ImageCacheTask;
import org.tinymediamanager.core.threading.TmmTaskManager;
import org.tinymediamanager.scraper.MediaMetadata;
import org.tinymediamanager.scraper.entities.MediaArtwork.MediaArtworkType;
import org.tinymediamanager.scraper.util.ListUtils;
import org.tinymediamanager.scraper.util.MediaIdUtil;
import org.tinymediamanager.scraper.util.ParserUtils;

import com.fasterxml.jackson.annotation.JsonProperty;
import com.fasterxml.jackson.annotation.JsonSetter;

/**
 * The Class MediaEntity. The base class for all entities
 * 
 * @author Manuel Laggner
 */
<<<<<<< HEAD
public abstract class MediaEntity extends AbstractModelObject {
  private static final Logger          LOGGER             = LoggerFactory.getLogger(MediaEntity.class);

=======
public abstract class MediaEntity extends AbstractModelObject implements IPrintable {
>>>>>>> 39479c69
  /** The id for the database. */
  protected UUID                       dbId               = UUID.randomUUID();

  @JsonProperty
  protected boolean                    locked             = false;

  @JsonProperty
  protected String                     dataSource         = "";

  /** The ids to store the ID from several metadataproviders. */
  @JsonProperty
  protected Map<String, Object>        ids                = new ConcurrentHashMap<>(0);

  @JsonProperty
  protected String                     title              = "";
  @JsonProperty
  protected String                     originalTitle      = "";
  @JsonProperty
  protected int                        year               = 0;
  @JsonProperty
  protected String                     plot               = "";
  @JsonProperty
  protected String                     path               = "";
  @JsonProperty
  protected Date                       dateAdded          = new Date();
  @JsonProperty
  protected String                     productionCompany  = "";
  @JsonProperty
  protected boolean                    scraped            = false;
  @JsonProperty
  protected String                     note               = "";

  @JsonProperty
  protected Map<String, MediaRating>   ratings            = new ConcurrentHashMap<>(0);
  @JsonProperty
  private final List<MediaFile>        mediaFiles         = new ArrayList<>();
  @JsonProperty
  protected final List<String>         tags               = new CopyOnWriteArrayList<>();
  @JsonProperty
  protected Map<MediaFileType, String> artworkUrlMap      = new EnumMap<>(MediaFileType.class);

  @JsonProperty
  protected String                     originalFilename   = "";
  @JsonProperty
  protected String                     lastScraperId      = "";
  @JsonProperty
  protected String                     lastScrapeLanguage = "";

  protected boolean                    newlyAdded         = false;
  protected boolean                    duplicate          = false;
  protected final ReadWriteLock        readWriteLock      = new ReentrantReadWriteLock();

  /**
   * get the main file for this entity
   * 
   * @return the main file
   */
  public abstract MediaFile getMainFile();

  /**
   * get the release date for this entity
   *
   * @return the release/first aired date
   */
  public abstract Date getReleaseDate();

  /**
   * Overwrites all null/empty elements with "other" value (but might be empty also)<br>
   * For lists, check with 'contains' and add.<br>
   * Do NOT merge path, dateAdded, scraped, mediaFiles and other crucial properties!
   * 
   * @param other
   *          the media entity to merge in
   */
  public void merge(MediaEntity other) {
    merge(other, false);
  }

  /**
   * Overwrites all elements with "other" value<br>
   * Do NOT merge path, dateAdded, scraped, mediaFiles and other crucial properties!
   *
   * @param other
   *          the media entity to merge in
   */
  public void forceMerge(MediaEntity other) {
    merge(other, true);
  }

  protected void merge(MediaEntity other, boolean force) {
    if (locked || other == null) {
      return;
    }

    setTitle(StringUtils.isBlank(title) || force ? other.title : title);
    setOriginalTitle(StringUtils.isBlank(originalTitle) || force ? other.originalTitle : originalTitle);
    setYear(year == 0 || force ? other.year : year);
    setPlot(StringUtils.isBlank(plot) || force ? other.plot : plot);
    setProductionCompany(StringUtils.isBlank(productionCompany) || force ? other.productionCompany : productionCompany);
    setOriginalFilename(StringUtils.isBlank(originalFilename) || force ? other.originalFilename : originalFilename);
    setLastScraperId(StringUtils.isBlank(lastScraperId) || force ? other.lastScraperId : lastScraperId);
    setLastScrapeLanguage(StringUtils.isBlank(lastScrapeLanguage) || force ? other.lastScrapeLanguage : lastScrapeLanguage);

    // when force is set, clear the lists/maps and add all other values
    if (force) {
      ids.clear();
      ratings.clear();
      tags.clear();

      artworkUrlMap.clear();
    }

    setRatings(other.ratings);
    setTags(other.tags);

    for (String key : other.getIds().keySet()) {
      if (!ids.containsKey(key)) {
        ids.put(key, other.getId(key));
      }
    }
    for (MediaFileType key : other.getArtworkUrls().keySet()) {
      if (!artworkUrlMap.containsKey(key)) {
        artworkUrlMap.put(key, other.getArtworkUrl(key));
      }
    }

    setNote(StringUtils.isBlank(note) || force ? other.note : note);
  }

  /**
   * Initialize after loading from database.
   */
  public void initializeAfterLoading() {
    sortMediaFiles();

    // remove empty tag, null values and case insensitive duplicates
    Utils.removeEmptyStringsFromList(tags);
    Utils.removeDuplicateStringFromCollectionIgnoreCase(tags);
  }

  protected void sortMediaFiles() {
    Comparator<MediaFile> mediaFileComparator = getMediaFileComparator();
    if (mediaFileComparator != null) {
      mediaFiles.sort(mediaFileComparator);
    }
    else {
      Collections.sort(mediaFiles);
    }
  }

  /**
   * get the INTERNAL ID of this object. Do not confuse it with the IDs from the metadata provider!
   * 
   * @return internal id
   */
  public UUID getDbId() {
    return dbId;
  }

  public void setDbId(UUID id) {
    this.dbId = id;
  }

  /**
   * checks whether this {@link MediaEntity} is locked or not
   * 
   * @return true/false
   */
  public boolean isLocked() {
    return locked;
  }

  /**
   * set the locked status for this {@link MediaEntity}
   * 
   * @param newValue
   *          the locked status
   */
  public void setLocked(boolean newValue) {
    boolean oldValue = this.locked;
    this.locked = newValue;
    firePropertyChange(LOCKED, oldValue, newValue);
  }

  /**
   * Gets the data source.
   *
   * @return the data source
   */
  public String getDataSource() {
    return dataSource;
  }

  /**
   * Sets the data source.
   *
   * @param newValue
   *          the new data source
   */
  public void setDataSource(String newValue) {
    String oldValue = this.dataSource;
    this.dataSource = newValue;
    firePropertyChange(DATA_SOURCE, oldValue, newValue);
  }

  /**
   * get all ID for this object. These are the IDs from the various scraper
   * 
   * @return a map of all IDs
   */
  public Map<String, Object> getIds() {
    return Collections.unmodifiableMap(ids);
  }

  /**
   * get the title of this entity
   * 
   * @return the title or an empty string
   */
  public String getTitle() {
    return title;
  }

  /**
   * get the original title of this entity
   * 
   * @return the original title or an empty string
   */
  public String getOriginalTitle() {
    return originalTitle;
  }

  /**
   * get the plot of this entity
   * 
   * @return the plot or an empty string
   */
  public String getPlot() {
    return plot;
  }

  /**
   * needed as getter<br>
   * better use {@link #getPathNIO()}<br>
   * 
   * @return
   */
  public String getPath() {
    return this.path;
  }

  public String getOriginalFilename() {
    return this.originalFilename;
  }

  /**
   * @return filesystem path or NULL
   */
  public Path getPathNIO() {
    if (StringUtils.isBlank(path)) {
      return null;
    }
    return Paths.get(path).toAbsolutePath();
  }

  /**
   * get the parent relative to the data source as string
   *
   * @return a string which represents the parent relative to the data source
   */
  public String getParent() {
    Path pathNIO = getPathNIO();
    if (pathNIO == null) {
      return "";
    }

    Path parent = Paths.get(this.dataSource).toAbsolutePath().relativize(pathNIO.getParent());

    return parent.toString();
  }

  /**
   * Gets the dimension of the (first) artwork of the given type
   * 
   * @param type
   *          the artwork type
   * @return the dimension of the artwork or a zero dimension if no artwork has been found
   */
  public Dimension getArtworkDimension(MediaFileType type) {
    List<MediaFile> artworks = getMediaFiles(type);
    if (!artworks.isEmpty()) {
      MediaFile mediaFile = artworks.get(0);
      return new Dimension(mediaFile.getVideoWidth(), mediaFile.getVideoHeight());
    }
    return new Dimension(0, 0);
  }

  /**
   * Gets the file name of the (first) artwork of the given type
   * 
   * @param type
   *          the artwork type
   * @return the file name of the artwork or an empty string if nothing has been found
   */
  public String getArtworkFilename(MediaFileType type) {
    List<MediaFile> artworks = getMediaFiles(type);
    if (!artworks.isEmpty()) {
      return artworks.get(0).getFile().toString();
    }
    return "";
  }

  public Map<String, MediaRating> getRatings() {
    return ratings;
  }

  public MediaRating getRating(String id) {
    return ratings.getOrDefault(id, MediaMetadata.EMPTY_RATING);
  }

  /**
   * get the "main" rating
   * 
   * @return the main (preferred) rating
   */
  public abstract MediaRating getRating();

  public MediaRating getUserRating() {
    MediaRating mediaRating = ratings.get(MediaRating.USER);

    if (mediaRating == null) {
      mediaRating = MediaMetadata.EMPTY_RATING;
    }

    return mediaRating;

  }

  public int getYear() {
    return year;
  }

  /**
   * 1980s, 1990s, 2000s, 2010s, ...
   * 
   * @return
   */
  public String getDecadeShort() {
    String decade = "";
    if (year > 0) {
      int len = String.valueOf(year).length();
      String pre = String.valueOf(year).substring(0, len - 1);
      decade = pre + "0s";
    }
    return decade;
  }

  /**
   * 1980-1989, 1990-1999, 2000-2009, ...
   * 
   * @return
   */
  public String getDecadeLong() {
    String decade = "";
    if (year > 0) {
      int len = String.valueOf(year).length();
      String pre = String.valueOf(year).substring(0, len - 1);
      decade = pre + "0-" + pre + "9";
    }
    return decade;
  }

  public void setIds(Map<String, Object> ids) {
    for (Entry<String, Object> entry : ids.entrySet()) {
      if (StringUtils.isNotBlank(entry.getKey()) && entry.getValue() != null) {
        setId(entry.getKey(), entry.getValue());
      }
    }
  }

  public void setTitle(String newValue) {
    String oldValue = title;
    title = newValue == null ? "" : newValue.trim();
    firePropertyChange(TITLE, oldValue, newValue);
  }

  public void setOriginalTitle(String newValue) {
    String oldValue = originalTitle;
    originalTitle = newValue == null ? "" : newValue.trim();
    firePropertyChange(ORIGINAL_TITLE, oldValue, newValue);
  }

  public void setPlot(String newValue) {
    String oldValue = plot;
    plot = newValue == null ? "" : newValue.trim();
    firePropertyChange(PLOT, oldValue, newValue);
  }

  public void setPath(String newValue) {
    String oldValue = path;
    path = newValue;
    firePropertyChange(PATH, oldValue, newValue);
  }

  public void setOriginalFilename(String newValue) {
    String oldValue = originalFilename;
    originalFilename = newValue;
    firePropertyChange(ORIGINAL_FILENAME, oldValue, newValue);
  }

  public void removeRating(String id) {
    MediaRating removedMediaRating = ratings.remove(id);
    if (removedMediaRating != null) {
      firePropertyChange(RATING, null, ratings);
    }
  }

  public void clearRatings() {
    ratings.clear();
    firePropertyChange(RATING, null, ratings);
  }

  public void setRatings(Map<String, MediaRating> newRatings) {
    // preserve the user rating here
    MediaRating userMediaRating = ratings.get(MediaRating.USER);

    ratings.clear();
    for (Entry<String, MediaRating> entry : newRatings.entrySet()) {
      if (entry.getValue() != MediaMetadata.EMPTY_RATING && entry.getValue().getRating() >= 0) {
        setRating(entry.getValue());
      }
    }

    if (userMediaRating != null && !newRatings.containsKey(MediaRating.USER)) {
      setRating(userMediaRating);
    }
  }

  public void setRating(MediaRating mediaRating) {
    if (mediaRating != null && StringUtils.isNotBlank(mediaRating.getId()) && mediaRating.getRating() >= 0) {
      ratings.put(mediaRating.getId(), mediaRating);
      firePropertyChange(RATING, null, mediaRating);
    }
  }

  public void setYear(int newValue) {
    int oldValue = year;
    year = newValue;
    firePropertyChange(YEAR, oldValue, newValue);
  }

  public void setArtworkUrl(String url, MediaFileType type) {
    String oldValue = getArtworkUrl(type);

    switch (type) {
      case POSTER:
      case FANART:
      case BANNER:
      case THUMB:
      case CLEARART:
      case DISC:
      case LOGO:
      case CLEARLOGO:
      case CHARACTERART:
      case KEYART:
        if (StringUtils.isBlank(url)) {
          artworkUrlMap.remove(type);
        }
        else {
          artworkUrlMap.put(type, url);
        }
        break;

      default:
        return;
    }

    firePropertyChange(type.name().toLowerCase(Locale.ROOT) + "Url", oldValue, url);
  }

  /**
   * get the artwork url for the desired type
   * 
   * @param type
   *          the artwork type
   * @return the url to the artwork type or an empty string
   */
  public String getArtworkUrl(MediaFileType type) {
    String url = artworkUrlMap.get(type);
    return url == null ? "" : url;
  }

  /**
   * removed the artwork url for the desired type
   * 
   * @param type
   *          the artwork type
   */
  public void removeArtworkUrl(MediaFileType type) {
    artworkUrlMap.remove(type);
  }

  /**
   * get all artwork urls
   * 
   * @return a map containing all urls
   */
  public Map<MediaFileType, String> getArtworkUrls() {
    return artworkUrlMap;
  }

  public void setArtwork(Path file, MediaFileType type) {
    List<MediaFile> images = getMediaFiles(type);
    MediaFile mediaFile;
    if (!images.isEmpty()) {
      mediaFile = images.get(0);
      mediaFile.setFile(file);
      mediaFile.gatherMediaInformation(true);
    }
    else {
      mediaFile = new MediaFile(file, type);
      mediaFile.gatherMediaInformation();
      addToMediaFiles(mediaFile);
    }

    firePropertyChange(MEDIA_INFORMATION, false, true);
  }

  /**
   * Get a map of all primary artworks. If there are multiple media files for one artwork type, only the first is returned in the map
   * 
   * @return a map of all found artworks
   */
  public Map<MediaFileType, MediaFile> getArtworkMap() {
    Map<MediaFileType, MediaFile> artworkMap = new EnumMap<>(MediaFileType.class);
    List<MediaFile> mfs = getMediaFiles();
    for (MediaFile mf : mfs) {
      if (!mf.isGraphic()) {
        continue;
      }
      if (!artworkMap.containsKey(mf.getType())) {
        artworkMap.put(mf.getType(), mf);
      }
    }
    return artworkMap;
  }

  public Date getDateAdded() {
    return dateAdded;
  }

  public Date getDateAddedForUi() {
    Date date = null;

    switch (Settings.getInstance().getDateField()) {
      case FILE_CREATION_DATE:
        MediaFile mainMediaFile = getMainFile();
        if (mainMediaFile != null) {
          date = mainMediaFile.getDateCreated();
        }
        break;

      case FILE_LAST_MODIFIED_DATE:
        mainMediaFile = getMainFile();
        if (mainMediaFile != null) {
          date = mainMediaFile.getDateLastModified();
        }
        break;

      case RELEASE_DATE:
        date = getReleaseDate();
        break;

      default:
        date = dateAdded;
        break;

    }

    // sanity check - must not be null - fall back to date added otherwise
    if (date == null) {
      date = dateAdded;
    }

    return date;
  }

  public String getDateAddedAsString() {
    Date date = getDateAddedForUi();
    if (date == null) {
      return "";
    }

    return TmmDateFormat.MEDIUM_DATE_SHORT_TIME_FORMAT.format(dateAdded);
  }

  public void setDateAdded(Date newValue) {
    Date oldValue = this.dateAdded;
    this.dateAdded = newValue;
    firePropertyChange(DATE_ADDED, oldValue, newValue);
    firePropertyChange(DATE_ADDED_AS_STRING, oldValue, newValue);
  }

  public String getProductionCompany() {
    return productionCompany;
  }

  /**
   * Gets the productionCompany as array.
   *
   * @return the productionCompany as array.
   */
  public List<String> getProductionCompanyAsArray() {
    return ParserUtils.split(productionCompany);
  }

  public void setProductionCompany(String newValue) {
    String oldValue = this.productionCompany;
    this.productionCompany = newValue;

    firePropertyChange(PRODUCTION_COMPANY, oldValue, newValue);
  }

  protected void setScraped(boolean newValue) {
    this.scraped = newValue;
    firePropertyChange(SCRAPED, false, newValue);
  }

  public boolean isScraped() {
    return scraped;
  }

  public void setNote(String newValue) {
    String oldValue = this.note;
    this.note = newValue;
    firePropertyChange("note", oldValue, newValue);
  }

  public String getNote() {
    return this.note;
  }

  public String getLastScraperId() {
    return lastScraperId;
  }

  public void setLastScraperId(String newValue) {
    String oldValue = lastScraperId;
    lastScraperId = newValue;
    firePropertyChange("lastScraperId", oldValue, newValue);
  }

  public String getLastScrapeLanguage() {
    return lastScrapeLanguage;
  }

  public void setLastScrapeLanguage(String newValue) {
    String oldValue = lastScrapeLanguage;
    lastScrapeLanguage = newValue;
    firePropertyChange("lastScrapeLanguage", oldValue, newValue);
  }

  public void setDuplicate() {
    this.duplicate = true;
  }

  public void clearDuplicate() {
    this.duplicate = false;
  }

  public boolean isDuplicate() {
    return this.duplicate;
  }

  /**
   * set the given ID; if the value is zero/"" or null, the key is removed from the existing keys
   *
   * @param key
   *          the ID-key
   * @param value
   *          the ID-value
   */
  public void setId(String key, Object value) {
    // remove ID, if empty/0/null
    // if we only skipped it, the existing entry will stay although someone changed it to empty.
    String v = String.valueOf(value);
    if ("".equals(v) || "0".equals(v) || "null".equals(v)) {
      ids.remove(key);
    }
    else {
      // if the given ID is an imdb id but is not valid, then do not add
      if (Constants.IMDB.equals(key) && !MediaIdUtil.isValidImdbId(v)) {
        return;
      }

      ids.put(key, value);
    }
    firePropertyChange(key, null, value);

    // fire special events for our well known IDs
    if (Constants.TMDB.equals(key) || Constants.IMDB.equals(key) || Constants.TVDB.equals(key) || Constants.TRAKT.equals(key)) {
      firePropertyChange(key + "Id", null, value);
    }
  }

  /**
   * remove the given ID
   * 
   * @param key
   *          the ID-key
   */
  public void removeId(String key) {
    Object obj = ids.remove(key);
    if (obj != null) {
      firePropertyChange(key, obj, null);
    }
  }

  /**
   * remove all IDs
   */
  public void removeAllIds() {
    new ArrayList<>(ids.keySet()).forEach(this::removeId);
  }

  /**
   * get the given id
   *
   * @param key
   *          the ID-key
   * @return
   */
  public Object getId(String key) {
    return ids.get(key);
  }

  /**
   * any ID as String or empty
   * 
   * @return the ID-value as String or an empty string
   */
  public String getIdAsString(String key) {
    return MediaIdUtil.getIdAsString(ids, key);
  }

  /**
   * any ID as int or 0
   * 
   * @return the ID-value as int or an empty string
   */
  public int getIdAsInt(String key) {
    return MediaIdUtil.getIdAsInt(ids, key);
  }

  public void addToMediaFiles(MediaFile mediaFile) {
    if (mediaFile == null) {
      return;
    }

    boolean changed = false;

    try {
      readWriteLock.writeLock().lock();
      // only store the MF if it is not in the list or if the type has been changed
      if (mediaFiles.contains(mediaFile)) {
        int i = mediaFiles.indexOf(mediaFile);
        if (i >= 0) {
          MediaFile oldMf = mediaFiles.get(i);
          if (oldMf.getType() != mediaFile.getType()) {
            mediaFiles.remove(i);
          }
        }
      }
      if (!mediaFiles.contains(mediaFile)) {
        mediaFiles.add(mediaFile);
        sortMediaFiles();
        changed = true;
      }
    }
    finally {
      readWriteLock.writeLock().unlock();
    }

    if (changed) {
      firePropertyChange(MEDIA_FILES, null, mediaFiles);
      fireAddedEventForMediaFile(mediaFile);
    }
  }

  public void addToMediaFiles(List<MediaFile> mediaFiles) {
    for (MediaFile mediaFile : ListUtils.nullSafe(mediaFiles)) {
      addToMediaFiles(mediaFile);
    }
  }

  protected void fireAddedEventForMediaFile(MediaFile mediaFile) {
    if (mediaFile == null) {
      return;
    }

    switch (mediaFile.getType()) {
      case FANART:
        firePropertyChange(FANART, null, mediaFile.getPath());
        firePropertyChange(HAS_IMAGES, false, true);
        break;

      case POSTER:
        firePropertyChange(POSTER, null, mediaFile.getPath());
        firePropertyChange(HAS_IMAGES, false, true);
        break;

      case BANNER:
        firePropertyChange(BANNER, null, mediaFile.getPath());
        firePropertyChange(HAS_IMAGES, false, true);
        break;

      case THUMB:
        firePropertyChange(THUMB, null, mediaFile.getPath());
        firePropertyChange(HAS_IMAGES, false, true);
        break;

      case CLEARART:
        firePropertyChange(CLEARART, null, mediaFile.getPath());
        firePropertyChange(HAS_IMAGES, false, true);
        break;

      case DISC:
        firePropertyChange(DISC, null, mediaFile.getPath());
        firePropertyChange(HAS_IMAGES, false, true);
        break;

      case LOGO:
        firePropertyChange(LOGO, null, mediaFile.getPath());
        firePropertyChange(HAS_IMAGES, false, true);
        break;

      case CLEARLOGO:
        firePropertyChange(CLEARLOGO, null, mediaFile.getPath());
        firePropertyChange(HAS_IMAGES, false, true);
        break;

      case CHARACTERART:
        firePropertyChange(CHARACTERART, null, mediaFile.getPath());
        firePropertyChange(HAS_IMAGES, false, true);
        break;

      case KEYART:
        firePropertyChange(KEYART, null, mediaFile.getPath());
        firePropertyChange(HAS_IMAGES, false, true);
        break;

      default:
        break;
    }
  }

  protected void fireRemoveEventForMediaFile(MediaFile mediaFile) {
    if (mediaFile == null) {
      return;
    }

    switch (mediaFile.getType()) {
      case FANART:
        firePropertyChange(FANART, null, "");
        firePropertyChange(HAS_IMAGES, true, false);
        break;

      case POSTER:
        firePropertyChange(POSTER, null, "");
        firePropertyChange(HAS_IMAGES, true, false);
        break;

      case BANNER:
        firePropertyChange(BANNER, null, "");
        firePropertyChange(HAS_IMAGES, true, false);
        break;

      case THUMB:
        firePropertyChange(THUMB, null, "");
        firePropertyChange(HAS_IMAGES, true, false);
        break;

      case CLEARART:
        firePropertyChange(CLEARART, null, "");
        firePropertyChange(HAS_IMAGES, false, true);
        break;

      case DISC:
        firePropertyChange(DISC, null, "");
        firePropertyChange(HAS_IMAGES, false, true);
        break;

      case LOGO:
        firePropertyChange(LOGO, null, "");
        firePropertyChange(HAS_IMAGES, false, true);
        break;

      case CLEARLOGO:
        firePropertyChange(CLEARLOGO, null, "");
        firePropertyChange(HAS_IMAGES, false, true);
        break;

      case CHARACTERART:
        firePropertyChange(CHARACTERART, null, "");
        firePropertyChange(HAS_IMAGES, false, true);
        break;

      case KEYART:
        firePropertyChange(KEYART, null, "");
        firePropertyChange(HAS_IMAGES, false, true);
        break;

      default:
        break;
    }
  }

  public List<MediaFile> getMediaFiles() {
    List<MediaFile> mf = new ArrayList<>();

    try {
      readWriteLock.readLock().lock();
      mf.addAll(mediaFiles);
    }
    finally {
      readWriteLock.readLock().unlock();
    }
    return mf;
  }

  public boolean hasMediaFiles() {
    return !mediaFiles.isEmpty();
  }

  /**
   * gets all MediaFiles from specific type<br>
   * <b>Can be one or multiple types!</b>
   * 
   * @param types
   *          1-N types
   * @return list of MF (may be empty, but never null)
   */
  public List<MediaFile> getMediaFiles(MediaFileType... types) {
    List<MediaFile> mf = new ArrayList<>();

    try {
      readWriteLock.readLock().lock();
      for (MediaFile mediaFile : mediaFiles) {
        boolean match = false;
        for (MediaFileType type : types) {
          if (mediaFile.getType().equals(type)) {
            match = true;
          }
        }
        if (match) {
          mf.add(mediaFile);
        }
      }
      return mf;
    }
    finally {
      readWriteLock.readLock().unlock();
    }
  }

  /**
   * gets the BIGGEST MediaFile of type(s)<br>
   * useful for getting the right MF for displaying mediaInformation
   * 
   * @return biggest MF
   */
  public MediaFile getBiggestMediaFile(MediaFileType... types) {
    MediaFile mf = null;

    try {
      readWriteLock.readLock().lock();
      for (MediaFile mediaFile : mediaFiles) {
        for (MediaFileType type : types) {
          if (mediaFile.getType().equals(type)) {
            if (mf == null || mediaFile.getFilesize() >= mf.getFilesize()) {
              mf = mediaFile;
            }
          }
        }
      }
      return mf;
    }
    finally {
      readWriteLock.readLock().unlock();
    }
  }

  public long getTotalFilesize() {
    try {
      readWriteLock.readLock().lock();
      return mediaFiles.stream().mapToLong(MediaFile::getFilesize).sum();
    }
    finally {
      readWriteLock.readLock().unlock();
    }
  }

  /**
   * From all MediaFiles of specified type, get the newest one (according to MI filedate)
   * 
   * @param types
   *          the MediaFileTypes to get the MediaFile for
   * @return NULL or MF
   */
  public MediaFile getNewestMediaFilesOfType(MediaFileType... types) {
    MediaFile mf = null;

    try {
      readWriteLock.readLock().lock();
      for (MediaFile mediaFile : mediaFiles) {
        for (MediaFileType type : types) {
          if (mediaFile.getType().equals(type)) {
            if (mf == null || mediaFile.getFiledate() >= mf.getFiledate()) {
              // get the latter one
              mf = new MediaFile(mediaFile);
            }
          }
        }
      }
      return mf;
    }
    finally {
      readWriteLock.readLock().unlock();
    }
  }

  /**
   * gets all MediaFiles EXCEPT from specific type<br>
   * <b>Can be one or multiple types!</b>
   * 
   * @param types
   *          1-N types
   * @return list of MF (may be empty, but never null)
   */
  public List<MediaFile> getMediaFilesExceptType(MediaFileType... types) {
    List<MediaFile> mf = new ArrayList<>();

    try {
      readWriteLock.readLock().lock();
      for (MediaFile mediaFile : mediaFiles) {
        boolean match = false;
        for (MediaFileType type : types) {
          if (mediaFile.getType().equals(type)) {
            match = true;
          }
        }
        if (!match) {
          mf.add(mediaFile);
        }
      }
      return mf;
    }
    finally {
      readWriteLock.readLock().unlock();
    }
  }

  public void removeAllMediaFiles() {
    List<MediaFile> changedMediafiles = new ArrayList<>(mediaFiles);

    try {
      readWriteLock.writeLock().lock();
      for (int i = mediaFiles.size() - 1; i >= 0; i--) {
        mediaFiles.remove(i);
      }
    }
    finally {
      readWriteLock.writeLock().unlock();
    }

    for (MediaFile mediaFile : changedMediafiles) {
      fireRemoveEventForMediaFile(mediaFile);
    }
  }

  public void removeFromMediaFiles(MediaFile mediaFile) {
    boolean changed = false;

    try {
      readWriteLock.writeLock().lock();
      changed = mediaFiles.remove(mediaFile);
    }
    finally {
      readWriteLock.writeLock().unlock();
    }

    if (changed) {
      firePropertyChange(MEDIA_FILES, null, mediaFiles);
      fireRemoveEventForMediaFile(mediaFile);
    }
  }

  public void removeAllMediaFilesExceptType(MediaFileType type) {
    List<MediaFile> changedMediafiles = new ArrayList<>();

    try {
      readWriteLock.writeLock().lock();
      for (int i = mediaFiles.size() - 1; i >= 0; i--) {
        MediaFile mediaFile = mediaFiles.get(i);
        if (!mediaFile.getType().equals(type)) {
          mediaFiles.remove(i);
          changedMediafiles.add(mediaFile);
        }
      }
    }
    finally {
      readWriteLock.writeLock().unlock();
    }

    if (!changedMediafiles.isEmpty()) {
      for (MediaFile mediaFile : changedMediafiles) {
        fireRemoveEventForMediaFile(mediaFile);
      }
      firePropertyChange(MEDIA_FILES, null, mediaFiles);
    }
  }

  public void removeAllMediaFiles(MediaFileType type) {
    List<MediaFile> changedMediafiles = new ArrayList<>();

    try {
      readWriteLock.writeLock().lock();
      for (int i = mediaFiles.size() - 1; i >= 0; i--) {
        MediaFile mediaFile = mediaFiles.get(i);
        if (mediaFile.getType().equals(type)) {
          mediaFiles.remove(i);
          changedMediafiles.add(mediaFile);
        }
      }
    }
    finally {
      readWriteLock.writeLock().unlock();
    }

    if (!changedMediafiles.isEmpty()) {
      for (MediaFile mediaFile : changedMediafiles) {
        fireRemoveEventForMediaFile(mediaFile);
      }
      firePropertyChange(MEDIA_FILES, null, mediaFiles);
    }
  }

  /**
   * <b>PHYSICALLY</b> deletes all {@link MediaFile}s of the given type
   *
   * @param type
   *          the {@link MediaFileType} for all {@link MediaFile}s to delete
   */
  public void deleteMediaFiles(MediaFileType type) {
    getMediaFiles(type).forEach(mediaFile -> {
      mediaFile.deleteSafely(getDataSource());
      removeFromMediaFiles(mediaFile);
    });
  }

  public void updateMediaFilePath(Path oldPath, Path newPath) {
    List<MediaFile> mfs = new ArrayList<>();

    try {
      readWriteLock.readLock().lock();
      mfs.addAll(this.mediaFiles);
    }
    finally {
      readWriteLock.readLock().unlock();
    }

    for (MediaFile mf : mfs) {
      // update the cached image by just MOVEing it around
      Path oldCache = ImageCache.getAbsolutePath(mf);
      mf.replacePathForRenamedFolder(oldPath, newPath);

      if (mf.isGraphic()) {
        if (Files.exists(oldCache)) {
          Path newCache = ImageCache.getAbsolutePath(mf);
          LOGGER.trace("updating imageCache {} -> {}", oldCache, newCache);
          // just use plain move here, since we do not need all the safety checks done in our method
          try {
            Files.move(oldCache, newCache);
          }
          catch (IOException e) {
            LOGGER.warn("Error moving cached file - '{}'", e.getMessage());
          }
        }
      }
    }
  }

  public void cacheImages() {
    // re-build the image cache afterwards in an own thread
    List<MediaFile> imageFiles = getImagesToCache();
    if (!imageFiles.isEmpty()) {
      ImageCacheTask task = new ImageCacheTask(imageFiles);
      TmmTaskManager.getInstance().addUnnamedTask(task);
    }
  }

  public List<MediaFile> getImagesToCache() {
    if (!Settings.getInstance().isImageCache()) {
      return Collections.emptyList();
    }
    return getMediaFiles().stream().filter(MediaFile::isGraphic).collect(Collectors.toList());
  }

  public void gatherMediaFileInformation(boolean force) {
    List<MediaFile> mfs = new ArrayList<>();

    try {
      readWriteLock.readLock().lock();
      mfs.addAll(this.mediaFiles);
    }
    finally {
      readWriteLock.readLock().unlock();
    }

    for (MediaFile mediaFile : mfs) {
      mediaFile.gatherMediaInformation(force);
    }

    firePropertyChange(MEDIA_INFORMATION, false, true);
  }

  public void fireEventForChangedMediaInformation() {
    firePropertyChange(MEDIA_INFORMATION, false, true);
  }

  public boolean isNewlyAdded() {
    return this.newlyAdded;
  }

  public void setNewlyAdded(boolean newValue) {
    boolean oldValue = this.newlyAdded;
    this.newlyAdded = newValue;
    firePropertyChange(NEWLY_ADDED, oldValue, newValue);
  }

  /**
   * Adds the given {@link Collection} the to tags.
   *
   * @param newTags
   *          the new tags
   */
  public void addToTags(Collection<String> newTags) {
    Set<String> newItems = new LinkedHashSet<>();

    // do not accept duplicates or empty tags
    for (String tag : ListUtils.nullSafe(newTags)) {
      if (StringUtils.isBlank(tag) || tags.stream().anyMatch(tag::equalsIgnoreCase)) {
        continue;
      }
      newItems.add(tag);
    }

    if (newItems.isEmpty()) {
      return;
    }

    tags.addAll(newItems);
    firePropertyChange(TAGS, null, tags);
    firePropertyChange(TAGS_AS_STRING, null, tags);
  }

  /**
   * Removes the from tags.
   *
   * @param removeTag
   *          the remove tag
   */
  public void removeFromTags(String removeTag) {
    if (tags.remove(removeTag)) {
      firePropertyChange(TAGS, null, removeTag);
      firePropertyChange(TAGS_AS_STRING, null, removeTag);
    }
  }

  /**
   * Sets the tags.
   *
   * @param newTags
   *          the new tags
   */
  @JsonSetter
  public void setTags(List<String> newTags) {
    // two way sync of tags
    ListUtils.mergeLists(tags, newTags);
    Utils.removeEmptyStringsFromList(tags);
    Utils.removeDuplicateStringFromCollectionIgnoreCase(tags);

    firePropertyChange(TAGS, null, newTags);
    firePropertyChange(TAGS_AS_STRING, null, newTags);
  }

  /**
   * Gets the tag as string.
   *
   * @return the tag as string
   */
  public String getTagsAsString() {
    StringBuilder sb = new StringBuilder();
    for (String tag : tags) {
      if (!StringUtils.isBlank(sb)) {
        sb.append(", ");
      }
      sb.append(tag);
    }
    return sb.toString();
  }

  /**
   * Gets the tags.
   *
   * @return the tags
   */
  public List<String> getTags() {
    return this.tags;
  }

  /**
   * Remove all Tags from List
   */
  public void removeAllTags() {
    tags.clear();
    firePropertyChange(TAGS, null, tags);
    firePropertyChange(TAGS_AS_STRING, null, tags);
  }

  public void callbackForGatheredMediainformation(MediaFile mediaFile) {
    // empty - to be used in subclasses
  }

  public abstract void saveToDb();

  public abstract void callbackForWrittenArtwork(MediaArtworkType type);

  protected abstract Comparator<MediaFile> getMediaFileComparator();

  protected void mergePersons(List<Person> baseList, List<Person> newItems) {
    // if any of these lists is null, we cannot do anything here
    if (baseList == null || newItems == null) {
      return;
    }

    // add new ones in the right order
    for (int i = 0; i < newItems.size(); i++) {
      Person entry = newItems.get(i);
      if (!baseList.contains(entry)) {
        try {
          baseList.add(i, entry);
        }
        catch (IndexOutOfBoundsException e) {
          baseList.add(entry);
        }
      }
      else {
        // or update existing ones
        int indexOldList = baseList.indexOf(entry);

        // merge the entries (e.g. use thumb url/profile/ids from both)
        Person oldPerson = baseList.get(indexOldList);
        oldPerson.merge(entry);

        if (i != indexOldList) {
          Person oldEntry = baseList.remove(indexOldList); // NOSONAR
          try {
            baseList.add(i, oldEntry);
          }
          catch (IndexOutOfBoundsException e) {
            baseList.add(oldEntry);
          }
        }
      }
    }
  }

  @Override
  public String toPrintable() {
    return getTitle();
  }
}<|MERGE_RESOLUTION|>--- conflicted
+++ resolved
@@ -96,13 +96,8 @@
  * 
  * @author Manuel Laggner
  */
-<<<<<<< HEAD
-public abstract class MediaEntity extends AbstractModelObject {
+public abstract class MediaEntity extends AbstractModelObject implements IPrintable {
   private static final Logger          LOGGER             = LoggerFactory.getLogger(MediaEntity.class);
-
-=======
-public abstract class MediaEntity extends AbstractModelObject implements IPrintable {
->>>>>>> 39479c69
   /** The id for the database. */
   protected UUID                       dbId               = UUID.randomUUID();
 
