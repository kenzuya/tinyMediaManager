/*
 * Copyright 2012 - 2015 Manuel Laggner
 *
 * Licensed under the Apache License, Version 2.0 (the "License");
 * you may not use this file except in compliance with the License.
 * You may obtain a copy of the License at
 *
 *     http://www.apache.org/licenses/LICENSE-2.0
 *
 * Unless required by applicable law or agreed to in writing, software
 * distributed under the License is distributed on an "AS IS" BASIS,
 * WITHOUT WARRANTIES OR CONDITIONS OF ANY KIND, either express or implied.
 * See the License for the specific language governing permissions and
 * limitations under the License.
 */
package org.tinymediamanager.core.movie;

<<<<<<< HEAD
import java.io.IOException;
import java.nio.file.DirectoryStream;
import java.nio.file.Files;
import java.nio.file.Path;
import java.nio.file.StandardCopyOption;
=======
import java.io.File;
import java.io.InputStream;
>>>>>>> 795a9f5c
import java.util.ArrayList;
import java.util.HashMap;
import java.util.List;
import java.util.Locale;
import java.util.Map;

<<<<<<< HEAD
=======
import org.apache.commons.io.FileUtils;
import org.apache.commons.io.FilenameUtils;
>>>>>>> 795a9f5c
import org.apache.commons.lang3.StringUtils;
import org.slf4j.Logger;
import org.slf4j.LoggerFactory;
import org.tinymediamanager.core.ImageCache;
import org.tinymediamanager.core.MediaEntityExporter;
import org.tinymediamanager.core.MediaFileType;
import org.tinymediamanager.core.Utils;
import org.tinymediamanager.core.entities.MediaEntity;
import org.tinymediamanager.core.entities.MediaFile;
import org.tinymediamanager.core.movie.entities.Movie;

import com.floreysoft.jmte.NamedRenderer;
import com.floreysoft.jmte.RenderFormatInfo;

/**
 * This class exports a list of movies to various formats according to templates.
 * 
 * @author Myron Boyle / Manuel Laggner
 */
public class MovieExporter extends MediaEntityExporter {
  private final static Logger LOGGER = LoggerFactory.getLogger(MovieExporter.class);

  public MovieExporter(Path pathToTemplate) throws Exception {
    super(pathToTemplate, TemplateType.MOVIE);
  }

  /**
   * exports movie list according to template file.
   * 
   * @param moviesToExport
   *          list of movies
   * @param pathToExport
   *          the path to export
   * @throws Exception
   *           the exception
   */
  @Override
  public <T extends MediaEntity> void export(List<T> moviesToExport, Path exportDir) throws Exception {
    LOGGER.info("preparing movie export; using " + properties.getProperty("name"));

    // register own renderers
    engine.registerNamedRenderer(new NamedDateRenderer());
    engine.registerNamedRenderer(new MovieFilenameRenderer());
    engine.registerNamedRenderer(new ArtworkCopyRenderer(pathToExport));

    // prepare export destination
    if (Files.notExists(exportDir)) {
      try {
        Files.createDirectories(exportDir);
      }
      catch (Exception e) {
        throw new Exception("error creating export directory");
      }
    }

    // prepare listfile
    Path listExportFile = null;
    if (fileExtension.equalsIgnoreCase("html")) {
      listExportFile = exportDir.resolve("index.html");
    }
    if (fileExtension.equalsIgnoreCase("xml")) {
      listExportFile = exportDir.resolve("movielist.xml");
    }
    if (fileExtension.equalsIgnoreCase("csv")) {
      listExportFile = exportDir.resolve("movielist.csv");
    }
    if (listExportFile == null) {
      throw new Exception("error creating movie list file");
    }

    // create list
    LOGGER.info("generating movie list");
    Utils.deleteFileSafely(listExportFile);

    Map<String, Object> root = new HashMap<String, Object>();
    root.put("movies", new ArrayList<T>(moviesToExport));

    String output = engine.transform(listTemplate, root);

    Utils.writeStringToFile(listExportFile, output);
    LOGGER.info("movie list generated: " + listExportFile);

    // create details for
    if (StringUtils.isNotBlank(detailTemplate)) {
      Path detailsDir = exportDir.resolve("movies");
      if (Files.isDirectory(detailsDir)) {
        Utils.deleteDirectoryRecursive(detailsDir);
      }
      Files.createDirectory(detailsDir);

      for (MediaEntity me : moviesToExport) {
        Movie movie = (Movie) me;
        LOGGER.debug("processing movie " + movie.getTitle());
        // get preferred movie name like set up in movie renamer
        String detailFilename = MovieRenamer.createDestinationForFilename(MovieModuleManager.MOVIE_SETTINGS.getMovieRenamerFilename(), movie);
        if (StringUtils.isBlank(detailFilename)) {
          detailFilename = movie.getVideoBasenameWithoutStacking();
          // FilenameUtils.getBaseName(Utils.cleanStackingMarkers(movie.getMediaFiles(MediaFileType.VIDEO).get(0).getFilename()));
        }
        Path detailsExportFile = detailsDir.resolve(detailFilename + "." + fileExtension);

        root = new HashMap<String, Object>();
        root.put("movie", movie);

        output = engine.transform(detailTemplate, root);
        Utils.writeStringToFile(detailsExportFile, output);

      }

      LOGGER.info("movie detail pages generated: " + exportDir);
    }

    // copy all non .jtme/template.conf files to destination dir
    try (DirectoryStream<Path> directoryStream = Files.newDirectoryStream(templateDir)) {
      for (Path path : directoryStream) {
        if (Files.isRegularFile(path)) {
          if (path.getFileName().endsWith(".jmte") || path.getFileName().endsWith("template.conf")) {
            continue;
          }
          Files.copy(path, exportDir, StandardCopyOption.REPLACE_EXISTING);
        }
        else if (Files.isDirectory(path)) {
          Utils.copyDirectoryRecursive(path, exportDir);
        }
      }
    }
    catch (IOException ex) {
    }
  }

  private static String getMovieFilename(Movie movie) {
    String filename = MovieRenamer.createDestinationForFilename(MovieModuleManager.MOVIE_SETTINGS.getMovieRenamerFilename(), movie);
    if (StringUtils.isNotBlank(filename)) {
      return filename;
    }
    return movie.getVideoBasenameWithoutStacking();
  }

  /*******************************************************************************
   * helper classes
   *******************************************************************************/
  private class MovieFilenameRenderer implements NamedRenderer {
    @Override
    public RenderFormatInfo getFormatInfo() {
      return null;
    }

    @Override
    public String getName() {
      return "filename";
    }

    @Override
    public Class<?>[] getSupportedClasses() {
      return new Class[] { Movie.class };
    }

    @Override
    public String render(Object o, String pattern, Locale locale) {
      if (o instanceof Movie) {
        Movie movie = (Movie) o;
        return getMovieFilename(movie);
        // FilenameUtils.getBaseName(Utils.cleanStackingMarkers(movie.getMediaFiles(MediaFileType.VIDEO).get(0).getFilename()));
      }
      return null;
    }
  }

  /**
   * this renderer is used to copy artwork into the exported template
   * 
   * @author Manuel Laggner
   */
  private class ArtworkCopyRenderer implements NamedRenderer {
    private String pathToExport;

    public ArtworkCopyRenderer(String pathToExport) {
      this.pathToExport = pathToExport;
    }

    @Override
    public RenderFormatInfo getFormatInfo() {
      return null;
    }

    @Override
    public String getName() {
      return "copyArtwork";
    }

    @Override
    public Class<?>[] getSupportedClasses() {
      return new Class[] { Movie.class };
    }

    @Override
    public String render(Object o, String pattern, Locale locale) {
      if (o instanceof Movie) {
        Movie movie = (Movie) o;
        Map<String, Object> parameters = parseParameters(pattern);

        MediaFile mf = movie.getArtworkMap().get(parameters.get("type"));
        if (mf == null || !mf.isGraphic()) {
          return null;
        }

        String filename = parameters.get("destination") + File.separator + getMovieFilename(movie) + "-" + mf.getType();
        try {
          // we need to rescale the image; scale factor is fixed to
          if (parameters.get("thumb") == Boolean.TRUE) {
            filename += ".thumb." + FilenameUtils.getExtension(mf.getFilename());
            int width = 150;
            if (parameters.get("width") != null) {
              width = (int) parameters.get("width");
            }
            InputStream is = ImageCache.scaleImage(mf.getFile(), width);
            FileUtils.copyInputStreamToFile(is, new File(pathToExport, filename));
          }
          else {
            filename += "." + FilenameUtils.getExtension(mf.getFilename());
            FileUtils.copyFile(mf.getFile(), new File(pathToExport, filename));
          }
        }
        catch (Exception e) {
          LOGGER.warn("could not copy artwork file: " + e.getMessage());
          return null;
        }

        return filename;
      }
      return null;
    }

    /**
     * parse the parameters out of the parameters string
     * 
     * @param parameters
     *          the parameters as string
     * @return a map containing all parameters
     */
    private Map<String, Object> parseParameters(String parameters) {
      Map<String, Object> parameterMap = new HashMap<>();

      // defaults
      parameterMap.put("thumb", Boolean.FALSE);
      parameterMap.put("destination", "images");

      String[] details = parameters.split(",");
      for (int x = 0; x < details.length; x++) {
        String key = "";
        String value = "";
        try {
          String[] d = details[x].split("=");
          key = d[0].trim();
          value = d[1].trim();
        }
        catch (Exception e) {
        }

        if (StringUtils.isAnyBlank(key, value)) {
          continue;
        }

        switch (key.toLowerCase()) {
          case "type":
            MediaFileType type = MediaFileType.valueOf(value.toUpperCase());
            if (type != null) {
              parameterMap.put(key, type);
            }
            break;

          case "destination":
            parameterMap.put("destination", value);
            break;

          case "thumb":
            parameterMap.put(key, Boolean.parseBoolean(value));
            break;

          case "width":
            try {
              parameterMap.put(key, Integer.parseInt(value));
            }
            catch (Exception e) {
            }
            break;

          default:
            break;
        }
      }

      return parameterMap;
    }
  }
}<|MERGE_RESOLUTION|>--- conflicted
+++ resolved
@@ -15,27 +15,20 @@
  */
 package org.tinymediamanager.core.movie;
 
-<<<<<<< HEAD
+import java.io.File;
 import java.io.IOException;
+import java.io.InputStream;
 import java.nio.file.DirectoryStream;
 import java.nio.file.Files;
 import java.nio.file.Path;
 import java.nio.file.StandardCopyOption;
-=======
-import java.io.File;
-import java.io.InputStream;
->>>>>>> 795a9f5c
 import java.util.ArrayList;
 import java.util.HashMap;
 import java.util.List;
 import java.util.Locale;
 import java.util.Map;
 
-<<<<<<< HEAD
-=======
-import org.apache.commons.io.FileUtils;
 import org.apache.commons.io.FilenameUtils;
->>>>>>> 795a9f5c
 import org.apache.commons.lang3.StringUtils;
 import org.slf4j.Logger;
 import org.slf4j.LoggerFactory;
@@ -79,7 +72,6 @@
     // register own renderers
     engine.registerNamedRenderer(new NamedDateRenderer());
     engine.registerNamedRenderer(new MovieFilenameRenderer());
-    engine.registerNamedRenderer(new ArtworkCopyRenderer(pathToExport));
 
     // prepare export destination
     if (Files.notExists(exportDir)) {
@@ -177,7 +169,7 @@
   /*******************************************************************************
    * helper classes
    *******************************************************************************/
-  private class MovieFilenameRenderer implements NamedRenderer {
+  public static class MovieFilenameRenderer implements NamedRenderer {
     @Override
     public RenderFormatInfo getFormatInfo() {
       return null;
@@ -210,9 +202,9 @@
    * @author Manuel Laggner
    */
   private class ArtworkCopyRenderer implements NamedRenderer {
-    private String pathToExport;
-
-    public ArtworkCopyRenderer(String pathToExport) {
+    private Path pathToExport;
+
+    public ArtworkCopyRenderer(Path pathToExport) {
       this.pathToExport = pathToExport;
     }
 
@@ -251,12 +243,12 @@
             if (parameters.get("width") != null) {
               width = (int) parameters.get("width");
             }
-            InputStream is = ImageCache.scaleImage(mf.getFile(), width);
-            FileUtils.copyInputStreamToFile(is, new File(pathToExport, filename));
+            InputStream is = ImageCache.scaleImage(mf.getFileAsPath(), width);
+            Files.copy(is, pathToExport.resolve(filename));
           }
           else {
             filename += "." + FilenameUtils.getExtension(mf.getFilename());
-            FileUtils.copyFile(mf.getFile(), new File(pathToExport, filename));
+            Files.copy(mf.getFileAsPath(), pathToExport.resolve(filename));
           }
         }
         catch (Exception e) {
