/*
 * Copyright 2012 - 2016 Manuel Laggner
 *
 * Licensed under the Apache License, Version 2.0 (the "License");
 * you may not use this file except in compliance with the License.
 * You may obtain a copy of the License at
 *
 *     http://www.apache.org/licenses/LICENSE-2.0
 *
 * Unless required by applicable law or agreed to in writing, software
 * distributed under the License is distributed on an "AS IS" BASIS,
 * WITHOUT WARRANTIES OR CONDITIONS OF ANY KIND, either express or implied.
 * See the License for the specific language governing permissions and
 * limitations under the License.
 */
package org.tinymediamanager.core.movie;

import java.io.File;
import java.io.IOException;
import java.nio.file.DirectoryStream;
import java.nio.file.Files;
import java.nio.file.Path;
import java.nio.file.Paths;
import java.util.ArrayList;
import java.util.Collections;
import java.util.LinkedHashSet;
import java.util.List;
import java.util.Locale;
import java.util.Set;
import java.util.regex.Matcher;
import java.util.regex.Pattern;

import org.apache.commons.io.FilenameUtils;
import org.apache.commons.lang3.StringUtils;
import org.apache.commons.lang3.SystemUtils;
import org.slf4j.Logger;
import org.slf4j.LoggerFactory;
import org.tinymediamanager.core.ImageCache;
import org.tinymediamanager.core.LanguageStyle;
import org.tinymediamanager.core.MediaFileType;
import org.tinymediamanager.core.MediaSource;
import org.tinymediamanager.core.Message;
import org.tinymediamanager.core.Message.MessageLevel;
import org.tinymediamanager.core.MessageManager;
import org.tinymediamanager.core.Utils;
import org.tinymediamanager.core.entities.MediaFile;
import org.tinymediamanager.core.entities.MediaFileSubtitle;
import org.tinymediamanager.core.movie.connector.MovieConnectors;
import org.tinymediamanager.core.movie.entities.Movie;
import org.tinymediamanager.core.movie.entities.MovieActor;
import org.tinymediamanager.scraper.entities.Certification;
import org.tinymediamanager.scraper.entities.MediaGenres;
import org.tinymediamanager.scraper.util.LanguageUtils;
import org.tinymediamanager.scraper.util.StrgUtils;

/**
 * The Class MovieRenamer.
 * 
 * @author Manuel Laggner / Myron Boyle
 */
public class MovieRenamer {
  private final static Logger LOGGER = LoggerFactory.getLogger(MovieRenamer.class);

  private static void renameSubtitles(Movie m) {
    // build language lists
    Set<String> langArray = LanguageUtils.KEY_TO_LOCALE_MAP.keySet();

    for (MediaFile sub : m.getMediaFiles(MediaFileType.SUBTITLE)) {
      String originalLang = "";
      String lang = "";
      String forced = "";
      List<MediaFileSubtitle> mfsl = sub.getSubtitles();

      if (mfsl != null && mfsl.size() > 0) {
        // use internal values
        MediaFileSubtitle mfs = mfsl.get(0);
        originalLang = mfs.getLanguage();
        if (mfs.isForced()) {
          forced = ".forced";
        }
      }
      else {
        // detect from filename, if we don't have a MediaFileSubtitle entry!
        // remove the filename of movie from subtitle, to ease parsing
        List<MediaFile> mfs = m.getMediaFiles(MediaFileType.VIDEO);
        String shortname = sub.getBasename().toLowerCase(Locale.ROOT);
        if (mfs != null && mfs.size() > 0) {
          shortname = sub.getBasename().toLowerCase(Locale.ROOT).replace(m.getVideoBasenameWithoutStacking(), "");
        }

        if (sub.getFilename().toLowerCase(Locale.ROOT).contains("forced")) {
          // add "forced" prior language
          forced = ".forced";
          shortname = shortname.replaceAll("\\p{Punct}*forced", "");
        }
        // shortname = shortname.replaceAll("\\p{Punct}", "").trim(); // NEVER EVER!!!

        for (String s : langArray) {
          if (shortname.equalsIgnoreCase(s) || shortname.matches("(?i).*[ _.-]+" + s + "$")) {
            originalLang = s;
            // lang = Utils.getIso3LanguageFromLocalizedString(s);
            // LOGGER.debug("found language '" + s + "' in subtitle; displaying it as '" + lang + "'");
            break;
          }
        }
      }

      lang = LanguageStyle.getLanguageCodeForStyle(originalLang, MovieModuleManager.SETTINGS.getMovieRenamerLanguageStyle());
      if (StringUtils.isBlank(lang)) {
        lang = originalLang;
      }

      // rebuild new filename
      String newSubName = "";

      if (sub.getStacking() == 0) {
        // fine, so match to first movie file
        MediaFile mf = m.getMediaFiles(MediaFileType.VIDEO).get(0);
        newSubName = mf.getBasename();
        if (!lang.isEmpty()) {
          newSubName += "." + lang;
        }
        newSubName += forced;
      }
      else {
        // with stacking info; try to match
        for (MediaFile mf : m.getMediaFiles(MediaFileType.VIDEO)) {
          if (mf.getStacking() == sub.getStacking()) {
            newSubName = mf.getBasename();
            if (!lang.isEmpty()) {
              newSubName += "." + lang;
            }
            newSubName += forced;
          }
        }
      }
      newSubName += "." + sub.getExtension();

      Path newFile = m.getPathNIO().resolve(newSubName);
      try {
        boolean ok = Utils.moveFileSafe(sub.getFileAsPath(), newFile);
        if (ok) {
          if (sub.getFilename().endsWith(".sub")) {
            // when having a .sub, also rename .idx (don't care if error)
            try {
              Path oldidx = sub.getFileAsPath().resolveSibling(sub.getFilename().toString().replaceFirst("sub$", "idx"));
              Path newidx = newFile.resolveSibling(newFile.getFileName().toString().replaceFirst("sub$", "idx"));
              Utils.moveFileSafe(oldidx, newidx);
            }
            catch (Exception e) {
              // no idx found or error - ignore
            }
          }
          m.removeFromMediaFiles(sub);
          MediaFile mf = new MediaFile(newFile);
          MediaFileSubtitle mfs = new MediaFileSubtitle();
          if (!lang.isEmpty()) {
            mfs.setLanguage(lang);
          }
          if (!forced.isEmpty()) {
            mfs.setForced(true);
          }
          mfs.setCodec(sub.getExtension());
          mf.setContainerFormat(sub.getExtension()); // set containerformat, so mediainfo deos not overwrite our new array
          mf.addSubtitle(mfs);
          m.addToMediaFiles(mf);
        }
        else {
          MessageManager.instance.pushMessage(new Message(MessageLevel.ERROR, sub.getFilename(), "message.renamer.failedrename"));
        }
      }
      catch (Exception e) {
        LOGGER.error("error moving subtitles", e);
        MessageManager.instance.pushMessage(
            new Message(MessageLevel.ERROR, sub.getFilename(), "message.renamer.failedrename", new String[] { ":", e.getLocalizedMessage() }));
      }
    } // end MF loop
    m.saveToDb();
  }

  /**
   * Rename movie.
   * 
   * @param movie
   *          the movie
   */
  public static void renameMovie(Movie movie) {
    // FIXME: what? when?
    boolean posterRenamed = false;
    boolean fanartRenamed = false;
    boolean downloadMissingArtworks = false;

    // check if a datasource is set
    if (StringUtils.isEmpty(movie.getDataSource())) {
      LOGGER.error("no Datasource set");
      return;
    }

    // if (!movie.isScraped()) {
    if (movie.getTitle().isEmpty()) {
      LOGGER.error("won't rename movie '" + movie.getPathNIO() + "' / '" + movie.getTitle() + "' not even title is set?");
      return;
    }

    // all the good & needed mediafiles
    ArrayList<MediaFile> needed = new ArrayList<>();
    ArrayList<MediaFile> cleanup = new ArrayList<>();

    LOGGER.info("Renaming movie: " + movie.getTitle());
    LOGGER.debug("movie year: " + movie.getYear());
    LOGGER.debug("movie path: " + movie.getPathNIO());
    LOGGER.debug("movie isDisc?: " + movie.isDisc());
    LOGGER.debug("movie isMulti?: " + movie.isMultiMovieDir());
    if (movie.getMovieSet() != null) {
      LOGGER.debug("movieset: " + movie.getMovieSet().getTitle());
    }
    LOGGER.debug("path expression: " + MovieModuleManager.SETTINGS.getMovieRenamerPathname());
    LOGGER.debug("file expression: " + MovieModuleManager.SETTINGS.getMovieRenamerFilename());

    String newPathname = createDestinationForFoldername(MovieModuleManager.SETTINGS.getMovieRenamerPathname(), movie);
    String oldPathname = movie.getPathNIO().toString();

    if (!newPathname.isEmpty()) {
      newPathname = movie.getDataSource() + File.separator + newPathname;
      Path srcDir = movie.getPathNIO();
      Path destDir = Paths.get(newPathname);
      if (!srcDir.toAbsolutePath().equals(destDir.toAbsolutePath())) {

        boolean newDestIsMultiMovieDir = false;
        // re-evaluate multiMovieDir based on renamer settings
        // folder MUST BE UNIQUE, we need at least a T/E-Y combo or IMDBid
        // so if renaming just to a fixed pattern (eg "$S"), movie will downgrade to a MMD
        if (!isFolderPatternUnique(MovieModuleManager.SETTINGS.getMovieRenamerPathname())) {
          // FIXME: if we already in a normal dir - keep it?
          newDestIsMultiMovieDir = true;
        }
        // FIXME: add warning to GUI if downgrade!!!!!!
        LOGGER.debug("movie willBeMulti?: " + newDestIsMultiMovieDir);

        // ######################################################################
        // ## 1) old = separate movie dir, and new too -> move folder
        // ######################################################################
        if (!movie.isMultiMovieDir() && !newDestIsMultiMovieDir) {
          boolean ok = false;
          try {
            ok = Utils.moveDirectorySafe(srcDir, destDir);
            if (ok) {
              movie.setMultiMovieDir(false);
              movie.updateMediaFilePath(srcDir, destDir);
              movie.setPath(newPathname);
              movie.saveToDb(); // since we moved already, save it
            }
          }
          catch (Exception e) {
            LOGGER.error("error moving folder: ", e);
            MessageManager.instance
                .pushMessage(new Message(MessageLevel.ERROR, srcDir, "message.renamer.failedrename", new String[] { ":", e.getLocalizedMessage() }));
          }
          if (!ok) {
            // FIXME: when we were not able to rename folder, display error msg and abort!!!
            LOGGER.error("Could not move to destination '" + destDir + "' - NOT renaming folder");
            return;
          }
        }
        else if (movie.isMultiMovieDir() && !newDestIsMultiMovieDir) {
          // ######################################################################
          // ## 2) MMD movie -> normal movie (upgrade)
          // ######################################################################
          LOGGER.trace("Upgrading movie into it's own dir :) " + newPathname);
          try {
            Files.createDirectories(destDir);
          }
          catch (Exception e) {
            LOGGER.error("Could not create destination '" + destDir + "' - NOT renaming folder ('upgrade' movie)");
            // well, better not to rename
            return;
          }
          movie.setMultiMovieDir(false);
          downloadMissingArtworks = true; // yay - we upgraded our movie, so we could try to get additional artworks :)
        }
        else {
          // ######################################################################
          // ## Can be
          // ## 3) MMD movie -> MMD movie (but foldername possible changed)
          // ## 4) normal movie -> MMD movie (downgrade)
          // ## either way - check & create dest folder
          // ######################################################################
          LOGGER.trace("New movie path is a MMD :( " + newPathname);
          if (!Files.exists(destDir)) { // if existent, all is good -> MMD (FIXME: kinda, we *might* have another full movie in there)
            try {
              Files.createDirectories(destDir);
            }
            catch (Exception e) {
              LOGGER.error("Could not create destination '" + destDir + "' - NOT renaming folder ('MMD' movie)");
              // well, better not to rename
              return;
            }
          }
          movie.setMultiMovieDir(true);
        }
      } // src == dest
    } // folder pattern empty
    else {
      LOGGER.info("Folder rename settings were empty - NOT renaming folder");
      // set it to current for file renaming
      newPathname = movie.getPathNIO().toString();
    }

    // ######################################################################
    // ## mark ALL existing and known files for cleanup (clone!!)
    // ######################################################################
    for (MovieNfoNaming s : MovieNfoNaming.values()) {
      String nfoFilename = movie.getNfoFilename(s);
      if (StringUtils.isBlank(nfoFilename)) {
        continue;
      }
      // mark all known variants for cleanup
      MediaFile del = new MediaFile(movie.getPathNIO().resolve(nfoFilename), MediaFileType.NFO);
      cleanup.add(del);
    }
    for (MoviePosterNaming s : MoviePosterNaming.values()) {
      MediaFile del = new MediaFile(movie.getPathNIO().resolve(MovieArtworkHelper.getPosterFilename(s, movie)), MediaFileType.POSTER);
      cleanup.add(del);
    }
    for (MovieFanartNaming s : MovieFanartNaming.values()) {
      MediaFile del = new MediaFile(movie.getPathNIO().resolve(MovieArtworkHelper.getFanartFilename(s, movie)), MediaFileType.FANART);
      cleanup.add(del);
    }
    // cleanup ALL MFs
    for (MediaFile del : movie.getMediaFiles()) {
      cleanup.add(new MediaFile(del));
    }
    cleanup.removeAll(Collections.singleton(null)); // remove all NULL ones!

    // update movie path at end of renaming - we need the old one here!!
    // movie.setPath(newPathname);
    // movie.saveToDb();

    // BASENAME
    String newVideoBasename = "";
    if (!isFilePatternValid()) {
      // Template empty or not even title set, so we are NOT renaming any files
      // we keep the same name on renaming ;)
      newVideoBasename = movie.getVideoBasenameWithoutStacking();
      LOGGER.warn("Filepattern is not valid - NOT renaming files!");
    }
    else {
      // since we rename, generate the new basename
      MediaFile ftr = generateFilename(movie, movie.getMediaFiles(MediaFileType.VIDEO).get(0), newVideoBasename).get(0); // there can be only one
      newVideoBasename = FilenameUtils.getBaseName(ftr.getFilenameWithoutStacking());
    }
    LOGGER.debug("Our new basename for renaming: " + newVideoBasename);

    // unneeded / more reliable with with java 7?
    // // ######################################################################
    // // ## test VIDEO rename
    // // ######################################################################
    // for (MediaFile vid : movie.getMediaFiles(MediaFileType.VIDEO)) {
    // LOGGER.debug("testing file " + vid.getFileAsPath());
    // Path f = vid.getFileAsPath();
    // boolean testRenameOk = false;
    // for (int i = 0; i < 5; i++) {
    // testRenameOk = f.renameTo(f); // haahaa, try to rename to itself :P
    // if (testRenameOk) {
    // break; // ok it worked, step out
    // }
    // // we had the case, that the renaemoTo didn't work,
    // // and even the exists did not work!
    // // so we skip this additional check, which results in not removing the movie file
    // // if (!f.exists()) {
    // // LOGGER.debug("Hmmm... file " + f + " does not even exists; delete from DB");
    // // // delete from MF or ignore for later cleanup (but better now!)
    // // movie.removeFromMediaFiles(vid);
    // // testRenameOk = true; // we "tested" this ok
    // // break;
    // // }
    // try {
    // LOGGER.debug("rename did not work - sleep a while and try again...");
    // Thread.sleep(1000);
    // }
    // catch (InterruptedException e) {
    // LOGGER.warn("I'm so excited - could not sleep");
    // }
    // }
    // if (!testRenameOk) {
    // LOGGER.warn("File " + vid.getFileAsPath() + " is not accessible!");
    // MessageManager.instance.pushMessage(new Message(MessageLevel.ERROR, vid.getFilename(), "message.renamer.failedrename"));
    // return;
    // }
    // }

    // ######################################################################
    // ## rename VIDEO (move 1:1)
    // ######################################################################
    for (MediaFile vid : movie.getMediaFiles(MediaFileType.VIDEO)) {
      LOGGER.trace("Rename 1:1 " + vid.getType() + " " + vid.getFileAsPath());
      MediaFile newMF = generateFilename(movie, vid, newVideoBasename).get(0); // there can be only one
      boolean ok = moveFile(vid.getFileAsPath(), newMF.getFileAsPath());
      if (ok) {
        vid.setFile(newMF.getFileAsPath()); // update
      }
      needed.add(vid); // add vid, since we're updating existing MF object
    }

    // ######################################################################
    // ## rename POSTER, FANART (copy 1:N)
    // ######################################################################
    // we can have multiple ones, just get the newest one and copy(overwrite) them to all needed
    ArrayList<MediaFile> mfs = new ArrayList<>();
    mfs.add(movie.getNewestMediaFilesOfType(MediaFileType.FANART));
    mfs.add(movie.getNewestMediaFilesOfType(MediaFileType.POSTER));
    mfs.removeAll(Collections.singleton(null)); // remove all NULL ones!
    for (MediaFile mf : mfs) {
      LOGGER.trace("Rename 1:N " + mf.getType() + " " + mf.getFileAsPath());
      ArrayList<MediaFile> newMFs = generateFilename(movie, mf, newVideoBasename); // 1:N
      for (MediaFile newMF : newMFs) {
        posterRenamed = true;
        fanartRenamed = true;
        boolean ok = copyFile(mf.getFileAsPath(), newMF.getFileAsPath());
        if (ok) {
          needed.add(newMF);
        }
      }
    }

    // ######################################################################
    // ## rename NFO (copy 1:N) - only TMM NFOs
    // ######################################################################
    // we need to find the newest, valid TMM NFO
    MediaFile nfo = new MediaFile();
    for (MediaFile mf : movie.getMediaFiles(MediaFileType.NFO)) {
      if (mf.getFiledate() >= nfo.getFiledate() && MovieConnectors.isValidNFO(mf.getFileAsPath())) {
        nfo = new MediaFile(mf);
      }
    }

    if (nfo.getFiledate() > 0) { // one valid found? copy our NFO to all variants
      ArrayList<MediaFile> newNFOs = generateFilename(movie, nfo, newVideoBasename); // 1:N
      if (newNFOs.size() > 0) {
        // ok, at least one has been set up
        for (MediaFile newNFO : newNFOs) {
          boolean ok = copyFile(nfo.getFileAsPath(), newNFO.getFileAsPath());
          if (ok) {
            needed.add(newNFO);
          }
        }
      }
      else {
        // list was empty, so even remove this NFO
        cleanup.add(nfo);
      }
    }
    else {
      LOGGER.trace("No valid NFO found for this movie");
    }

    // now iterate over all non-tmm NFOs, and add them for cleanup or not
    for (MediaFile mf : movie.getMediaFiles(MediaFileType.NFO)) {
      if (MovieConnectors.isValidNFO(mf.getFileAsPath())) {
        cleanup.add(mf);
      }
      else {
        if (MovieModuleManager.SETTINGS.isMovieRenamerNfoCleanup()) {
          cleanup.add(mf);
        }
        else {
          needed.add(mf);
        }
      }
    }

    // ######################################################################
    // ## rename all other types (copy 1:1)
    // ######################################################################
    mfs = new ArrayList<>();
    mfs.addAll(
        movie.getMediaFilesExceptType(MediaFileType.VIDEO, MediaFileType.NFO, MediaFileType.POSTER, MediaFileType.FANART, MediaFileType.SUBTITLE));
    mfs.removeAll(Collections.singleton(null)); // remove all NULL ones!
    for (MediaFile other : mfs) {
      LOGGER.trace("Rename 1:1 " + other.getType() + " " + other.getFileAsPath());

      ArrayList<MediaFile> newMFs = generateFilename(movie, other, newVideoBasename); // 1:N
      newMFs.removeAll(Collections.singleton(null)); // remove all NULL ones!
      for (MediaFile newMF : newMFs) {
        boolean ok = copyFile(other.getFileAsPath(), newMF.getFileAsPath());
        if (ok) {
          needed.add(newMF);
        }
        else {
          // FIXME: what to do? not copied/exception... keep it for now...
          needed.add(other);
        }
      }
    }

    // ######################################################################
    // ## rename subtitles later, but ADD it to not clean up
    // ######################################################################
    needed.addAll(movie.getMediaFiles(MediaFileType.SUBTITLE));

    // ######################################################################
    // ## invalidade image cache
    // ######################################################################
    for (MediaFile gfx : movie.getMediaFiles()) {
      if (gfx.isGraphic()) {
        ImageCache.invalidateCachedImage(gfx.getFileAsPath());
      }
    }

    // remove duplicate MediaFiles
    Set<MediaFile> newMFs = new LinkedHashSet<>(needed);
    needed.clear();
    needed.addAll(newMFs);

    movie.removeAllMediaFiles();
    movie.addToMediaFiles(needed);
    movie.setPath(newPathname);

    // update .actors
    for (MovieActor actor : movie.getActors()) {
      actor.setEntityRoot(newPathname);
    }

    movie.saveToDb();

    // cleanup & rename subtitle files
    renameSubtitles(movie);

    movie.gatherMediaFileInformation(false);

    // rewrite NFO if it's a MP NFO and there was a change with poster/fanart
    if (MovieModuleManager.SETTINGS.getMovieConnector() == MovieConnectors.MP && (posterRenamed || fanartRenamed)) {
      movie.writeNFO();
    }

    movie.saveToDb();

    // ######################################################################
    // ## CLEANUP - delete all files marked for cleanup, which are not "needed"
    // ######################################################################
    LOGGER.info("Cleanup...");
    for (int i = cleanup.size() - 1; i >= 0; i--) {
      // cleanup files which are not needed
      if (!needed.contains(cleanup.get(i))) {
        MediaFile cl = cleanup.get(i);
        if (cl.getFileAsPath().equals(Paths.get(movie.getDataSource())) || cl.getFileAsPath().equals(movie.getPathNIO())
            || cl.getFileAsPath().equals(Paths.get(oldPathname))) {
          LOGGER.warn("Wohoo! We tried to remove complete datasource / movie folder. Nooo way...! " + cl.getType() + ": " + cl.getFileAsPath());
          // happens when iterating eg over the getNFONaming and we return a "" string.
          // then the path+filename = movie path and we want to delete :/
          // do not show an error anylonger, just silently ignore...
          // MessageManager.instance.pushMessage(new Message(MessageLevel.ERROR, cl.getFile(), "message.renamer.failedrename"));
          // return; // rename failed
          continue;
        }

        if (Files.exists(cl.getFileAsPath())) { // unneeded, but for not displaying wrong deletes in logger...
          LOGGER.debug("Deleting " + cl.getFileAsPath());
          Utils.deleteFileWithBackup(cl.getFileAsPath(), movie.getDataSource());
        }

        try (DirectoryStream<Path> directoryStream = Files.newDirectoryStream(cl.getFileAsPath().getParent())) {
          if (!directoryStream.iterator().hasNext()) {
            // no iterator = empty
            LOGGER.debug("Deleting empty Directory " + cl.getFileAsPath().getParent());
            Files.delete(cl.getFileAsPath().getParent()); // do not use recursive her
          }
        }
        catch (IOException ex) {
        }
      }
    }

    if (downloadMissingArtworks) {
      LOGGER.debug("Yay - movie upgrade :) download missing artworks");
      MovieArtworkHelper.downloadMissingArtwork(movie);
    }
  }

  /**
   * generates renamed filename(s) per MF
   * 
   * @param movie
   *          the movie (for datasource, path)
   * @param mf
   *          the MF
   * @param videoFileName
   *          the basename of the renamed videoFileName (saved earlier)
   * @return list of renamed filename
   */
  public static ArrayList<MediaFile> generateFilename(Movie movie, MediaFile mf, String videoFileName) {
    // return list of all generated MFs
    ArrayList<MediaFile> newFiles = new ArrayList<>();
    boolean newDestIsMultiMovieDir = movie.isMultiMovieDir();
    String newPathname = "";

    String pattern = MovieModuleManager.SETTINGS.getMovieRenamerPathname();
    // keep MMD setting unless renamer pattern is not empty
    if (!pattern.isEmpty()) {
      // re-evaluate multiMovieDir based on renamer settings
      // folder MUST BE UNIQUE, so we need at least a T/E-Y combo or IMDBid
      // If renaming just to a fixed pattern (eg "$S"), movie will downgrade to a MMD
      if (MovieRenamer.isFolderPatternUnique(pattern)) {
        newDestIsMultiMovieDir = false;
      }
      else {
        newDestIsMultiMovieDir = true;
      }
      newPathname = MovieRenamer.createDestinationForFoldername(pattern, movie);
    }
    else {
      // keep same dir
      // Path relativize(Path other)
      newPathname = Utils.relPath(Paths.get(movie.getDataSource()), movie.getPathNIO());
    }
    Path newMovieDir = Paths.get(movie.getDataSource(), newPathname);

    String newFilename = videoFileName;
    if (newFilename == null || newFilename.isEmpty()) {
      // empty only when first generating basename, so generation here is OK
      newFilename = MovieRenamer.createDestinationForFilename(MovieModuleManager.SETTINGS.getMovieRenamerFilename(), movie);
    }

    if (!isFilePatternValid() && !movie.isDisc()) {
      // not renaming files, but IF we have a folder pattern, we need to move around! (but NOT disc movies!)
      MediaFile newMF = new MediaFile(mf);
      newMF.setPath(newMovieDir.toString());
      newFiles.add(newMF);
      return newFiles;
    }

    // extra clone, just for easy adding the "default" ones ;)
    MediaFile defaultMF = null;
    String defaultMFext = "";
    // if (!newDestIsMultiMovieDir) {
    defaultMF = new MediaFile(mf);
    defaultMF.replacePathForRenamedFolder(movie.getPathNIO(), newMovieDir);
    defaultMFext = "." + FilenameUtils.getExtension(defaultMF.getFilename());
    // }

    switch (mf.getType()) {
      case VIDEO:
        MediaFile vid = new MediaFile(mf);
        if (movie.isDisc() || mf.isDiscFile()) {
          // just replace new path and return file (do not change names!)
          vid.replacePathForRenamedFolder(movie.getPathNIO(), newMovieDir);
        }
        else {
          newFilename += getStackingString(mf);
          newFilename += "." + mf.getExtension();
          vid.setFile(newMovieDir.resolve(newFilename));
        }
        newFiles.add(vid);
        break;

      case TRAILER:
        MediaFile trail = new MediaFile(mf);
        newFilename += "-trailer." + mf.getExtension();
        trail.setFile(newMovieDir.resolve(newFilename));
        newFiles.add(trail);
        break;

      case SAMPLE:
        MediaFile sample = new MediaFile(mf);
        newFilename += "-sample." + mf.getExtension();
        sample.setFile(newMovieDir.resolve(newFilename));
        newFiles.add(sample);
        break;

      case SUBTITLE:
        List<MediaFileSubtitle> mfsl = mf.getSubtitles();

        newFilename += getStackingString(mf);
        if (mfsl != null && mfsl.size() > 0) {
          // internal values
          MediaFileSubtitle mfs = mfsl.get(0);
          if (!mfs.getLanguage().isEmpty()) {
            String lang = LanguageStyle.getLanguageCodeForStyle(mfs.getLanguage(), MovieModuleManager.SETTINGS.getMovieRenamerLanguageStyle());
            if (StringUtils.isBlank(lang)) {
              lang = mfs.getLanguage();
            }
            newFilename += "." + lang;
          }
          if (mfs.isForced()) {
            newFilename += ".forced";
          }
        }
        newFilename += "." + mf.getExtension();

        MediaFile sub = new MediaFile(mf);
        sub.setFile(newMovieDir.resolve(newFilename));
        newFiles.add(sub);
        break;

      case NFO:
        if (MovieConnectors.isValidNFO(mf.getFileAsPath())) {
          List<MovieNfoNaming> nfonames = new ArrayList<>();
          if (newDestIsMultiMovieDir) {
            // Fixate the name regardless of setting
<<<<<<< HEAD
            if (MovieModuleManager.SETTINGS.getMovieNfoFilenames().size() > 1) {
              nfonames.add(MovieNfoNaming.FILENAME_NFO);
            }
=======
            nfonames.add(MovieNfoNaming.FILENAME_NFO);
>>>>>>> 37e49b70
          }
          else {
            nfonames = MovieModuleManager.SETTINGS.getMovieNfoFilenames();
          }
          for (MovieNfoNaming name : nfonames) {
            String newNfoName = movie.getNfoFilename(name, newFilename + ".avi");// dirty hack, but full filename needed
            if (newNfoName.isEmpty()) {
              continue;
            }
            MediaFile nfo = new MediaFile(mf);
            nfo.setFile(newMovieDir.resolve(newNfoName));
            newFiles.add(nfo);
          }
        }
        else {
          // not a TMM NFO
          if (!MovieModuleManager.SETTINGS.isMovieRenamerNfoCleanup()) {
            newFiles.add(new MediaFile(mf));
          }

        }
        break;

      case POSTER:
        for (MoviePosterNaming name : MovieArtworkHelper.getPosterNamesForMovie(movie)) {
          String newPosterName = MovieArtworkHelper.getPosterFilename(name, movie, newFilename);
          if (newPosterName != null && !newPosterName.isEmpty()) {
            String curExt = mf.getExtension().replaceAll("jpeg", "jpg"); // we only have one constant and only write jpg
            if (curExt.equalsIgnoreCase("tbn")) {
              String cont = mf.getContainerFormat();
              if (cont.equalsIgnoreCase("PNG")) {
                curExt = "png";
              }
              else if (cont.equalsIgnoreCase("JPEG")) {
                curExt = "jpg";
              }
            }
            if (!curExt.equals(FilenameUtils.getExtension(newPosterName))) {
              // match extension to not rename PNG to JPG and vice versa
              continue;
            }
          }
          if (StringUtils.isNotBlank(newPosterName)) {
            MediaFile pos = new MediaFile(mf);
            pos.setFile(newMovieDir.resolve(newPosterName));
            newFiles.add(pos);
          }
        }
        break;

      case FANART:
        for (MovieFanartNaming name : MovieArtworkHelper.getFanartNamesForMovie(movie)) {
          String newFanartName = MovieArtworkHelper.getFanartFilename(name, movie, newFilename);
          if (newFanartName != null && !newFanartName.isEmpty()) {
            String curExt = mf.getExtension().replaceAll("jpeg", "jpg"); // we only have one constant and only write jpg
            if (curExt.equalsIgnoreCase("tbn")) {
              String cont = mf.getContainerFormat();
              if (cont.equalsIgnoreCase("PNG")) {
                curExt = "png";
              }
              else if (cont.equalsIgnoreCase("JPEG")) {
                curExt = "jpg";
              }
            }
            if (!curExt.equals(FilenameUtils.getExtension(newFanartName))) {
              // match extension to not rename PNG to JPG and vice versa
              continue;
            }
          }
          if (StringUtils.isNotBlank(newFanartName)) {
            MediaFile fan = new MediaFile(mf);
            fan.setFile(newMovieDir.resolve(newFanartName));
            newFiles.add(fan);
          }
        }
        break;
      // *************
      // OK, from here we check only the settings
      // *************
      case BANNER:
<<<<<<< HEAD
        if (MovieModuleManager.SETTINGS.isImageBanner()) {
          defaultMFext = defaultMFext.toLowerCase().replaceAll("jpeg", "jpg"); // don't write jpeg -> write jpg
=======
        if (MovieModuleManager.MOVIE_SETTINGS.isImageBanner()) {
          defaultMFext = defaultMFext.toLowerCase(Locale.ROOT).replaceAll("jpeg", "jpg"); // don't write jpeg -> write jpg
>>>>>>> 37e49b70
          // reset filename: type.ext on single, <filename>-type.ext on MMD
          if (newDestIsMultiMovieDir) {
            defaultMF.setFilename(newFilename + "-" + mf.getType().name().toLowerCase(Locale.ROOT) + defaultMFext);
          }
          else {
            defaultMF.setFilename(mf.getType().name().toLowerCase(Locale.ROOT) + defaultMFext);
          }
          newFiles.add(defaultMF);
        }
        break;
      case CLEARART:
<<<<<<< HEAD
        if (MovieModuleManager.SETTINGS.isImageClearart()) {
          defaultMFext = defaultMFext.toLowerCase().replaceAll("jpeg", "jpg"); // don't write jpeg -> write jpg
=======
        if (MovieModuleManager.MOVIE_SETTINGS.isImageClearart()) {
          defaultMFext = defaultMFext.toLowerCase(Locale.ROOT).replaceAll("jpeg", "jpg"); // don't write jpeg -> write jpg
>>>>>>> 37e49b70
          // reset filename: type.ext on single, <filename>-type.ext on MMD
          if (newDestIsMultiMovieDir) {
            defaultMF.setFilename(newFilename + "-" + mf.getType().name().toLowerCase(Locale.ROOT) + defaultMFext);
          }
          else {
            defaultMF.setFilename(mf.getType().name().toLowerCase(Locale.ROOT) + defaultMFext);
          }
          newFiles.add(defaultMF);
        }
        break;
      case DISCART:
<<<<<<< HEAD
        if (MovieModuleManager.SETTINGS.isImageDiscart()) {
          defaultMFext = defaultMFext.toLowerCase().replaceAll("jpeg", "jpg"); // don't write jpeg -> write jpg
=======
        if (MovieModuleManager.MOVIE_SETTINGS.isImageDiscart()) {
          defaultMFext = defaultMFext.toLowerCase(Locale.ROOT).replaceAll("jpeg", "jpg"); // don't write jpeg -> write jpg
>>>>>>> 37e49b70
          // reset filename: type.ext on single, <filename>-type.ext on MMD
          if (newDestIsMultiMovieDir) {
            defaultMF.setFilename(newFilename + "-disc" + defaultMFext);
          }
          else {
            defaultMF.setFilename("disc" + defaultMFext);
          }
          newFiles.add(defaultMF);
        }
        break;
      case LOGO:
      case CLEARLOGO:
<<<<<<< HEAD
        if (MovieModuleManager.SETTINGS.isImageLogo()) {
          defaultMFext = defaultMFext.toLowerCase().replaceAll("jpeg", "jpg"); // don't write jpeg -> write jpg
=======
        if (MovieModuleManager.MOVIE_SETTINGS.isImageLogo()) {
          defaultMFext = defaultMFext.toLowerCase(Locale.ROOT).replaceAll("jpeg", "jpg"); // don't write jpeg -> write jpg
>>>>>>> 37e49b70
          // reset filename: type.ext on single, <filename>-type.ext on MMD
          if (newDestIsMultiMovieDir) {
            defaultMF.setFilename(newFilename + "-" + mf.getType().name().toLowerCase(Locale.ROOT) + defaultMFext);
          }
          else {
            defaultMF.setFilename(mf.getType().name().toLowerCase(Locale.ROOT) + defaultMFext);
          }
          newFiles.add(defaultMF);
        }
        break;
      case THUMB:
<<<<<<< HEAD
        if (MovieModuleManager.SETTINGS.isImageThumb()) {
          defaultMFext = defaultMFext.toLowerCase().replaceAll("jpeg", "jpg"); // don't write jpeg -> write jpg
=======
        if (MovieModuleManager.MOVIE_SETTINGS.isImageThumb()) {
          defaultMFext = defaultMFext.toLowerCase(Locale.ROOT).replaceAll("jpeg", "jpg"); // don't write jpeg -> write jpg
>>>>>>> 37e49b70
          // reset filename: type.ext on single, <filename>-type.ext on MMD
          if (newDestIsMultiMovieDir) {
            defaultMF.setFilename(newFilename + "-" + mf.getType().name().toLowerCase(Locale.ROOT) + defaultMFext);
          }
          else {
            defaultMF.setFilename(mf.getType().name().toLowerCase(Locale.ROOT) + defaultMFext);
          }
          newFiles.add(defaultMF);
        }
        break;
      case EXTRAFANART:
        if (MovieModuleManager.SETTINGS.isImageExtraFanart() && !newDestIsMultiMovieDir) {
          newFiles.add(defaultMF);
        }
        break;
      case EXTRATHUMB:
        if (MovieModuleManager.SETTINGS.isImageExtraThumbs() && !newDestIsMultiMovieDir) {
          newFiles.add(defaultMF);
        }
        break;
      // *************
      // here we add all others
      // *************
      case AUDIO:
      case GRAPHIC:
      case SEASON_POSTER:
      case TEXT:
      case UNKNOWN:
      case VIDEO_EXTRA:
      default:
        newFiles.add(defaultMF);
        break;
    }

    return newFiles;
  }

  /**
   * returns "delimiter + stackingString" for use in filename
   * 
   * @param mf
   *          a mediaFile
   * @return eg ".CD1" dependent of settings
   */
  private static String getStackingString(MediaFile mf) {
    String delimiter = " ";
    if (MovieModuleManager.SETTINGS.isMovieRenamerSpaceSubstitution()) {
      delimiter = MovieModuleManager.SETTINGS.getMovieRenamerSpaceReplacement();
    }
    if (!mf.getStackingMarker().isEmpty()) {
      return delimiter + mf.getStackingMarker();
    }
    else if (mf.getStacking() != 0) {
      return delimiter + "CD" + mf.getStacking();
    }
    return "";
  }

  /**
   * Creates the new filename according to template string
   * 
   * @param template
   *          the template
   * @param movie
   *          the movie
   * @return the string
   */
  public static String createDestinationForFilename(String template, Movie movie) {
    // replace optional group first
    Pattern regex = Pattern.compile("\\{(.*?)\\}");
    Matcher mat = regex.matcher(template);
    while (mat.find()) {
      template = template.replace(mat.group(0), replaceOptionalVariable(mat.group(1), movie, true));
    }
    return createDestination(template, movie, true);
  }

  /**
   * Creates the new filename according to template string
   * 
   * @param template
   *          the template
   * @param movie
   *          the movie
   * @return the string
   */
  public static String createDestinationForFoldername(String template, Movie movie) {
    // replace optional group first
    Pattern regex = Pattern.compile("\\{(.*?)\\}");
    Matcher mat = regex.matcher(template);
    while (mat.find()) {
      template = template.replace(mat.group(0), replaceOptionalVariable(mat.group(1), movie, false));
    }
    return createDestination(template, movie, false);
  }

  /**
   * replaces an optional variable, eg "{ Year $Y }"<br>
   * if we have a year, "Year 2013" will be returned<br>
   * if $Y replacement was empty, the complete optional tag will be empty.
   * 
   * @param s
   *          the string to replace the optional variable for
   * @param movie
   *          the movie holding all needed meta data
   * @param forFilename
   *          do the logic for file or for folder names?
   * @return the resulting string
   */
  private static String replaceOptionalVariable(String s, Movie movie, boolean forFilename) {
    Pattern regex = Pattern.compile("\\$.{1}");
    Matcher mat = regex.matcher(s);
    if (mat.find()) {
      String rep = createDestination(mat.group(), movie, forFilename);
      if (rep.isEmpty()) {
        return "";
      }
      else {
        return s.replace(mat.group(), rep);
      }
    }
    else {
      return "";
    }
  }

  /**
   * gets the token value ($x) from specified movie object
   * 
   * @param movie
   *          our movie
   * @param token
   *          the $x token
   * @return value or empty string
   */
  public static String getTokenValue(Movie movie, String token) {
    String ret = "";
    MediaFile mf = new MediaFile();
    if (movie.getMediaFiles(MediaFileType.VIDEO).size() > 0) {
      mf = movie.getMediaFiles(MediaFileType.VIDEO).get(0);
    }

    switch (token.toUpperCase(Locale.ROOT)) {
      case "$T":
        ret = movie.getTitle();
        break;
      case "$1":
        ret = StringUtils.isNotBlank(movie.getTitle()) ? movie.getTitle().substring(0, 1).toUpperCase(Locale.ROOT) : "";
        break;
      case "$2":
        ret = StringUtils.isNotBlank(movie.getTitleSortable()) ? movie.getTitleSortable().substring(0, 1).toUpperCase(Locale.ROOT) : "";
        break;
      case "$Y":
        ret = movie.getYear().equals("0") ? "" : movie.getYear();
        break;
      case "$O":
        ret = movie.getOriginalTitle();
        break;
      case "$M":
        if (movie.getMovieSet() != null
            && (movie.getMovieSet().getMovies().size() > 1 || MovieModuleManager.SETTINGS.isMovieRenamerCreateMoviesetForSingleMovie())) {
          ret = movie.getMovieSet().getTitleSortable();
        }
        break;
      case "$N":
        if (movie.getMovieSet() != null
            && (movie.getMovieSet().getMovies().size() > 1 || MovieModuleManager.SETTINGS.isMovieRenamerCreateMoviesetForSingleMovie())) {
          ret = movie.getMovieSet().getTitle();
        }
        break;
      case "$I":
        ret = movie.getImdbId();
        break;
      case "$E":
        ret = movie.getTitleSortable();
        break;
      case "$L":
        ret = movie.getSpokenLanguages();
        break;
      case "$C":
        if (movie.getCertification() != Certification.NOT_RATED) {
          ret = movie.getCertification().getName();
        }
        break;
      case "$U":
        if (movie.getEdition() != MovieEdition.NONE) {
          ret = movie.getEditionAsString();
        }
        break;
      case "$G":
        if (!movie.getGenres().isEmpty()) {
          MediaGenres genre = movie.getGenres().get(0);
          ret = genre.getLocalizedName();
        }
        break;
      case "$D":
        ret = movie.getDirector();
        break;
      case "$R":
        ret = mf.getVideoResolution();
        break;
      case "$3":
        if (StringUtils.isNotBlank(mf.getVideo3DFormat())) {
          ret = mf.getVideo3DFormat();
        }
        else if (movie.isVideoIn3D()) { // no MI info, but flag set from user
          ret = "3D";
        }
        break;
      case "$A":
        ret = mf.getAudioCodec() + (mf.getAudioCodec().isEmpty() ? "" : "-") + mf.getAudioChannels();
        break;
      case "$V":
        ret = mf.getVideoCodec() + (mf.getVideoCodec().isEmpty() ? "" : "-") + mf.getVideoFormat();
        break;
      case "$F":
        ret = mf.getVideoFormat();
        break;
      case "$S":
        if (movie.getMediaSource() != MediaSource.UNKNOWN) {
          ret = movie.getMediaSource().toString();
        }
        break;
      case "$#":
        if (movie.getRating() > 0) {
          ret = String.valueOf(movie.getRating());
        }
        break;
      default:
        break;
    }

    return ret;
  }

  /**
   * Creates the new file/folder name according to template string
   * 
   * @param template
   *          the template
   * @param movie
   *          the movie
   * @param forFilename
   *          replace for filename (=true)? or for a foldername (=false)<br>
   *          Former does replace ALL directory separators
   * @return the string
   */
  public static String createDestination(String template, Movie movie, boolean forFilename) {
    String newDestination = template;

    // replace all $x parameters
    Pattern p = Pattern.compile("(\\$[\\w#])"); // # is for rating
    Matcher m = p.matcher(template);
    while (m.find()) {
      String value = getTokenValue(movie, m.group(1));
      newDestination = replaceToken(newDestination, m.group(1), value);
    }

    // replace empty brackets
    newDestination = newDestination.replaceAll("\\(\\)", "");
    newDestination = newDestination.replaceAll("\\[\\]", "");
    newDestination = newDestination.replaceAll("\\{\\}", "");

    // if there are multiple file separators in a row - strip them out
    if (SystemUtils.IS_OS_WINDOWS) {
      if (!forFilename) {
        // trim whitespace around directory sep
        newDestination = newDestination.replaceAll("\\s+\\\\", "\\\\");
        newDestination = newDestination.replaceAll("\\\\\\s+", "\\\\");
      }
      // we need to mask it in windows
      newDestination = newDestination.replaceAll("\\\\{2,}", "\\\\");
      newDestination = newDestination.replaceAll("^\\\\", "");
    }
    else {
      if (!forFilename) {
        // trim whitespace around directory sep
        newDestination = newDestination.replaceAll("\\s+/", "/");
        newDestination = newDestination.replaceAll("/\\s+", "/");
      }
      newDestination = newDestination.replaceAll("/{2,}", "/");
      newDestination = newDestination.replaceAll("^/", "");
    }

    // replace ALL directory separators, if we generate this for filenames!
    if (forFilename) {
      newDestination = newDestination.replaceAll("\\/", " ");
      newDestination = newDestination.replaceAll("\\\\", " ");
    }

    // replace multiple spaces with a single one
    newDestination = newDestination.replaceAll(" +", " ").trim();

    // replace spaces with underscores if needed
    if (MovieModuleManager.SETTINGS.isMovieRenamerSpaceSubstitution()) {
      String replacement = MovieModuleManager.SETTINGS.getMovieRenamerSpaceReplacement();
      newDestination = newDestination.replace(" ", replacement);

      // also replace now multiple replacements with one to avoid strange looking results;
      // example:
      // Abraham Lincoln - Vapire Hunter -> Abraham-Lincoln---Vampire-Hunter
      newDestination = newDestination.replaceAll(Pattern.quote(replacement) + "+", replacement);
    }

    // ASCII replacement
    if (MovieModuleManager.SETTINGS.isAsciiReplacement()) {
      newDestination = StrgUtils.convertToAscii(newDestination, false);
    }

    // replace trailing dots and spaces
    newDestination = newDestination.replaceAll("[ \\.]+$", "");

    return newDestination.trim();
  }

  private static String replaceToken(String destination, String token, String replacement) {
    String replacingCleaned = "";
    if (StringUtils.isNotBlank(replacement)) {
      // replace illegal characters
      // http://msdn.microsoft.com/en-us/library/windows/desktop/aa365247%28v=vs.85%29.aspx
      replacingCleaned = replaceInvalidCharacters(replacement);
    }
    return destination.replace(token, replacingCleaned);
  }

  /**
   * replaces all invalid/illegal characters for filenames with ""<br>
   * except the colon, which will be changed to a dash
   * 
   * @param source
   *          string to clean
   * @return cleaned string
   */
  public static String replaceInvalidCharacters(String source) {
    source = source.replaceAll(": ", " - "); // nicer
    source = source.replaceAll(":", "-"); // nicer
    return source.replaceAll("([\"\\\\:<>|/?*])", "");
  }

  /**
   * MOVIES file.
   * 
   * @param oldFilename
   *          the old filename
   * @param newFilename
   *          the new filename
   * @return true, when we moved file
   */
  private static boolean moveFile(Path oldFilename, Path newFilename) {
    try {
      // create parent if needed
      if (!Files.exists(newFilename.getParent())) {
        Files.createDirectory(newFilename.getParent());
      }
      boolean ok = Utils.moveFileSafe(oldFilename, newFilename);
      if (ok) {
        return true;
      }
      else {
        LOGGER.error("Could not move MF '" + oldFilename + "' to '" + newFilename + "'");
        return false; // rename failed
      }
    }
    catch (Exception e) {
      LOGGER.error("error moving file", e);
      MessageManager.instance
          .pushMessage(new Message(MessageLevel.ERROR, oldFilename, "message.renamer.failedrename", new String[] { ":", e.getLocalizedMessage() }));
      return false; // rename failed
    }
  }

  /**
   * copies file.
   * 
   * @param oldFilename
   *          the old filename
   * @param newFilename
   *          the new filename
   * @return true, when we copied file OR DEST IS EXISTING
   */
  private static boolean copyFile(Path oldFilename, Path newFilename) {
    if (!oldFilename.toAbsolutePath().toString().equals(newFilename.toAbsolutePath().toString())) {
      LOGGER.info("copy file " + oldFilename + " to " + newFilename);
      if (oldFilename.equals(newFilename)) {
        // windows: name differs, but File() is the same!!!
        // use move in this case, which handles this
        return moveFile(oldFilename, newFilename);
      }
      try {
        // create parent if needed
        if (!Files.exists(newFilename.getParent())) {
          Files.createDirectory(newFilename.getParent());
        }
        Utils.copyFileSafe(oldFilename, newFilename, true);
        return true;
      }
      catch (Exception e) {
        return false;
      }
    }
    else { // file is the same, return true to keep file
      return true;
    }
  }

  /**
   * Check if the folder rename pattern is unique<br>
   * Unique true, when having at least a $T/$E-$Y combo or $I imdbId<br>
   * 
   * @param pattern
   *          the pattern to check the uniqueness for
   * @return true/false
   */
  public static boolean isFolderPatternUnique(String pattern) {
    if (((pattern.contains("$T") || pattern.contains("$E") || pattern.contains("$O")) && pattern.contains("$Y")) || pattern.contains("$I")) {
      return true;
    }
    return false;
  }

  /**
   * Check if the FILE rename pattern is valid<br>
   * What means, pattern has at least title set ($T|$E|$O)<br>
   * "empty" is considered as invalid - so not renaming files
   * 
   * @return true/false
   */
  public static boolean isFilePatternValid() {
<<<<<<< HEAD
    String pattern = MovieModuleManager.SETTINGS.getMovieRenamerFilename().toUpperCase().trim();
=======
    String pattern = MovieModuleManager.MOVIE_SETTINGS.getMovieRenamerFilename().toUpperCase(Locale.ROOT).trim();
>>>>>>> 37e49b70

    if (pattern.contains("$T") || pattern.contains("$E") || pattern.contains("$O")) {
      return true;
    }
    return false;
  }
}<|MERGE_RESOLUTION|>--- conflicted
+++ resolved
@@ -697,13 +697,7 @@
           List<MovieNfoNaming> nfonames = new ArrayList<>();
           if (newDestIsMultiMovieDir) {
             // Fixate the name regardless of setting
-<<<<<<< HEAD
-            if (MovieModuleManager.SETTINGS.getMovieNfoFilenames().size() > 1) {
-              nfonames.add(MovieNfoNaming.FILENAME_NFO);
-            }
-=======
             nfonames.add(MovieNfoNaming.FILENAME_NFO);
->>>>>>> 37e49b70
           }
           else {
             nfonames = MovieModuleManager.SETTINGS.getMovieNfoFilenames();
@@ -784,13 +778,8 @@
       // OK, from here we check only the settings
       // *************
       case BANNER:
-<<<<<<< HEAD
         if (MovieModuleManager.SETTINGS.isImageBanner()) {
-          defaultMFext = defaultMFext.toLowerCase().replaceAll("jpeg", "jpg"); // don't write jpeg -> write jpg
-=======
-        if (MovieModuleManager.MOVIE_SETTINGS.isImageBanner()) {
           defaultMFext = defaultMFext.toLowerCase(Locale.ROOT).replaceAll("jpeg", "jpg"); // don't write jpeg -> write jpg
->>>>>>> 37e49b70
           // reset filename: type.ext on single, <filename>-type.ext on MMD
           if (newDestIsMultiMovieDir) {
             defaultMF.setFilename(newFilename + "-" + mf.getType().name().toLowerCase(Locale.ROOT) + defaultMFext);
@@ -802,13 +791,8 @@
         }
         break;
       case CLEARART:
-<<<<<<< HEAD
         if (MovieModuleManager.SETTINGS.isImageClearart()) {
-          defaultMFext = defaultMFext.toLowerCase().replaceAll("jpeg", "jpg"); // don't write jpeg -> write jpg
-=======
-        if (MovieModuleManager.MOVIE_SETTINGS.isImageClearart()) {
           defaultMFext = defaultMFext.toLowerCase(Locale.ROOT).replaceAll("jpeg", "jpg"); // don't write jpeg -> write jpg
->>>>>>> 37e49b70
           // reset filename: type.ext on single, <filename>-type.ext on MMD
           if (newDestIsMultiMovieDir) {
             defaultMF.setFilename(newFilename + "-" + mf.getType().name().toLowerCase(Locale.ROOT) + defaultMFext);
@@ -820,13 +804,8 @@
         }
         break;
       case DISCART:
-<<<<<<< HEAD
         if (MovieModuleManager.SETTINGS.isImageDiscart()) {
-          defaultMFext = defaultMFext.toLowerCase().replaceAll("jpeg", "jpg"); // don't write jpeg -> write jpg
-=======
-        if (MovieModuleManager.MOVIE_SETTINGS.isImageDiscart()) {
           defaultMFext = defaultMFext.toLowerCase(Locale.ROOT).replaceAll("jpeg", "jpg"); // don't write jpeg -> write jpg
->>>>>>> 37e49b70
           // reset filename: type.ext on single, <filename>-type.ext on MMD
           if (newDestIsMultiMovieDir) {
             defaultMF.setFilename(newFilename + "-disc" + defaultMFext);
@@ -839,13 +818,8 @@
         break;
       case LOGO:
       case CLEARLOGO:
-<<<<<<< HEAD
         if (MovieModuleManager.SETTINGS.isImageLogo()) {
-          defaultMFext = defaultMFext.toLowerCase().replaceAll("jpeg", "jpg"); // don't write jpeg -> write jpg
-=======
-        if (MovieModuleManager.MOVIE_SETTINGS.isImageLogo()) {
           defaultMFext = defaultMFext.toLowerCase(Locale.ROOT).replaceAll("jpeg", "jpg"); // don't write jpeg -> write jpg
->>>>>>> 37e49b70
           // reset filename: type.ext on single, <filename>-type.ext on MMD
           if (newDestIsMultiMovieDir) {
             defaultMF.setFilename(newFilename + "-" + mf.getType().name().toLowerCase(Locale.ROOT) + defaultMFext);
@@ -857,13 +831,8 @@
         }
         break;
       case THUMB:
-<<<<<<< HEAD
         if (MovieModuleManager.SETTINGS.isImageThumb()) {
-          defaultMFext = defaultMFext.toLowerCase().replaceAll("jpeg", "jpg"); // don't write jpeg -> write jpg
-=======
-        if (MovieModuleManager.MOVIE_SETTINGS.isImageThumb()) {
           defaultMFext = defaultMFext.toLowerCase(Locale.ROOT).replaceAll("jpeg", "jpg"); // don't write jpeg -> write jpg
->>>>>>> 37e49b70
           // reset filename: type.ext on single, <filename>-type.ext on MMD
           if (newDestIsMultiMovieDir) {
             defaultMF.setFilename(newFilename + "-" + mf.getType().name().toLowerCase(Locale.ROOT) + defaultMFext);
@@ -1292,11 +1261,7 @@
    * @return true/false
    */
   public static boolean isFilePatternValid() {
-<<<<<<< HEAD
-    String pattern = MovieModuleManager.SETTINGS.getMovieRenamerFilename().toUpperCase().trim();
-=======
-    String pattern = MovieModuleManager.MOVIE_SETTINGS.getMovieRenamerFilename().toUpperCase(Locale.ROOT).trim();
->>>>>>> 37e49b70
+    String pattern = MovieModuleManager.SETTINGS.getMovieRenamerFilename().toUpperCase(Locale.ROOT).trim();
 
     if (pattern.contains("$T") || pattern.contains("$E") || pattern.contains("$O")) {
       return true;
