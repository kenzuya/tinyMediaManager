--- conflicted
+++ resolved
@@ -16,19 +16,12 @@
 package org.tinymediamanager.core.movie;
 
 import java.io.ByteArrayInputStream;
-<<<<<<< HEAD
 import java.io.FileOutputStream;
 import java.io.IOException;
 import java.io.InputStream;
 import java.nio.file.Files;
 import java.nio.file.Path;
 import java.nio.file.Paths;
-=======
-import java.io.File;
-import java.io.FileOutputStream;
-import java.io.IOException;
-import java.io.InputStream;
->>>>>>> 6d5d03bb
 import java.util.ArrayList;
 import java.util.Arrays;
 import java.util.List;
@@ -117,8 +110,8 @@
 
       for (String fileType : SUPPORTED_ARTWORK_FILETYPES) {
         String artworkFileName = "movieset-" + type.name().toLowerCase() + "." + fileType;
-        File artworkFile = new File(movie.getPath(), artworkFileName);
-        if (artworkFile.exists()) {
+        Path artworkFile = movie.getPathNIO().resolve(artworkFileName);
+        if (Files.exists(artworkFile)) {
           // add this artwork to the media files
           MediaFile mediaFile = new MediaFile(artworkFile, type);
           mediaFile.gatherMediaInformation();
