/*
 * Copyright 2012 - 2020 Manuel Laggner
 *
 * Licensed under the Apache License, Version 2.0 (the "License");
 * you may not use this file except in compliance with the License.
 * You may obtain a copy of the License at
 *
 *     http://www.apache.org/licenses/LICENSE-2.0
 *
 * Unless required by applicable law or agreed to in writing, software
 * distributed under the License is distributed on an "AS IS" BASIS,
 * WITHOUT WARRANTIES OR CONDITIONS OF ANY KIND, either express or implied.
 * See the License for the specific language governing permissions and
 * limitations under the License.
 */
package org.tinymediamanager.core.movie;

import java.util.ArrayList;
import java.util.Arrays;
import java.util.HashMap;
import java.util.List;
import java.util.ListIterator;
import java.util.Locale;
import java.util.Map;

import org.apache.commons.lang3.StringUtils;
import org.jdesktop.observablecollections.ObservableCollections;
import org.slf4j.Logger;
import org.slf4j.LoggerFactory;
import org.tinymediamanager.Globals;
import org.tinymediamanager.core.AbstractSettings;
import org.tinymediamanager.core.CertificationStyle;
import org.tinymediamanager.core.Constants;
import org.tinymediamanager.core.DateField;
import org.tinymediamanager.core.LanguageStyle;
import org.tinymediamanager.core.TrailerQuality;
import org.tinymediamanager.core.TrailerSources;
import org.tinymediamanager.core.movie.connector.MovieConnectors;
import org.tinymediamanager.core.movie.filenaming.MovieBannerNaming;
import org.tinymediamanager.core.movie.filenaming.MovieClearartNaming;
import org.tinymediamanager.core.movie.filenaming.MovieClearlogoNaming;
import org.tinymediamanager.core.movie.filenaming.MovieDiscartNaming;
import org.tinymediamanager.core.movie.filenaming.MovieExtraFanartNaming;
import org.tinymediamanager.core.movie.filenaming.MovieFanartNaming;
import org.tinymediamanager.core.movie.filenaming.MovieKeyartNaming;
import org.tinymediamanager.core.movie.filenaming.MovieLogoNaming;
import org.tinymediamanager.core.movie.filenaming.MovieNfoNaming;
import org.tinymediamanager.core.movie.filenaming.MoviePosterNaming;
import org.tinymediamanager.core.movie.filenaming.MovieSetBannerNaming;
import org.tinymediamanager.core.movie.filenaming.MovieSetClearartNaming;
import org.tinymediamanager.core.movie.filenaming.MovieSetClearlogoNaming;
import org.tinymediamanager.core.movie.filenaming.MovieSetDiscartNaming;
import org.tinymediamanager.core.movie.filenaming.MovieSetFanartNaming;
import org.tinymediamanager.core.movie.filenaming.MovieSetLogoNaming;
import org.tinymediamanager.core.movie.filenaming.MovieSetPosterNaming;
import org.tinymediamanager.core.movie.filenaming.MovieSetThumbNaming;
import org.tinymediamanager.core.movie.filenaming.MovieThumbNaming;
import org.tinymediamanager.core.movie.filenaming.MovieTrailerNaming;
import org.tinymediamanager.scraper.MediaScraper;
import org.tinymediamanager.scraper.ScraperType;
import org.tinymediamanager.scraper.entities.CountryCode;
import org.tinymediamanager.scraper.entities.MediaArtwork.FanartSizes;
import org.tinymediamanager.scraper.entities.MediaArtwork.MediaArtworkType;
import org.tinymediamanager.scraper.entities.MediaArtwork.PosterSizes;
import org.tinymediamanager.scraper.entities.MediaLanguages;

import com.fasterxml.jackson.annotation.JsonProperty;
import com.fasterxml.jackson.databind.ObjectWriter;

/**
 * The Class MovieSettings.
 */
public class MovieSettings extends AbstractSettings {
  private static final Logger                    LOGGER                                 = LoggerFactory.getLogger(MovieSettings.class);

  public static final String                     DEFAULT_RENAMER_FOLDER_PATTERN         = "${title} ${- ,edition,} (${year})";
  public static final String                     DEFAULT_RENAMER_FILE_PATTERN           = "${title} ${- ,edition,} (${year}) ${videoFormat} ${audioCodec}";

  private static final String                    CONFIG_FILE                            = "movies.json";
  private static MovieSettings                   instance;

  /**
   * Constants mainly for events
   */
  public static final String                     MOVIE_UI_FILTER_PRESETS                = "movieUiFilterPresets";
  public static final String                     MOVIE_SET_UI_FILTER_PRESETS            = "movieSetUiFilterPresets";
  private static final String                    MOVIE_DATA_SOURCE                      = "movieDataSource";
  private static final String                    NFO_FILENAME                           = "nfoFilename";
  private static final String                    POSTER_FILENAME                        = "posterFilename";
  private static final String                    FANART_FILENAME                        = "fanartFilename";
  private static final String                    EXTRAFANART_FILENAME                   = "extraFanartFilename";
  private static final String                    BANNER_FILENAME                        = "bannerFilename";
  private static final String                    CLEARART_FILENAME                      = "clearartFilename";
  private static final String                    THUMB_FILENAME                         = "thumbFilename";
  private static final String                    LOGO_FILENAME                          = "logoFilename";
  private static final String                    CLEARLOGO_FILENAME                     = "clearlogoFilename";
  private static final String                    DISCART_FILENAME                       = "discartFilename";
  private static final String                    KEYART_FILENAME                        = "keyartFilename";
  private static final String                    MOVIE_SET_POSTER_FILENAME              = "movieSetPosterFilename";
  private static final String                    MOVIE_SET_FANART_FILENAME              = "movieSetFanartFilename";
  private static final String                    MOVIE_SET_BANNER_FILENAME              = "movieSetBannerFilename";
  private static final String                    MOVIE_SET_CLEARART_FILENAME            = "movieSetClearartFilename";
  private static final String                    MOVIE_SET_THUMB_FILENAME               = "movieSetThumbFilename";
  private static final String                    MOVIE_SET_LOGO_FILENAME                = "movieSetLogoFilename";
  private static final String                    MOVIE_SET_CLEARLOGO_FILENAME           = "movieSetClearlogoFilename";
  private static final String                    MOVIE_SET_DISCART_FILENAME             = "movieSetDiscartFilename";
  private static final String                    TRAILER_FILENAME                       = "trailerFilename";
  private static final String                    ARTWORK_SCRAPERS                       = "artworkScrapers";
  private static final String                    TRAILER_SCRAPERS                       = "trailerScrapers";
  private static final String                    SUBTITLE_SCRAPERS                      = "subtitleScrapers";
  private static final String                    BAD_WORD                               = "badWord";
  private static final String                    SKIP_FOLDER                            = "skipFolder";
  private static final String                    CHECK_IMAGES_MOVIE                     = "checkImagesMovie";
  private static final String                    CHECK_IMAGES_MOVIESET                  = "checkImagesMovieSet";

  private final List<String>                     movieDataSources                       = ObservableCollections.observableList(new ArrayList<>());
  private final List<MovieNfoNaming>             nfoFilenames                           = new ArrayList<>();

  // movie artwork
  private final List<MoviePosterNaming>          posterFilenames                        = new ArrayList<>();
  private final List<MovieFanartNaming>          fanartFilenames                        = new ArrayList<>();
  private final List<MovieExtraFanartNaming>     extraFanartFilenames                   = new ArrayList<>();
  private final List<MovieBannerNaming>          bannerFilenames                        = new ArrayList<>();
  private final List<MovieClearartNaming>        clearartFilenames                      = new ArrayList<>();
  private final List<MovieThumbNaming>           thumbFilenames                         = new ArrayList<>();
  private final List<MovieClearlogoNaming>       clearlogoFilenames                     = new ArrayList<>();
  private final List<MovieLogoNaming>            logoFilenames                          = new ArrayList<>();
  private final List<MovieDiscartNaming>         discartFilenames                       = new ArrayList<>();
  private final List<MovieKeyartNaming>          keyartFilenames                        = new ArrayList<>();

  // movie set artwork
  private final List<MovieSetPosterNaming>       movieSetPosterFilenames                = new ArrayList<>();
  private final List<MovieSetFanartNaming>       movieSetFanartFilenames                = new ArrayList<>();
  private final List<MovieSetBannerNaming>       movieSetBannerFilenames                = new ArrayList<>();
  private final List<MovieSetClearartNaming>     movieSetClearartFilenames              = new ArrayList<>();
  private final List<MovieSetThumbNaming>        movieSetThumbFilenames                 = new ArrayList<>();
  private final List<MovieSetClearlogoNaming>    movieSetClearlogoFilenames             = new ArrayList<>();
  private final List<MovieSetLogoNaming>         movieSetLogoFilenames                  = new ArrayList<>();
  private final List<MovieSetDiscartNaming>      movieSetDiscartFilenames               = new ArrayList<>();

  private final List<MovieTrailerNaming>         trailerFilenames                       = new ArrayList<>();
  private final List<String>                     badWords                               = ObservableCollections.observableList(new ArrayList<>());
  private final List<String>                     artworkScrapers                        = ObservableCollections.observableList(new ArrayList<>());
  private final List<String>                     trailerScrapers                        = ObservableCollections.observableList(new ArrayList<>());
  private final List<String>                     subtitleScrapers                       = ObservableCollections.observableList(new ArrayList<>());
  private final List<String>                     skipFolders                            = ObservableCollections.observableList(new ArrayList<>());

  private final Map<String, List<UIFilters>>     movieUiFilterPresets                   = new HashMap<>();
  private final Map<String, List<UIFilters>>     movieSetUiFilterPresets                = new HashMap<>();

  // data sources / NFO settings
  private boolean                                buildImageCacheOnImport                = false;
  private MovieConnectors                        movieConnector                         = MovieConnectors.KODI;
  private CertificationStyle                     certificationStyle                     = CertificationStyle.LARGE;
  private boolean                                writeCleanNfo                          = false;
  private DateField                              nfoDateAddedField                      = DateField.DATE_ADDED;
  private MediaLanguages                         nfoLanguage                            = MediaLanguages.en;
  private boolean                                createOutline                          = true;
  private boolean                                outlineFirstSentence                   = false;

  // renamer
  private boolean                                renameAfterScrape                      = false;
  private boolean                                updateOnStart                          = false;
  private String                                 renamerPathname                        = DEFAULT_RENAMER_FOLDER_PATTERN;
  private String                                 renamerFilename                        = DEFAULT_RENAMER_FILE_PATTERN;
  private boolean                                renamerPathnameSpaceSubstitution       = false;
  private String                                 renamerPathnameSpaceReplacement        = "_";
  private boolean                                renamerFilenameSpaceSubstitution       = false;
  private String                                 renamerFilenameSpaceReplacement        = "_";
  private String                                 renamerColonReplacement                = "-";
  private boolean                                renamerNfoCleanup                      = false;
  private boolean                                renamerCreateMoviesetForSingleMovie    = false;
  private String                                 renamerFirstCharacterNumberReplacement = "#";
  private boolean                                asciiReplacement                       = false;

  // meta data scraper
  private String                                 movieScraper                           = Constants.TMDB;
  private MediaLanguages                         scraperLanguage                        = MediaLanguages.en;
  private CountryCode                            certificationCountry                   = CountryCode.US;
  private double                                 scraperThreshold                       = 0.75;
  private boolean                                scraperFallback                        = false;
  private final List<MovieScraperMetadataConfig> scraperMetadataConfig                  = new ArrayList<>();
  private boolean                                capitalWordsInTitles                   = false;

  // artwork scraper
  private PosterSizes                            imagePosterSize                        = PosterSizes.LARGE;
  private FanartSizes                            imageFanartSize                        = FanartSizes.LARGE;
  private boolean                                imageExtraThumbs                       = false;
  private boolean                                imageExtraThumbsResize                 = true;
  private int                                    imageExtraThumbsSize                   = 300;
  private int                                    imageExtraThumbsCount                  = 5;
  private boolean                                imageExtraFanart                       = false;
  private int                                    imageExtraFanartCount                  = 5;
  private String                                 movieSetArtworkFolder                  = "";
  private boolean                                scrapeBestImage                        = true;
  private MediaLanguages                         imageScraperLanguage                   = MediaLanguages.en;
  private boolean                                imageLanguagePriority                  = true;
  private boolean                                writeActorImages                       = false;

  // trailer scraper
  private boolean                                useTrailerPreference                   = true;
  private boolean                                automaticTrailerDownload               = false;
  private TrailerQuality                         trailerQuality                         = TrailerQuality.HD_720;
  private TrailerSources                         trailerSource                          = TrailerSources.YOUTUBE;

  // subtitle scraper
  private MediaLanguages                         subtitleScraperLanguage                = MediaLanguages.en;
  private LanguageStyle                          subtitleLanguageStyle                  = LanguageStyle.ISO3T;
  private boolean                                subtitleWithoutLanguageTag             = false;

  // misc
  private boolean                                runtimeFromMediaInfo                   = false;
  private boolean                                includeExternalAudioStreams            = false;
  private boolean                                syncTrakt                              = false;
  private boolean                                preferPersonalRating                   = true;
  private String                                 preferredRating                        = "imdb";
  private boolean                                extractArtworkFromVsmeta               = false;

  private boolean                                title                                  = true;
  private boolean                                sortableTitle                          = false;
  private boolean                                originalTitle                          = false;
  private boolean                                sortableOriginalTitle                  = false;
  private boolean                                sortTitle                              = false;

  // ui
<<<<<<< HEAD
  private boolean                                showMovieTableTooltips                 = true;
  private boolean                                showMovieSetTableTooltips              = true;
  private boolean                                displayMovieSetMissingMovies           = false;
=======
  private boolean                                showLogosPanel                         = true;
  private final List<MediaArtworkType>           checkImagesMovie                       = new ArrayList<>();
  private final List<MediaArtworkType>           checkImagesMovieSet                    = new ArrayList<>();
>>>>>>> 73452a2d

  public MovieSettings() {
    super();

    // add default entries to the lists - they will be overwritten by jackson later
    addDefaultEntries();

    addPropertyChangeListener(evt -> setDirty());
  }

  private void addDefaultEntries() {
    nfoFilenames.clear();
    addNfoFilename(MovieNfoNaming.MOVIE_NFO);

    posterFilenames.clear();
    addPosterFilename(MoviePosterNaming.POSTER);

    fanartFilenames.clear();
    addFanartFilename(MovieFanartNaming.FANART);

    bannerFilenames.clear();
    addBannerFilename(MovieBannerNaming.BANNER);

    clearartFilenames.clear();
    addClearartFilename(MovieClearartNaming.CLEARART);

    thumbFilenames.clear();
    addThumbFilename(MovieThumbNaming.THUMB);

    logoFilenames.clear();
    addLogoFilename(MovieLogoNaming.LOGO);

    clearlogoFilenames.clear();
    addClearlogoFilename(MovieClearlogoNaming.CLEARLOGO);

    discartFilenames.clear();
    addDiscartFilename(MovieDiscartNaming.DISC);

    keyartFilenames.clear();
    addKeyartFilename(MovieKeyartNaming.KEYART);

    trailerFilenames.clear();
    addTrailerFilename(MovieTrailerNaming.FILENAME_TRAILER);

    checkImagesMovie.clear();
    addCheckImagesMovie(MediaArtworkType.POSTER);
    addCheckImagesMovie(MediaArtworkType.BACKGROUND);

    movieSetPosterFilenames.clear();
    addMovieSetPosterFilename(MovieSetPosterNaming.MOVIE_POSTER);

    movieSetFanartFilenames.clear();
    addMovieSetFanartFilename(MovieSetFanartNaming.MOVIE_FANART);

    movieSetBannerFilenames.clear();
    addMovieSetBannerFilename(MovieSetBannerNaming.MOVIE_BANNER);

    movieSetClearartFilenames.clear();
    addMovieSetClearartFilename(MovieSetClearartNaming.MOVIE_CLEARART);

    movieSetThumbFilenames.clear();
    addMovieSetThumbFilename(MovieSetThumbNaming.MOVIE_LANDSCAPE);

    movieSetLogoFilenames.clear();
    addMovieSetLogoFilename(MovieSetLogoNaming.MOVIE_LOGO);

    movieSetClearlogoFilenames.clear();
    addMovieSetClearlogoFilename(MovieSetClearlogoNaming.MOVIE_CLEARLOGO);

    movieSetDiscartFilenames.clear();
    addMovieSetDiscartFilename(MovieSetDiscartNaming.MOVIE_DISCART);

    checkImagesMovieSet.clear();
    addCheckImagesMovieSet(MediaArtworkType.POSTER);
    addCheckImagesMovieSet(MediaArtworkType.BACKGROUND);

    scraperMetadataConfig.addAll(Arrays.asList(MovieScraperMetadataConfig.values()));
  }

  @Override
  protected ObjectWriter createObjectWriter() {
    return objectMapper.writerFor(MovieSettings.class);
  }

  /**
   * Gets the single instance of MovieSettings.
   *
   * @return single instance of MovieSettings
   */
  public static synchronized MovieSettings getInstance() {
    return getInstance(Globals.settings.getSettingsFolder());
  }

  /**
   * Override our settings folder (defaults to "data")<br>
   * <b>Should only be used for unit testing et all!</b><br>
   *
   * @return single instance of MovieSettings
   */
  public static synchronized MovieSettings getInstance(String folder) {
    if (instance == null) {
      instance = (MovieSettings) getInstance(folder, CONFIG_FILE, MovieSettings.class);
    }
    return instance;
  }

  @Override
  public String getConfigFilename() {
    return CONFIG_FILE;
  }

  @Override
  protected Logger getLogger() {
    return LOGGER;
  }

  /**
   * the tmm defaults
   */
  @Override
  protected void writeDefaultSettings() {
    addDefaultEntries();

    // set default languages based on java instance
    String defaultLang = Locale.getDefault().getLanguage();
    CountryCode cc = CountryCode.getByCode(defaultLang.toUpperCase(Locale.ROOT));
    if (cc != null) {
      setCertificationCountry(cc);
    }
    for (MediaLanguages ml : MediaLanguages.values()) {
      if (ml.name().equals(defaultLang)) {
        setScraperLanguage(ml);
      }
    }
    saveSettings();
  }

  public void addMovieDataSources(String path) {
    if (!movieDataSources.contains(path)) {
      movieDataSources.add(path);
      firePropertyChange(MOVIE_DATA_SOURCE, null, movieDataSources);
      firePropertyChange(Constants.DATA_SOURCE, null, movieDataSources);
    }
  }

  public void removeMovieDataSources(String path) {
    MovieList movieList = MovieList.getInstance();
    movieList.removeDatasource(path);
    movieDataSources.remove(path);
    firePropertyChange(MOVIE_DATA_SOURCE, null, movieDataSources);
    firePropertyChange(Constants.DATA_SOURCE, null, movieDataSources);
  }

  public void exchangeMovieDatasource(String oldDatasource, String newDatasource) {
    int index = movieDataSources.indexOf(oldDatasource);
    if (index > -1) {
      movieDataSources.remove(oldDatasource);
      movieDataSources.add(index, newDatasource);
      MovieList.getInstance().exchangeDatasource(oldDatasource, newDatasource);
    }
  }

  public List<String> getMovieDataSource() {
    return movieDataSources;
  }

  public void swapMovieDataSource(int pos1, int pos2) {
    String tmp = movieDataSources.get(pos1);
    movieDataSources.set(pos1, movieDataSources.get(pos2));
    movieDataSources.set(pos2, tmp);

  }

  public void addNfoFilename(MovieNfoNaming filename) {
    if (!nfoFilenames.contains(filename)) {
      nfoFilenames.add(filename);
      firePropertyChange(NFO_FILENAME, null, nfoFilenames);
    }
  }

  public void clearNfoFilenames() {
    nfoFilenames.clear();
    firePropertyChange(NFO_FILENAME, null, nfoFilenames);
  }

  public List<MovieNfoNaming> getNfoFilenames() {
    return new ArrayList<>(this.nfoFilenames);
  }

  public void addTrailerFilename(MovieTrailerNaming filename) {
    if (!trailerFilenames.contains(filename)) {
      trailerFilenames.add(filename);
      firePropertyChange(TRAILER_FILENAME, null, trailerFilenames);
    }
  }

  public void clearTrailerFilenames() {
    trailerFilenames.clear();
    firePropertyChange(TRAILER_FILENAME, null, trailerFilenames);
  }

  public List<MovieTrailerNaming> getTrailerFilenames() {
    return new ArrayList<>(this.trailerFilenames);
  }

  public void addPosterFilename(MoviePosterNaming filename) {
    if (!posterFilenames.contains(filename)) {
      posterFilenames.add(filename);
      firePropertyChange(POSTER_FILENAME, null, posterFilenames);
    }
  }

  public void clearPosterFilenames() {
    posterFilenames.clear();
    firePropertyChange(POSTER_FILENAME, null, posterFilenames);
  }

  public List<MoviePosterNaming> getPosterFilenames() {
    return new ArrayList<>(this.posterFilenames);
  }

  public void addFanartFilename(MovieFanartNaming filename) {
    if (!fanartFilenames.contains(filename)) {
      fanartFilenames.add(filename);
      firePropertyChange(FANART_FILENAME, null, fanartFilenames);
    }
  }

  public void clearFanartFilenames() {
    fanartFilenames.clear();
    firePropertyChange(FANART_FILENAME, null, fanartFilenames);
  }

  public List<MovieFanartNaming> getFanartFilenames() {
    return new ArrayList<>(this.fanartFilenames);
  }

  public void addExtraFanartFilename(MovieExtraFanartNaming filename) {
    if (!extraFanartFilenames.contains(filename)) {
      extraFanartFilenames.add(filename);
      firePropertyChange(EXTRAFANART_FILENAME, null, extraFanartFilenames);
    }
  }

  public void clearExtraFanartFilenames() {
    extraFanartFilenames.clear();
    firePropertyChange(EXTRAFANART_FILENAME, null, extraFanartFilenames);
  }

  public List<MovieExtraFanartNaming> getExtraFanartFilenames() {
    return new ArrayList<>(this.extraFanartFilenames);
  }

  public void addBannerFilename(MovieBannerNaming filename) {
    if (!bannerFilenames.contains(filename)) {
      bannerFilenames.add(filename);
      firePropertyChange(BANNER_FILENAME, null, bannerFilenames);
    }
  }

  public void clearBannerFilenames() {
    bannerFilenames.clear();
    firePropertyChange(BANNER_FILENAME, null, bannerFilenames);
  }

  public List<MovieBannerNaming> getBannerFilenames() {
    return new ArrayList<>(this.bannerFilenames);
  }

  public void addClearartFilename(MovieClearartNaming filename) {
    if (!clearartFilenames.contains(filename)) {
      clearartFilenames.add(filename);
      firePropertyChange(CLEARART_FILENAME, null, clearartFilenames);
    }
  }

  public void clearClearartFilenames() {
    clearartFilenames.clear();
    firePropertyChange(CLEARART_FILENAME, null, clearartFilenames);
  }

  public List<MovieClearartNaming> getClearartFilenames() {
    return new ArrayList<>(this.clearartFilenames);
  }

  public void addThumbFilename(MovieThumbNaming filename) {
    if (!thumbFilenames.contains(filename)) {
      thumbFilenames.add(filename);
      firePropertyChange(THUMB_FILENAME, null, thumbFilenames);
    }
  }

  public void clearThumbFilenames() {
    thumbFilenames.clear();
    firePropertyChange(THUMB_FILENAME, null, thumbFilenames);
  }

  public List<MovieThumbNaming> getThumbFilenames() {
    return new ArrayList<>(this.thumbFilenames);
  }

  public void addLogoFilename(MovieLogoNaming filename) {
    if (!logoFilenames.contains(filename)) {
      logoFilenames.add(filename);
      firePropertyChange(LOGO_FILENAME, null, logoFilenames);
    }
  }

  public void clearLogoFilenames() {
    logoFilenames.clear();
    firePropertyChange(LOGO_FILENAME, null, logoFilenames);
  }

  public List<MovieLogoNaming> getLogoFilenames() {
    return new ArrayList<>(this.logoFilenames);
  }

  public void addClearlogoFilename(MovieClearlogoNaming filename) {
    if (!clearlogoFilenames.contains(filename)) {
      clearlogoFilenames.add(filename);
      firePropertyChange(CLEARLOGO_FILENAME, null, clearlogoFilenames);
    }
  }

  public void clearClearlogoFilenames() {
    clearlogoFilenames.clear();
    firePropertyChange(CLEARLOGO_FILENAME, null, clearlogoFilenames);
  }

  public List<MovieClearlogoNaming> getClearlogoFilenames() {
    return new ArrayList<>(this.clearlogoFilenames);
  }

  public void addDiscartFilename(MovieDiscartNaming filename) {
    if (!discartFilenames.contains(filename)) {
      discartFilenames.add(filename);
      firePropertyChange(DISCART_FILENAME, null, discartFilenames);
    }
  }

  public void clearDiscartFilenames() {
    discartFilenames.clear();
    firePropertyChange(DISCART_FILENAME, null, discartFilenames);
  }

  public List<MovieDiscartNaming> getDiscartFilenames() {
    return new ArrayList<>(this.discartFilenames);
  }

  public void clearCheckImagesMovie() {
    checkImagesMovie.clear();
    firePropertyChange(CHECK_IMAGES_MOVIE, null, checkImagesMovie);
  }

  public List<MediaArtworkType> getCheckImagesMovie() {
    return new ArrayList<>(this.checkImagesMovie);
  }

  public void addCheckImagesMovie(MediaArtworkType type) {
    if (!checkImagesMovie.contains(type)) {
      checkImagesMovie.add(type);
      firePropertyChange(CHECK_IMAGES_MOVIE, null, checkImagesMovie);
    }
  }

  public void clearCheckImagesMovieSet() {
    checkImagesMovieSet.clear();
    firePropertyChange(CHECK_IMAGES_MOVIESET, null, checkImagesMovieSet);
  }

  public List<MediaArtworkType> getCheckImagesMovieSet() {
    return new ArrayList<>(this.checkImagesMovieSet);
  }

  public void addCheckImagesMovieSet(MediaArtworkType type) {
    if (!checkImagesMovieSet.contains(type)) {
      checkImagesMovieSet.add(type);
      firePropertyChange(CHECK_IMAGES_MOVIESET, null, checkImagesMovieSet);
    }
  }

  public void addKeyartFilename(MovieKeyartNaming filename) {
    if (!keyartFilenames.contains(filename)) {
      keyartFilenames.add(filename);
      firePropertyChange(KEYART_FILENAME, null, keyartFilenames);
    }
  }

  public void clearKeyartFilenames() {
    keyartFilenames.clear();
    firePropertyChange(KEYART_FILENAME, null, keyartFilenames);
  }

  public List<MovieKeyartNaming> getKeyartFilenames() {
    return keyartFilenames;
  }

  public PosterSizes getImagePosterSize() {
    return imagePosterSize;
  }

  public void setImagePosterSize(PosterSizes newValue) {
    PosterSizes oldValue = this.imagePosterSize;
    this.imagePosterSize = newValue;
    firePropertyChange("imagePosterSize", oldValue, newValue);
  }

  public FanartSizes getImageFanartSize() {
    return imageFanartSize;
  }

  public void setImageFanartSize(FanartSizes newValue) {
    FanartSizes oldValue = this.imageFanartSize;
    this.imageFanartSize = newValue;
    firePropertyChange("imageFanartSize", oldValue, newValue);
  }

  public boolean isImageExtraThumbs() {
    return imageExtraThumbs;
  }

  public boolean isImageExtraThumbsResize() {
    return imageExtraThumbsResize;
  }

  public int getImageExtraThumbsSize() {
    return imageExtraThumbsSize;
  }

  public void setImageExtraThumbsResize(boolean newValue) {
    boolean oldValue = this.imageExtraThumbsResize;
    this.imageExtraThumbsResize = newValue;
    firePropertyChange("imageExtraThumbsResize", oldValue, newValue);
  }

  public void setImageExtraThumbsSize(int newValue) {
    int oldValue = this.imageExtraThumbsSize;
    this.imageExtraThumbsSize = newValue;
    firePropertyChange("imageExtraThumbsSize", oldValue, newValue);
  }

  public int getImageExtraThumbsCount() {
    return imageExtraThumbsCount;
  }

  public void setImageExtraThumbsCount(int newValue) {
    int oldValue = this.imageExtraThumbsCount;
    this.imageExtraThumbsCount = newValue;
    firePropertyChange("imageExtraThumbsCount", oldValue, newValue);
  }

  public int getImageExtraFanartCount() {
    return imageExtraFanartCount;
  }

  public void setImageExtraFanartCount(int newValue) {
    int oldValue = this.imageExtraFanartCount;
    this.imageExtraFanartCount = newValue;
    firePropertyChange("imageExtraFanartCount", oldValue, newValue);
  }

  public boolean isImageExtraFanart() {
    return imageExtraFanart;
  }

  public void setImageExtraThumbs(boolean newValue) {
    boolean oldValue = this.imageExtraThumbs;
    this.imageExtraThumbs = newValue;
    firePropertyChange("imageExtraThumbs", oldValue, newValue);
  }

  public void setImageExtraFanart(boolean newValue) {
    boolean oldValue = this.imageExtraFanart;
    this.imageExtraFanart = newValue;
    firePropertyChange("imageExtraFanart", oldValue, newValue);
  }

  public String getMovieSetArtworkFolder() {
    return movieSetArtworkFolder;
  }

  public void setMovieSetArtworkFolder(String newValue) {
    String oldValue = this.movieSetArtworkFolder;
    this.movieSetArtworkFolder = newValue;
    firePropertyChange("movieSetArtworkFolder", oldValue, newValue);
  }

  public MovieConnectors getMovieConnector() {
    return movieConnector;
  }

  public void setMovieConnector(MovieConnectors newValue) {
    MovieConnectors oldValue = this.movieConnector;
    this.movieConnector = newValue;
    firePropertyChange("movieConnector", oldValue, newValue);
  }

  public String getRenamerPathname() {
    return renamerPathname;
  }

  public void setRenamerPathname(String newValue) {
    String oldValue = this.renamerPathname;
    this.renamerPathname = newValue;
    firePropertyChange("renamerPathname", oldValue, newValue);
  }

  public String getRenamerFilename() {
    return renamerFilename;
  }

  public void setRenamerFilename(String newValue) {
    String oldValue = this.renamerFilename;
    this.renamerFilename = newValue;
    firePropertyChange("renamerFilename", oldValue, newValue);
  }

  public boolean isRenamerPathnameSpaceSubstitution() {
    return renamerPathnameSpaceSubstitution;
  }

  public void setRenamerPathnameSpaceSubstitution(boolean newValue) {
    boolean oldValue = this.renamerPathnameSpaceSubstitution;
    this.renamerPathnameSpaceSubstitution = newValue;
    firePropertyChange("renamerPathnameSpaceSubstitution", oldValue, newValue);
  }

  public boolean isRenamerFilenameSpaceSubstitution() {
    return renamerFilenameSpaceSubstitution;
  }

  @JsonProperty(value = "renamerSpaceSubstitution")
  public void setRenamerFilenameSpaceSubstitution(boolean newValue) {
    boolean oldValue = this.renamerFilenameSpaceSubstitution;
    this.renamerFilenameSpaceSubstitution = newValue;
    firePropertyChange("renamerFilenameSpaceSubstitution", oldValue, newValue);
  }

  public void setRenameAfterScrape(boolean newValue) {
    boolean oldValue = this.renameAfterScrape;
    this.renameAfterScrape = newValue;
    firePropertyChange("renameAfterScrape", oldValue, newValue);
  }

  public boolean isRenameAfterScrape() {
    return this.renameAfterScrape;
  }

  public boolean isUpdateOnStart() {
    return this.updateOnStart;
  }

  public void setUpdateOnStart(boolean newValue) {
    boolean oldValue = this.updateOnStart;
    this.updateOnStart = newValue;
    firePropertyChange("updateOnStart", oldValue, newValue);
  }

  public String getRenamerPathnameSpaceReplacement() {
    return renamerPathnameSpaceReplacement;
  }

  public void setRenamerPathnameSpaceReplacement(String newValue) {
    String oldValue = this.renamerPathnameSpaceReplacement;
    this.renamerPathnameSpaceReplacement = newValue;
    firePropertyChange("renamerPathnameSpaceReplacement", oldValue, newValue);
  }

  @JsonProperty(value = "renamerSpaceReplacement")
  public String getRenamerFilenameSpaceReplacement() {
    return renamerFilenameSpaceReplacement;
  }

  public void setRenamerFilenameSpaceReplacement(String newValue) {
    String oldValue = this.renamerFilenameSpaceReplacement;
    this.renamerFilenameSpaceReplacement = newValue;
    firePropertyChange("renamerFilenameSpaceReplacement", oldValue, newValue);
  }

  public String getRenamerColonReplacement() {
    return renamerColonReplacement;
  }

  public void setRenamerColonReplacement(String newValue) {
    String oldValue = this.renamerColonReplacement;
    this.renamerColonReplacement = newValue;
    firePropertyChange("renamerColonReplacement", oldValue, newValue);
  }

  public String getRenamerFirstCharacterNumberReplacement() {
    return renamerFirstCharacterNumberReplacement;
  }

  public void setRenamerFirstCharacterNumberReplacement(String newValue) {
    String oldValue = this.renamerFirstCharacterNumberReplacement;
    this.renamerFirstCharacterNumberReplacement = newValue;
    firePropertyChange("renamerFirstCharacterNumberReplacement", oldValue, newValue);
  }

  public String getMovieScraper() {
    if (StringUtils.isBlank(movieScraper)) {
      return Constants.TMDB;
    }
    return movieScraper;
  }

  public void setMovieScraper(String newValue) {
    String oldValue = this.movieScraper;
    this.movieScraper = newValue;
    firePropertyChange("movieScraper", oldValue, newValue);
  }

  public void addMovieArtworkScraper(String newValue) {
    if (!artworkScrapers.contains(newValue)) {
      artworkScrapers.add(newValue);
      firePropertyChange(ARTWORK_SCRAPERS, null, artworkScrapers);
    }
  }

  public void removeMovieArtworkScraper(String newValue) {
    if (artworkScrapers.contains(newValue)) {
      artworkScrapers.remove(newValue);
      firePropertyChange(ARTWORK_SCRAPERS, null, artworkScrapers);
    }
  }

  public List<String> getArtworkScrapers() {
    return artworkScrapers;
  }

  public boolean isScrapeBestImage() {
    return scrapeBestImage;
  }

  public void setScrapeBestImage(boolean newValue) {
    boolean oldValue = this.scrapeBestImage;
    this.scrapeBestImage = newValue;
    firePropertyChange("scrapeBestImage", oldValue, newValue);
  }

  public void addMovieTrailerScraper(String newValue) {
    if (!trailerScrapers.contains(newValue)) {
      trailerScrapers.add(newValue);
      firePropertyChange(TRAILER_SCRAPERS, null, trailerScrapers);
    }
  }

  public void removeMovieTrailerScraper(String newValue) {
    if (trailerScrapers.contains(newValue)) {
      trailerScrapers.remove(newValue);
      firePropertyChange(TRAILER_SCRAPERS, null, trailerScrapers);
    }
  }

  public List<String> getTrailerScrapers() {
    return trailerScrapers;
  }

  public void addMovieSubtitleScraper(String newValue) {
    if (!subtitleScrapers.contains(newValue)) {
      subtitleScrapers.add(newValue);
      firePropertyChange(SUBTITLE_SCRAPERS, null, subtitleScrapers);
    }
  }

  public void removeMovieSubtitleScraper(String newValue) {
    if (subtitleScrapers.contains(newValue)) {
      subtitleScrapers.remove(newValue);
      firePropertyChange(SUBTITLE_SCRAPERS, null, subtitleScrapers);
    }
  }

  public List<String> getSubtitleScrapers() {
    return subtitleScrapers;
  }

  public void addSkipFolder(String newValue) {
    if (!skipFolders.contains(newValue)) {
      skipFolders.add(newValue);
      firePropertyChange(SKIP_FOLDER, null, skipFolders);
    }
  }

  public void removeSkipFolder(String newValue) {
    if (skipFolders.contains(newValue)) {
      skipFolders.remove(newValue);
      firePropertyChange(SKIP_FOLDER, null, skipFolders);
    }
  }

  public List<String> getSkipFolder() {
    return skipFolders;
  }

  public Map<String, List<UIFilters>> getMovieUiFilterPresets() {
    return movieUiFilterPresets;
  }

  public void setMovieUiFilterPresets(Map<String, List<UIFilters>> newValues) {
    movieUiFilterPresets.clear();
    movieUiFilterPresets.putAll(newValues);
    firePropertyChange(MOVIE_UI_FILTER_PRESETS, null, movieUiFilterPresets);
  }

  public Map<String, List<UIFilters>> getMovieSetUiFilterPresets() {
    return movieSetUiFilterPresets;
  }

  public void setMovieSetUiFilterPresets(Map<String, List<UIFilters>> newValues) {
    movieSetUiFilterPresets.clear();
    movieSetUiFilterPresets.putAll(newValues);
    firePropertyChange(MOVIE_SET_UI_FILTER_PRESETS, null, movieSetUiFilterPresets);
  }

  public boolean isWriteActorImages() {
    return writeActorImages;
  }

  public void setWriteActorImages(boolean newValue) {
    boolean oldValue = this.writeActorImages;
    this.writeActorImages = newValue;
    firePropertyChange("writeActorImages", oldValue, newValue);
  }

  public MediaLanguages getScraperLanguage() {
    return scraperLanguage;
  }

  public void setScraperLanguage(MediaLanguages newValue) {
    MediaLanguages oldValue = this.scraperLanguage;
    this.scraperLanguage = newValue;
    firePropertyChange("scraperLanguage", oldValue, newValue);
  }

  public MediaLanguages getSubtitleScraperLanguage() {
    return subtitleScraperLanguage;
  }

  public void setSubtitleScraperLanguage(MediaLanguages newValue) {
    MediaLanguages oldValue = this.subtitleScraperLanguage;
    this.subtitleScraperLanguage = newValue;
    firePropertyChange("subtitleScraperLanguage", oldValue, newValue);
  }

  public CountryCode getCertificationCountry() {
    return certificationCountry;
  }

  public void setCertificationCountry(CountryCode newValue) {
    CountryCode oldValue = this.certificationCountry;
    certificationCountry = newValue;
    firePropertyChange("certificationCountry", oldValue, newValue);
  }

  public double getScraperThreshold() {
    return scraperThreshold;
  }

  public void setScraperThreshold(double newValue) {
    double oldValue = this.scraperThreshold;
    scraperThreshold = newValue;
    firePropertyChange("scraperThreshold", oldValue, newValue);
  }

  public boolean isRenamerNfoCleanup() {
    return renamerNfoCleanup;
  }

  public void setRenamerNfoCleanup(boolean newValue) {
    boolean oldValue = this.renamerNfoCleanup;
    this.renamerNfoCleanup = newValue;
    firePropertyChange("renamerNfoCleanup", oldValue, newValue);
  }

  public boolean isBuildImageCacheOnImport() {
    return buildImageCacheOnImport;
  }

  public void setBuildImageCacheOnImport(boolean newValue) {
    boolean oldValue = this.buildImageCacheOnImport;
    this.buildImageCacheOnImport = newValue;
    firePropertyChange("buildImageCacheOnImport", oldValue, newValue);
  }

  public boolean isRenamerCreateMoviesetForSingleMovie() {
    return renamerCreateMoviesetForSingleMovie;
  }

  public void setRenamerCreateMoviesetForSingleMovie(boolean newValue) {
    boolean oldValue = this.renamerCreateMoviesetForSingleMovie;
    this.renamerCreateMoviesetForSingleMovie = newValue;
    firePropertyChange("renamerCreateMoviesetForSingleMovie", oldValue, newValue);
  }

  public boolean isRuntimeFromMediaInfo() {
    return runtimeFromMediaInfo;
  }

  public void setRuntimeFromMediaInfo(boolean newValue) {
    boolean oldValue = this.runtimeFromMediaInfo;
    this.runtimeFromMediaInfo = newValue;
    firePropertyChange("runtimeFromMediaInfo", oldValue, newValue);
  }

  public boolean isExtractArtworkFromVsmeta() {
    return extractArtworkFromVsmeta;
  }

  public void setExtractArtworkFromVsmeta(boolean newValue) {
    boolean oldValue = this.extractArtworkFromVsmeta;
    this.extractArtworkFromVsmeta = newValue;
    firePropertyChange("extractArtworkFromVsmeta", oldValue, newValue);
  }

  public void setTitle(boolean newValue) {
    boolean oldValue = this.title;
    this.title = newValue;
    firePropertyChange("title", oldValue, newValue);
  }

  public void setSortableTitle(boolean newValue) {
    boolean oldValue = this.sortableTitle;
    this.sortableTitle = newValue;
    firePropertyChange("sortableTitle", oldValue, newValue);
  }

  public void setOriginalTitle(boolean newValue) {
    boolean oldValue = this.originalTitle;
    this.originalTitle = newValue;
    firePropertyChange("originalTitle", oldValue, newValue);
  }

  public void setSortableOriginalTitle(boolean newValue) {
    boolean oldValue = this.sortableOriginalTitle;
    this.sortableOriginalTitle = newValue;
    firePropertyChange("sortableOriginalTitle", oldValue, newValue);
  }

  public void setSortTitle(boolean newValue) {
    boolean oldValue = this.sortTitle;
    this.sortTitle = newValue;
    firePropertyChange("sortTitle", oldValue, newValue);
  }

  public boolean getTitle() {
    return this.title;
  }

  public boolean getSortableTitle() {
    return this.sortableTitle;
  }

  public boolean getOriginalTitle() {
    return this.originalTitle;
  }

  public boolean getSortableOriginalTitle() {
    return this.sortableOriginalTitle;
  }

  public boolean getSortTitle() {
    return this.sortTitle;
  }

  public boolean isIncludeExternalAudioStreams() {
    return includeExternalAudioStreams;
  }

  public void setIncludeExternalAudioStreams(boolean newValue) {
    boolean oldValue = this.includeExternalAudioStreams;
    this.includeExternalAudioStreams = newValue;
    firePropertyChange("includeExternalAudioStreams", oldValue, newValue);
  }

  public boolean isAsciiReplacement() {
    return asciiReplacement;
  }

  public void setAsciiReplacement(boolean newValue) {
    boolean oldValue = this.asciiReplacement;
    this.asciiReplacement = newValue;
    firePropertyChange("asciiReplacement", oldValue, newValue);
  }

  public void addBadWord(String badWord) {
    if (!badWords.contains(badWord.toLowerCase(Locale.ROOT))) {
      badWords.add(badWord.toLowerCase(Locale.ROOT));
      firePropertyChange(BAD_WORD, null, badWords);
    }
  }

  public void removeBadWord(String badWord) {
    badWords.remove(badWord.toLowerCase(Locale.ROOT));
    firePropertyChange(BAD_WORD, null, badWords);
  }

  public List<String> getBadWord() {
    // convert to lowercase for easy contains checking
    ListIterator<String> iterator = badWords.listIterator();
    while (iterator.hasNext()) {
      iterator.set(iterator.next().toLowerCase(Locale.ROOT));
    }
    return badWords;
  }

  public boolean isScraperFallback() {
    return scraperFallback;
  }

  public void setScraperFallback(boolean newValue) {
    boolean oldValue = this.scraperFallback;
    this.scraperFallback = newValue;
    firePropertyChange("scraperFallback", oldValue, newValue);
  }

  public boolean isUseTrailerPreference() {
    return useTrailerPreference;
  }

  public void setUseTrailerPreference(boolean newValue) {
    boolean oldValue = this.useTrailerPreference;
    this.useTrailerPreference = newValue;
    firePropertyChange("useTrailerPreference", oldValue, newValue);
    // also influences the automatic trailer download
    firePropertyChange("automaticTrailerDownload", oldValue, newValue);
  }

  public boolean isAutomaticTrailerDownload() {
    // only available if the trailer preference is set
    return useTrailerPreference && automaticTrailerDownload;
  }

  public void setAutomaticTrailerDownload(boolean newValue) {
    boolean oldValue = this.automaticTrailerDownload;
    this.automaticTrailerDownload = newValue;
    firePropertyChange("automaticTrailerDownload", oldValue, newValue);
  }

  public TrailerQuality getTrailerQuality() {
    return trailerQuality;
  }

  public void setTrailerQuality(TrailerQuality newValue) {
    TrailerQuality oldValue = this.trailerQuality;
    this.trailerQuality = newValue;
    firePropertyChange("trailerQuality", oldValue, newValue);
  }

  public TrailerSources getTrailerSource() {
    return trailerSource;
  }

  public void setTrailerSource(TrailerSources newValue) {
    TrailerSources oldValue = this.trailerSource;
    this.trailerSource = newValue;
    firePropertyChange("trailerSource", oldValue, newValue);
  }

  public void setSyncTrakt(boolean newValue) {
    boolean oldValue = this.syncTrakt;
    this.syncTrakt = newValue;
    firePropertyChange("syncTrakt", oldValue, newValue);
  }

  public boolean getSyncTrakt() {
    return syncTrakt;
  }

  public boolean getPreferPersonalRating() {
    return preferPersonalRating;
  }

  public void setPreferPersonalRating(boolean newValue) {
    boolean oldValue = this.preferPersonalRating;
    this.preferPersonalRating = newValue;
    firePropertyChange("preferPersonalRating", oldValue, newValue);
  }

  public String getPreferredRating() {
    return preferredRating;
  }

  public void setPreferredRating(String newValue) {
    String oldValue = this.preferredRating;
    this.preferredRating = newValue;
    firePropertyChange("preferredRating", oldValue, newValue);
  }

  public MediaLanguages getImageScraperLanguage() {
    return imageScraperLanguage;
  }

  public void setImageScraperLanguage(MediaLanguages newValue) {
    MediaLanguages oldValue = this.imageScraperLanguage;
    this.imageScraperLanguage = newValue;
    firePropertyChange("imageScraperLanguage", oldValue, newValue);
  }

  public boolean isImageLanguagePriority() {
    return imageLanguagePriority;
  }

  public void setImageLanguagePriority(boolean newValue) {
    boolean oldValue = this.imageLanguagePriority;
    this.imageLanguagePriority = newValue;
    firePropertyChange("imageLanguagePriority", oldValue, newValue);
  }

  public CertificationStyle getCertificationStyle() {
    return certificationStyle;
  }

  public void setCertificationStyle(CertificationStyle newValue) {
    CertificationStyle oldValue = this.certificationStyle;
    this.certificationStyle = newValue;
    firePropertyChange("certificationStyle", oldValue, newValue);
  }

  public LanguageStyle getSubtitleLanguageStyle() {
    return subtitleLanguageStyle;
  }

  public void setSubtitleLanguageStyle(LanguageStyle newValue) {
    LanguageStyle oldValue = this.subtitleLanguageStyle;
    this.subtitleLanguageStyle = newValue;
    firePropertyChange("subtitleLanguageStyle", oldValue, newValue);
  }

  public boolean isSubtitleWithoutLanguageTag() {
    return subtitleWithoutLanguageTag;
  }

  public void setSubtitleWithoutLanguageTag(boolean newValue) {
    boolean oldValue = this.subtitleWithoutLanguageTag;
    this.subtitleWithoutLanguageTag = newValue;
    firePropertyChange("subtitleWithoutLanguageTag", oldValue, newValue);
  }

  public List<MovieScraperMetadataConfig> getScraperMetadataConfig() {
    return scraperMetadataConfig;
  }

  public void setScraperMetadataConfig(List<MovieScraperMetadataConfig> newValues) {
    scraperMetadataConfig.clear();
    scraperMetadataConfig.addAll(newValues);
    firePropertyChange("scraperMetadataConfig", null, scraperMetadataConfig);
  }

  public boolean isWriteCleanNfo() {
    return writeCleanNfo;
  }

  public void setWriteCleanNfo(boolean newValue) {
    boolean oldValue = writeCleanNfo;
    this.writeCleanNfo = newValue;
    firePropertyChange("writeCleanNfo", oldValue, newValue);
  }

  public DateField getNfoDateAddedField() {
    return nfoDateAddedField;
  }

  public void setNfoDateAddedField(DateField newValue) {
    DateField oldValue = nfoDateAddedField;
    this.nfoDateAddedField = newValue;
    firePropertyChange("nfoDateAddedField", oldValue, newValue);
  }

  public MediaLanguages getNfoLanguage() {
    return nfoLanguage;
  }

  public void setNfoLanguage(MediaLanguages newValue) {
    MediaLanguages oldValue = nfoLanguage;
    this.nfoLanguage = newValue;
    firePropertyChange("nfoLanguage", oldValue, newValue);
  }

  public boolean isCreateOutline() {
    return createOutline;
  }

  public void setCreateOutline(boolean newValue) {
    boolean oldValue = this.createOutline;
    this.createOutline = newValue;
    firePropertyChange("createOutline", oldValue, newValue);
  }

  public boolean isOutlineFirstSentence() {
    return outlineFirstSentence;
  }

  public void setOutlineFirstSentence(boolean newValue) {
    boolean oldValue = this.outlineFirstSentence;
    this.outlineFirstSentence = newValue;
    firePropertyChange("outlineFirstSentence", oldValue, newValue);
  }

  public boolean getCapitalWordsInTitles() {
    return capitalWordsInTitles;
  }

  public void setCapitalWordsInTitles(boolean newValue) {
    boolean oldValue = this.capitalWordsInTitles;
    this.capitalWordsInTitles = newValue;
    firePropertyChange("capitalWordsInTitles", oldValue, newValue);
  }

  public void addMovieSetPosterFilename(MovieSetPosterNaming filename) {
    if (!movieSetPosterFilenames.contains(filename)) {
      movieSetPosterFilenames.add(filename);
      firePropertyChange(MOVIE_SET_POSTER_FILENAME, null, movieSetPosterFilenames);
    }
  }

  public void clearMovieSetPosterFilenames() {
    movieSetPosterFilenames.clear();
    firePropertyChange(MOVIE_SET_POSTER_FILENAME, null, movieSetPosterFilenames);
  }

  public List<MovieSetPosterNaming> getMovieSetPosterFilenames() {
    return new ArrayList<>(this.movieSetPosterFilenames);
  }

  public void addMovieSetFanartFilename(MovieSetFanartNaming filename) {
    if (!movieSetFanartFilenames.contains(filename)) {
      movieSetFanartFilenames.add(filename);
      firePropertyChange(MOVIE_SET_FANART_FILENAME, null, movieSetFanartFilenames);
    }
  }

  public void clearMovieSetFanartFilenames() {
    movieSetFanartFilenames.clear();
    firePropertyChange(MOVIE_SET_FANART_FILENAME, null, movieSetFanartFilenames);
  }

  public List<MovieSetFanartNaming> getMovieSetFanartFilenames() {
    return new ArrayList<>(this.movieSetFanartFilenames);
  }

  public void addMovieSetBannerFilename(MovieSetBannerNaming filename) {
    if (!movieSetBannerFilenames.contains(filename)) {
      movieSetBannerFilenames.add(filename);
      firePropertyChange(MOVIE_SET_BANNER_FILENAME, null, movieSetBannerFilenames);
    }
  }

  public void clearMovieSetBannerFilenames() {
    movieSetBannerFilenames.clear();
    firePropertyChange(MOVIE_SET_BANNER_FILENAME, null, movieSetBannerFilenames);
  }

  public List<MovieSetBannerNaming> getMovieSetBannerFilenames() {
    return new ArrayList<>(this.movieSetBannerFilenames);
  }

  public void addMovieSetClearartFilename(MovieSetClearartNaming filename) {
    if (!movieSetClearartFilenames.contains(filename)) {
      movieSetClearartFilenames.add(filename);
      firePropertyChange(MOVIE_SET_CLEARART_FILENAME, null, movieSetClearartFilenames);
    }
  }

  public void clearMovieSetClearartFilenames() {
    movieSetClearartFilenames.clear();
    firePropertyChange(MOVIE_SET_CLEARART_FILENAME, null, movieSetClearartFilenames);
  }

  public List<MovieSetClearartNaming> getMovieSetClearartFilenames() {
    return new ArrayList<>(this.movieSetClearartFilenames);
  }

  public void addMovieSetThumbFilename(MovieSetThumbNaming filename) {
    if (!movieSetThumbFilenames.contains(filename)) {
      movieSetThumbFilenames.add(filename);
      firePropertyChange(MOVIE_SET_THUMB_FILENAME, null, movieSetThumbFilenames);
    }
  }

  public void clearMovieSetThumbFilenames() {
    movieSetThumbFilenames.clear();
    firePropertyChange(MOVIE_SET_THUMB_FILENAME, null, movieSetThumbFilenames);
  }

  public List<MovieSetThumbNaming> getMovieSetThumbFilenames() {
    return new ArrayList<>(this.movieSetThumbFilenames);
  }

  public void addMovieSetLogoFilename(MovieSetLogoNaming filename) {
    if (!movieSetLogoFilenames.contains(filename)) {
      movieSetLogoFilenames.add(filename);
      firePropertyChange(MOVIE_SET_LOGO_FILENAME, null, movieSetLogoFilenames);
    }
  }

  public void clearMovieSetLogoFilenames() {
    movieSetLogoFilenames.clear();
    firePropertyChange(MOVIE_SET_LOGO_FILENAME, null, movieSetLogoFilenames);
  }

  public List<MovieSetLogoNaming> getMovieSetLogoFilenames() {
    return new ArrayList<>(this.movieSetLogoFilenames);
  }

  public void addMovieSetClearlogoFilename(MovieSetClearlogoNaming filename) {
    if (!movieSetClearlogoFilenames.contains(filename)) {
      movieSetClearlogoFilenames.add(filename);
      firePropertyChange(MOVIE_SET_CLEARLOGO_FILENAME, null, movieSetClearlogoFilenames);
    }
  }

  public void clearMovieSetClearlogoFilenames() {
    movieSetClearlogoFilenames.clear();
    firePropertyChange(MOVIE_SET_CLEARLOGO_FILENAME, null, movieSetClearlogoFilenames);
  }

  public List<MovieSetClearlogoNaming> getMovieSetClearlogoFilenames() {
    return new ArrayList<>(this.movieSetClearlogoFilenames);
  }

  public void addMovieSetDiscartFilename(MovieSetDiscartNaming filename) {
    if (!movieSetDiscartFilenames.contains(filename)) {
      movieSetDiscartFilenames.add(filename);
      firePropertyChange(MOVIE_SET_DISCART_FILENAME, null, movieSetDiscartFilenames);
    }
  }

  public void clearMovieSetDiscartFilenames() {
    movieSetDiscartFilenames.clear();
    firePropertyChange(MOVIE_SET_DISCART_FILENAME, null, movieSetDiscartFilenames);
  }

  public List<MovieSetDiscartNaming> getMovieSetDiscartFilenames() {
    return new ArrayList<>(this.movieSetDiscartFilenames);
  }

  public boolean isShowMovieTableTooltips() {
    return showMovieTableTooltips;
  }

  public void setShowMovieTableTooltips(boolean newValue) {
    boolean oldValue = showMovieTableTooltips;
    showMovieTableTooltips = newValue;
    firePropertyChange("showMovieTableTooltips", oldValue, newValue);
  }

  public boolean isShowMovieSetTableTooltips() {
    return showMovieSetTableTooltips;
  }

  public void setShowMovieSetTableTooltips(boolean newValue) {
    boolean oldValue = showMovieSetTableTooltips;
    showMovieSetTableTooltips = newValue;
    firePropertyChange("showMovieSetTableTooltips", oldValue, newValue);
  }

  public boolean isDisplayMovieSetMissingMovies() {
    return displayMovieSetMissingMovies;
  }

  public void setDisplayMovieSetMissingMovies(boolean newValue) {
    boolean oldValue = this.displayMovieSetMissingMovies;
    this.displayMovieSetMissingMovies = newValue;
    firePropertyChange("displayMovieSetMissingMovies", oldValue, newValue);
  }

  /*****************************************************************
   * defaults
   *****************************************************************/

  /**
   * XBMC/Kodi <17 defaults
   */
  public void setDefaultSettingsForXbmc() {
    // file names
    nfoFilenames.clear();
    addNfoFilename(MovieNfoNaming.FILENAME_NFO);

    posterFilenames.clear();
    addPosterFilename(MoviePosterNaming.FILENAME_POSTER);

    fanartFilenames.clear();
    addFanartFilename(MovieFanartNaming.FILENAME_FANART);

    extraFanartFilenames.clear();
    addExtraFanartFilename(MovieExtraFanartNaming.FOLDER_EXTRAFANART);

    bannerFilenames.clear();
    addBannerFilename(MovieBannerNaming.FILENAME_BANNER);

    clearartFilenames.clear();
    addClearartFilename(MovieClearartNaming.FILENAME_CLEARART);

    thumbFilenames.clear();
    addThumbFilename(MovieThumbNaming.FILENAME_LANDSCAPE);

    logoFilenames.clear();
    addLogoFilename(MovieLogoNaming.FILENAME_LOGO);

    clearlogoFilenames.clear();
    addClearlogoFilename(MovieClearlogoNaming.FILENAME_CLEARLOGO);

    discartFilenames.clear();
    addDiscartFilename(MovieDiscartNaming.FILENAME_DISC);

    keyartFilenames.clear();
    addKeyartFilename(MovieKeyartNaming.FILENAME_KEYART);

    movieSetPosterFilenames.clear();
    addMovieSetPosterFilename(MovieSetPosterNaming.MOVIE_POSTER);

    movieSetFanartFilenames.clear();
    addMovieSetFanartFilename(MovieSetFanartNaming.MOVIE_FANART);

    movieSetBannerFilenames.clear();
    addMovieSetBannerFilename(MovieSetBannerNaming.MOVIE_BANNER);

    movieSetClearartFilenames.clear();
    addMovieSetClearartFilename(MovieSetClearartNaming.MOVIE_CLEARART);

    movieSetThumbFilenames.clear();
    addMovieSetThumbFilename(MovieSetThumbNaming.MOVIE_LANDSCAPE);

    movieSetLogoFilenames.clear();
    addMovieSetLogoFilename(MovieSetLogoNaming.MOVIE_LOGO);

    movieSetClearlogoFilenames.clear();
    addMovieSetClearlogoFilename(MovieSetClearlogoNaming.MOVIE_CLEARLOGO);

    movieSetDiscartFilenames.clear();
    addMovieSetDiscartFilename(MovieSetDiscartNaming.MOVIE_DISCART);

    trailerFilenames.clear();
    addTrailerFilename(MovieTrailerNaming.FILENAME_TRAILER);

    // other settings
    setMovieConnector(MovieConnectors.XBMC);
    setRenamerPathname(DEFAULT_RENAMER_FOLDER_PATTERN);
    setRenamerFilename(DEFAULT_RENAMER_FILE_PATTERN);
    setCertificationStyle(CertificationStyle.LARGE);

    firePropertyChange("preset", false, true);
  }

  /**
   * Kodi 17+ defaults
   */
  public void setDefaultSettingsForKodi() {
    // file names
    nfoFilenames.clear();
    addNfoFilename(MovieNfoNaming.FILENAME_NFO);

    posterFilenames.clear();
    addPosterFilename(MoviePosterNaming.FILENAME_POSTER);

    fanartFilenames.clear();
    addFanartFilename(MovieFanartNaming.FILENAME_FANART);

    extraFanartFilenames.clear();
    addExtraFanartFilename(MovieExtraFanartNaming.FILENAME_EXTRAFANART);

    bannerFilenames.clear();
    addBannerFilename(MovieBannerNaming.FILENAME_BANNER);

    clearartFilenames.clear();
    addClearartFilename(MovieClearartNaming.FILENAME_CLEARART);

    thumbFilenames.clear();
    addThumbFilename(MovieThumbNaming.FILENAME_LANDSCAPE);

    logoFilenames.clear();
    addLogoFilename(MovieLogoNaming.FILENAME_LOGO);

    clearlogoFilenames.clear();
    addClearlogoFilename(MovieClearlogoNaming.FILENAME_CLEARLOGO);

    discartFilenames.clear();
    addDiscartFilename(MovieDiscartNaming.FILENAME_DISCART);

    keyartFilenames.clear();
    addKeyartFilename(MovieKeyartNaming.FILENAME_KEYART);

    movieSetPosterFilenames.clear();
    addMovieSetPosterFilename(MovieSetPosterNaming.MOVIE_POSTER);

    movieSetFanartFilenames.clear();
    addMovieSetFanartFilename(MovieSetFanartNaming.MOVIE_FANART);

    movieSetBannerFilenames.clear();
    addMovieSetBannerFilename(MovieSetBannerNaming.MOVIE_BANNER);

    movieSetClearartFilenames.clear();
    addMovieSetClearartFilename(MovieSetClearartNaming.MOVIE_CLEARART);

    movieSetThumbFilenames.clear();
    addMovieSetThumbFilename(MovieSetThumbNaming.MOVIE_LANDSCAPE);

    movieSetLogoFilenames.clear();
    addMovieSetLogoFilename(MovieSetLogoNaming.MOVIE_LOGO);

    movieSetClearlogoFilenames.clear();
    addMovieSetClearlogoFilename(MovieSetClearlogoNaming.MOVIE_CLEARLOGO);

    movieSetDiscartFilenames.clear();
    addMovieSetDiscartFilename(MovieSetDiscartNaming.MOVIE_DISCART);

    trailerFilenames.clear();
    addTrailerFilename(MovieTrailerNaming.FILENAME_TRAILER);

    // other settings
    setMovieConnector(MovieConnectors.KODI);
    setRenamerPathname(DEFAULT_RENAMER_FOLDER_PATTERN);
    setRenamerFilename(DEFAULT_RENAMER_FILE_PATTERN);
    setCertificationStyle(CertificationStyle.LARGE);

    firePropertyChange("preset", false, true);
  }

  /**
   * MediaPortal 1 defaults
   */
  public void setDefaultSettingsForMediaPortal1() {
    // file names
    nfoFilenames.clear();
    addNfoFilename(MovieNfoNaming.FILENAME_NFO);

    posterFilenames.clear();
    addPosterFilename(MoviePosterNaming.POSTER);

    fanartFilenames.clear();
    addFanartFilename(MovieFanartNaming.FANART);

    extraFanartFilenames.clear();
    addExtraFanartFilename(MovieExtraFanartNaming.FOLDER_EXTRAFANART);

    bannerFilenames.clear();
    addBannerFilename(MovieBannerNaming.BANNER);

    clearartFilenames.clear();
    addClearartFilename(MovieClearartNaming.CLEARART);

    thumbFilenames.clear();
    addThumbFilename(MovieThumbNaming.THUMB);

    logoFilenames.clear();
    addLogoFilename(MovieLogoNaming.LOGO);

    clearlogoFilenames.clear();
    addClearlogoFilename(MovieClearlogoNaming.CLEARLOGO);

    discartFilenames.clear();
    addDiscartFilename(MovieDiscartNaming.DISC);

    keyartFilenames.clear();
    addKeyartFilename(MovieKeyartNaming.KEYART);

    movieSetPosterFilenames.clear();
    addMovieSetPosterFilename(MovieSetPosterNaming.MOVIE_POSTER);

    movieSetFanartFilenames.clear();
    addMovieSetFanartFilename(MovieSetFanartNaming.MOVIE_FANART);

    movieSetBannerFilenames.clear();
    addMovieSetBannerFilename(MovieSetBannerNaming.MOVIE_BANNER);

    movieSetClearartFilenames.clear();
    addMovieSetClearartFilename(MovieSetClearartNaming.MOVIE_CLEARART);

    movieSetThumbFilenames.clear();
    addMovieSetThumbFilename(MovieSetThumbNaming.MOVIE_LANDSCAPE);

    movieSetLogoFilenames.clear();
    addMovieSetLogoFilename(MovieSetLogoNaming.MOVIE_LOGO);

    movieSetClearlogoFilenames.clear();
    addMovieSetClearlogoFilename(MovieSetClearlogoNaming.MOVIE_CLEARLOGO);

    movieSetDiscartFilenames.clear();
    addMovieSetDiscartFilename(MovieSetDiscartNaming.MOVIE_DISCART);

    trailerFilenames.clear();
    addTrailerFilename(MovieTrailerNaming.FILENAME_TRAILER);

    // other settings
    setMovieConnector(MovieConnectors.MP);
    setRenamerPathname(DEFAULT_RENAMER_FOLDER_PATTERN);
    setRenamerFilename(DEFAULT_RENAMER_FILE_PATTERN);
    setCertificationStyle(CertificationStyle.TECHNICAL);

    firePropertyChange("preset", false, true);
  }

  /**
   * MediaPortal 2 defaults
   */
  public void setDefaultSettingsForMediaPortal2() {
    // file names
    nfoFilenames.clear();
    addNfoFilename(MovieNfoNaming.FILENAME_NFO);

    posterFilenames.clear();
    addPosterFilename(MoviePosterNaming.POSTER);

    fanartFilenames.clear();
    addFanartFilename(MovieFanartNaming.FANART);

    extraFanartFilenames.clear();
    addExtraFanartFilename(MovieExtraFanartNaming.FOLDER_EXTRAFANART);

    bannerFilenames.clear();
    addBannerFilename(MovieBannerNaming.BANNER);

    clearartFilenames.clear();
    addClearartFilename(MovieClearartNaming.CLEARART);

    thumbFilenames.clear();
    addThumbFilename(MovieThumbNaming.THUMB);

    logoFilenames.clear();
    addLogoFilename(MovieLogoNaming.LOGO);

    clearlogoFilenames.clear();
    addClearlogoFilename(MovieClearlogoNaming.CLEARLOGO);

    discartFilenames.clear();
    addDiscartFilename(MovieDiscartNaming.DISC);

    keyartFilenames.clear();
    addKeyartFilename(MovieKeyartNaming.KEYART);

    movieSetPosterFilenames.clear();
    addMovieSetPosterFilename(MovieSetPosterNaming.MOVIE_POSTER);

    movieSetFanartFilenames.clear();
    addMovieSetFanartFilename(MovieSetFanartNaming.MOVIE_FANART);

    movieSetBannerFilenames.clear();
    addMovieSetBannerFilename(MovieSetBannerNaming.MOVIE_BANNER);

    movieSetClearartFilenames.clear();
    addMovieSetClearartFilename(MovieSetClearartNaming.MOVIE_CLEARART);

    movieSetThumbFilenames.clear();
    addMovieSetThumbFilename(MovieSetThumbNaming.MOVIE_LANDSCAPE);

    movieSetLogoFilenames.clear();
    addMovieSetLogoFilename(MovieSetLogoNaming.MOVIE_LOGO);

    movieSetClearlogoFilenames.clear();
    addMovieSetClearlogoFilename(MovieSetClearlogoNaming.MOVIE_CLEARLOGO);

    movieSetDiscartFilenames.clear();
    addMovieSetDiscartFilename(MovieSetDiscartNaming.MOVIE_DISCART);

    trailerFilenames.clear();
    addTrailerFilename(MovieTrailerNaming.FILENAME_TRAILER);

    // other settings
    setMovieConnector(MovieConnectors.KODI);
    setRenamerPathname(DEFAULT_RENAMER_FOLDER_PATTERN);
    setRenamerFilename(DEFAULT_RENAMER_FILE_PATTERN);
    setCertificationStyle(CertificationStyle.TECHNICAL);

    firePropertyChange("preset", false, true);
  }

  /**
   * Plex defaults
   */
  public void setDefaultSettingsForPlex() {
    // file names
    nfoFilenames.clear();
    addNfoFilename(MovieNfoNaming.FILENAME_NFO);

    posterFilenames.clear();
    addPosterFilename(MoviePosterNaming.POSTER);

    fanartFilenames.clear();
    addFanartFilename(MovieFanartNaming.FANART);

    extraFanartFilenames.clear();
    addExtraFanartFilename(MovieExtraFanartNaming.FILENAME_EXTRAFANART);

    bannerFilenames.clear();
    addBannerFilename(MovieBannerNaming.BANNER);

    clearartFilenames.clear();
    addClearartFilename(MovieClearartNaming.CLEARART);

    thumbFilenames.clear();
    addThumbFilename(MovieThumbNaming.THUMB);

    logoFilenames.clear();
    addLogoFilename(MovieLogoNaming.LOGO);

    clearlogoFilenames.clear();
    addClearlogoFilename(MovieClearlogoNaming.CLEARLOGO);

    discartFilenames.clear();
    addDiscartFilename(MovieDiscartNaming.DISC);

    keyartFilenames.clear();
    addKeyartFilename(MovieKeyartNaming.KEYART);

    movieSetPosterFilenames.clear();
    addMovieSetPosterFilename(MovieSetPosterNaming.MOVIE_POSTER);

    movieSetFanartFilenames.clear();
    addMovieSetFanartFilename(MovieSetFanartNaming.MOVIE_FANART);

    movieSetBannerFilenames.clear();
    addMovieSetBannerFilename(MovieSetBannerNaming.MOVIE_BANNER);

    movieSetClearartFilenames.clear();
    addMovieSetClearartFilename(MovieSetClearartNaming.MOVIE_CLEARART);

    movieSetThumbFilenames.clear();
    addMovieSetThumbFilename(MovieSetThumbNaming.MOVIE_LANDSCAPE);

    movieSetLogoFilenames.clear();
    addMovieSetLogoFilename(MovieSetLogoNaming.MOVIE_LOGO);

    movieSetClearlogoFilenames.clear();
    addMovieSetClearlogoFilename(MovieSetClearlogoNaming.MOVIE_CLEARLOGO);

    movieSetDiscartFilenames.clear();
    addMovieSetDiscartFilename(MovieSetDiscartNaming.MOVIE_DISCART);

    trailerFilenames.clear();
    addTrailerFilename(MovieTrailerNaming.FILENAME_TRAILER);

    // other settings
    setMovieConnector(MovieConnectors.XBMC);
    setRenamerPathname(DEFAULT_RENAMER_FOLDER_PATTERN);
    setRenamerFilename(DEFAULT_RENAMER_FILE_PATTERN);
    setCertificationStyle(CertificationStyle.SHORT);

    firePropertyChange("preset", false, true);
  }

  /**
   * set the default scrapers for the movie module
   */
  public void setDefaultScrapers() {
    // activate default scrapers
    artworkScrapers.clear();
    for (MediaScraper ms : MediaScraper.getMediaScrapers(ScraperType.MOVIE_ARTWORK)) {
      addMovieArtworkScraper(ms.getId());
    }

    trailerScrapers.clear();
    for (MediaScraper ms : MediaScraper.getMediaScrapers(ScraperType.MOVIE_TRAILER)) {
      addMovieTrailerScraper(ms.getId());
    }

    subtitleScrapers.clear();
    for (MediaScraper ms : MediaScraper.getMediaScrapers(ScraperType.MOVIE_SUBTITLE)) {
      addMovieSubtitleScraper(ms.getId());
    }
  }
}<|MERGE_RESOLUTION|>--- conflicted
+++ resolved
@@ -223,15 +223,12 @@
   private boolean                                sortTitle                              = false;
 
   // ui
-<<<<<<< HEAD
   private boolean                                showMovieTableTooltips                 = true;
   private boolean                                showMovieSetTableTooltips              = true;
   private boolean                                displayMovieSetMissingMovies           = false;
-=======
   private boolean                                showLogosPanel                         = true;
   private final List<MediaArtworkType>           checkImagesMovie                       = new ArrayList<>();
   private final List<MediaArtworkType>           checkImagesMovieSet                    = new ArrayList<>();
->>>>>>> 73452a2d
 
   public MovieSettings() {
     super();
