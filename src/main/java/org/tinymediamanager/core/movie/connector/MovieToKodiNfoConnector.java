/*
 * Copyright 2012 - 2017 Manuel Laggner
 *
 * Licensed under the Apache License, Version 2.0 (the "License");
 * you may not use this file except in compliance with the License.
 * You may obtain a copy of the License at
 *
 *     http://www.apache.org/licenses/LICENSE-2.0
 *
 * Unless required by applicable law or agreed to in writing, software
 * distributed under the License is distributed on an "AS IS" BASIS,
 * WITHOUT WARRANTIES OR CONDITIONS OF ANY KIND, either express or implied.
 * See the License for the specific language governing permissions and
 * limitations under the License.
 */

package org.tinymediamanager.core.movie.connector;

import static org.tinymediamanager.core.entities.Person.Type.ACTOR;
import static org.tinymediamanager.core.entities.Person.Type.PRODUCER;

import java.io.FileInputStream;
import java.io.InputStreamReader;
import java.io.Reader;
import java.io.StringReader;
import java.io.StringWriter;
import java.io.UnsupportedEncodingException;
import java.io.Writer;
import java.net.URLDecoder;
import java.net.URLEncoder;
import java.nio.file.Files;
import java.nio.file.Path;
import java.text.Format;
import java.text.SimpleDateFormat;
import java.util.ArrayList;
import java.util.Arrays;
import java.util.Date;
import java.util.HashMap;
import java.util.List;
import java.util.Map;
import java.util.Map.Entry;
import java.util.regex.Matcher;
import java.util.regex.Pattern;

import javax.xml.bind.JAXBContext;
import javax.xml.bind.JAXBException;
import javax.xml.bind.Marshaller;
import javax.xml.bind.UnmarshalException;
import javax.xml.bind.Unmarshaller;
import javax.xml.bind.annotation.XmlAnyElement;
import javax.xml.bind.annotation.XmlElement;
import javax.xml.bind.annotation.XmlElementWrapper;
import javax.xml.bind.annotation.XmlMixed;
import javax.xml.bind.annotation.XmlRootElement;
import javax.xml.bind.annotation.XmlSeeAlso;
import javax.xml.bind.annotation.XmlType;
import javax.xml.bind.annotation.adapters.XmlAdapter;
import javax.xml.bind.annotation.adapters.XmlJavaTypeAdapter;

import org.apache.commons.lang3.StringUtils;
import org.apache.commons.lang3.SystemUtils;
import org.slf4j.Logger;
import org.slf4j.LoggerFactory;
import org.tinymediamanager.Globals;
import org.tinymediamanager.core.CertificationStyle;
import org.tinymediamanager.core.Constants;
import org.tinymediamanager.core.MediaFileType;
import org.tinymediamanager.core.MediaSource;
import org.tinymediamanager.core.Message;
import org.tinymediamanager.core.Message.MessageLevel;
import org.tinymediamanager.core.MessageManager;
import org.tinymediamanager.core.Utils;
import org.tinymediamanager.core.entities.MediaFile;
import org.tinymediamanager.core.entities.MediaFileAudioStream;
import org.tinymediamanager.core.entities.MediaFileSubtitle;
<<<<<<< HEAD
import org.tinymediamanager.core.entities.Person;
=======
import org.tinymediamanager.core.movie.MovieEdition;
>>>>>>> d22b2fb0
import org.tinymediamanager.core.movie.MovieHelpers;
import org.tinymediamanager.core.movie.MovieList;
import org.tinymediamanager.core.movie.MovieModuleManager;
import org.tinymediamanager.core.movie.connector.MovieToKodiNfoConnector.Actor;
import org.tinymediamanager.core.movie.connector.MovieToKodiNfoConnector.Producer;
import org.tinymediamanager.core.movie.entities.Movie;
import org.tinymediamanager.core.movie.entities.MovieSet;
import org.tinymediamanager.core.movie.entities.MovieTrailer;
import org.tinymediamanager.core.movie.filenaming.MovieNfoNaming;
import org.tinymediamanager.scraper.entities.Certification;
import org.tinymediamanager.scraper.entities.CountryCode;
import org.tinymediamanager.scraper.entities.MediaGenres;
import org.tinymediamanager.scraper.util.ParserUtils;

/**
 * The Class MovieToKodiNfoConnector. This class is the interface between tinyMediaManager and the Kodi style NFO files
 *
 * @author Manuel Laggner
 */
@XmlRootElement(name = "movie")
@XmlSeeAlso({ Actor.class, Producer.class })
@XmlType(propOrder = { "title", "originaltitle", "set", "sorttitle", "rating", "epbookmark", "year", "top250", "votes", "outline", "plot", "tagline",
    "runtime", "thumb", "fanart", "mpaa", "certification", "id", "ids", "tmdbId", "trailer", "country", "premiered", "status", "code", "aired",
    "fileinfo", "watched", "playcount", "genres", "studio", "credits", "director", "tags", "actors", "producers", "resume", "lastplayed", "dateadded",
<<<<<<< HEAD
    "keywords", "poster", "url", "languages", "source", "unsupportedElements" })
@Deprecated
=======
    "keywords", "poster", "url", "languages", "source", "edition", "unsupportedElements" })
>>>>>>> d22b2fb0
public class MovieToKodiNfoConnector {
  private static final Logger  LOGGER                = LoggerFactory.getLogger(MovieToKodiNfoConnector.class);
  private static final Pattern PATTERN_NFO_MOVIE_TAG = Pattern.compile("<movie.*?>");
  private static JAXBContext   context               = initContext();

  public String                title                 = "";
  public String                originaltitle         = "";

  @XmlJavaTypeAdapter(MovieSetAdapter.class)
  public Set                   set;
  public String                sorttitle             = "";
  public float                 rating                = 0;
  public String                year                  = "";
  public String                top250                = "";
  public int                   votes                 = 0;
  public String                outline               = "";
  public String                plot                  = "";
  public String                tagline               = "";
  public String                runtime               = "";
  public String                thumb                 = "";
  public String                fanart                = "";
  public String                mpaa                  = "";
  public String                certification         = "";
  public String                id                    = "";
  @XmlElementWrapper(name = "ids")
  private Map<String, Object>  ids;
  public int                   tmdbId                = 0;
  public String                trailer               = "";
  public String                country               = "";
  public String                premiered             = "";
  public Fileinfo              fileinfo;
  public boolean               watched               = false;
  public int                   playcount             = 0;
  @XmlElement(name = "genre")
  public List<String>          genres;
  public List<String>          studio;
  public List<String>          credits;
  public List<String>          director;
  @XmlElement(name = "tag")
  private List<String>         tags;
  @XmlAnyElement(lax = true)
  private List<Object>         actors;
  @XmlAnyElement(lax = true)
  private List<Object>         producers;
  public String                languages;
  public String                source;
  public String                edition;

  @XmlAnyElement(lax = true)
  private List<Object>         unsupportedElements;

  /**
   * not supported tags, but used to retrain in NFO.
   */
  public String                epbookmark;
  public String                lastplayed;
  public String                status;
  public String                code;
  public String                aired;
  public Object                resume;
  public String                dateadded;
  public Object                keywords;
  public Object                poster;
  public Object                url;

  // @XmlElement(name = "rotten-tomatoes")
  // private Object rottentomatoes;

  /*
   * inits the context for faster marshalling/unmarshalling
   */
  private static JAXBContext initContext() {
    try {
      return JAXBContext.newInstance(MovieToKodiNfoConnector.class, Actor.class, Set.class);
    }
    catch (JAXBException e) {
      LOGGER.error("Error instantiating JaxB", e);
    }
    return null;
  }

  public MovieToKodiNfoConnector() {
    actors = new ArrayList<>();
    genres = new ArrayList<>();
    tags = new ArrayList<>();
    director = new ArrayList<>();
    credits = new ArrayList<>();
    producers = new ArrayList<>();
    ids = new HashMap<>();
    unsupportedElements = new ArrayList<>();
    fileinfo = new Fileinfo();
    set = new Set();
  }

  /**
   * create the NFO from the given movie using the NFO file name settings
   *
   * @param movie
   *          the movie
   */
  public static void setData(Movie movie) {
    if (context == null) {
      MessageManager.instance.pushMessage(new Message(MessageLevel.ERROR, movie, "message.nfo.writeerror", new String[] { ":", "Context is null" }));
      return;
    }

    // create the instance from movie data
    MovieToKodiNfoConnector kodi = createInstanceFromMovie(movie);

    // and marshall it
    List<MovieNfoNaming> nfonames = new ArrayList<>();
    if (movie.isMultiMovieDir()) {
      // Fixate the name regardless of setting
      nfonames.add(MovieNfoNaming.FILENAME_NFO);
    }
    else {
      nfonames = MovieModuleManager.SETTINGS.getNfoFilenames();
    }
    writeNfoFiles(movie, kodi, nfonames);
  }

  /**
   * create an instance from the given movie
   *
   * @param movie
   *          the movie to create the instance for
   * @return the newly created instance
   */
  static MovieToKodiNfoConnector createInstanceFromMovie(Movie movie) {
    MovieToKodiNfoConnector kodi = null;
    List<Object> unsupportedTags = new ArrayList<>();

    // load existing NFO if possible
    for (MediaFile mf : movie.getMediaFiles(MediaFileType.NFO)) {
      Path file = mf.getFileAsPath();
      if (Files.exists(file)) {
        try {
          kodi = parseNFO(file);
        }
        catch (Exception e) {
          LOGGER.error("failed to parse " + mf.getFilename(), e);
        }
      }
      if (kodi != null) {
        break;
      }
    }

    // create new
    if (kodi == null) {
      kodi = new MovieToKodiNfoConnector();
    }
    else {
      // store all unsupported tags
      for (Object obj : kodi.actors) { // ugly hack for invalid xml structure
        if (!(obj instanceof Producer) && !(obj instanceof Actor)) {
          unsupportedTags.add(obj);
        }
      }
    }

    // set data
    kodi.title = movie.getTitle();
    kodi.originaltitle = movie.getOriginalTitle();
    kodi.rating = movie.getRating();
    kodi.votes = movie.getVotes();
    if (movie.getTop250() == 0) {
      kodi.top250 = "";
    }
    else {
      kodi.top250 = String.valueOf(movie.getTop250());
    }
    kodi.year = movie.getYear();
    kodi.premiered = movie.getReleaseDateFormatted();
    kodi.plot = movie.getPlot();

    // outline is only the first 200 characters of the plot
    if (StringUtils.isNotBlank(kodi.plot) && kodi.plot.length() > 200) {
      int spaceIndex = kodi.plot.indexOf(" ", 200);
      if (spaceIndex > 0) {
        kodi.outline = kodi.plot.substring(0, spaceIndex) + "...";
      }
      else {
        kodi.outline = kodi.plot;
      }
    }
    else if (StringUtils.isNotBlank(kodi.plot)) {
      kodi.outline = kodi.plot;
    }

    kodi.tagline = movie.getTagline();
    kodi.runtime = String.valueOf(movie.getRuntime());

    String artworkUrl = movie.getArtworkUrl(MediaFileType.POSTER);
    if (artworkUrl.matches("https?://.*")) {
      kodi.thumb = artworkUrl;
    }
    else {
      // clean old invalid entries
      kodi.thumb = "";
    }

    artworkUrl = movie.getArtworkUrl(MediaFileType.FANART);
    if (artworkUrl.matches("https?://.*")) {
      kodi.fanart = artworkUrl;
    }
    else {
      // clean old invalid entries
      kodi.fanart = "";
    }

    kodi.id = movie.getImdbId();
    if (movie.getTmdbId() != 0) {
      kodi.tmdbId = movie.getTmdbId();
    }

    kodi.ids.putAll(movie.getIds());

    if (StringUtils.isNotEmpty(movie.getProductionCompany())) {
      kodi.studio = Arrays.asList(movie.getProductionCompany().split("\\s*[,\\/]\\s*")); // split on , or / and remove whitespace around
    }

    kodi.country = movie.getCountry();
    kodi.watched = movie.isWatched();
    if (kodi.watched) {
      kodi.playcount = 1;
    }
    else {
      kodi.playcount = 0;
    }

    kodi.languages = movie.getSpokenLanguages();

    // certifications
    if (movie.getCertification() != null) {
      kodi.certification = CertificationStyle.formatCertification(movie.getCertification(), MovieModuleManager.SETTINGS.getCertificationStyle());
      if (MovieModuleManager.SETTINGS.getCertificationCountry() == CountryCode.US) {
        // if we have US certs, write correct "Rated XX" String
        kodi.mpaa = Certification.getMPAAString(movie.getCertification());
      }
      else {
        kodi.mpaa = CertificationStyle.formatCertification(movie.getCertification(), MovieModuleManager.SETTINGS.getCertificationStyle());
      }
    }

    // support of frodo director tags
    kodi.director.clear();
    for (Person director : movie.getDirectors()) {
      kodi.director.add(director.getName());
    }

    // support of frodo credits tags
    kodi.credits.clear();
    for (Person writer : movie.getWriters()) {
      kodi.credits.add(writer.getName());
    }

    kodi.actors.clear();
    for (Person cast : new ArrayList<>(movie.getActors())) {
      kodi.addActor(cast.getName(), cast.getRole(), cast.getThumbUrl());
    }

    kodi.producers.clear();
    for (Person producer : new ArrayList<>(movie.getProducers())) {
      kodi.addProducer(producer.getName(), producer.getRole(), producer.getThumbUrl());
    }

    kodi.genres.clear();
    for (MediaGenres genre : new ArrayList<>(movie.getGenres())) {
      kodi.genres.add(genre.toString());
    }

    kodi.trailer = "";
    for (MovieTrailer trailer : new ArrayList<>(movie.getTrailer())) {
      if (trailer.getInNfo() && !trailer.getUrl().startsWith("file")) {
        // parse internet trailer url for nfo (do not add local one)
        kodi.trailer = prepareTrailerForKodi(trailer);
        break;
      }
    }
    // keep trailer already in NFO, remove tag only when empty
    if (kodi.trailer.isEmpty()) {
      kodi.trailer = null;
    }

    kodi.tags.clear();
    for (String tag : new ArrayList<>(movie.getTags())) {
      kodi.tags.add(tag);
    }

    // movie set
    if (movie.getMovieSet() != null) {
      MovieSet movieSet = movie.getMovieSet();
      kodi.set.name = movieSet.getTitle();
      kodi.set.overview = movieSet.getPlot();
    }
    else {
      kodi.set.name = "";
      kodi.set.overview = "";
    }

    kodi.sorttitle = movie.getSortTitle();
    if (movie.getMediaSource() != MediaSource.UNKNOWN) {
      kodi.source = movie.getMediaSource().name();
    }
    if (movie.getEdition() != MovieEdition.NONE) {
      kodi.edition = movie.getEdition().getTitle();
    }

    // fileinfo
    for (MediaFile mediaFile : movie.getMediaFiles(MediaFileType.VIDEO)) {
      if (StringUtils.isEmpty(mediaFile.getVideoCodec())) {
        break;
      }

      kodi.fileinfo.streamdetails.video.codec = mediaFile.getVideoCodec();
      kodi.fileinfo.streamdetails.video.aspect = String.valueOf(mediaFile.getAspectRatio());
      kodi.fileinfo.streamdetails.video.width = mediaFile.getVideoWidth();
      kodi.fileinfo.streamdetails.video.height = mediaFile.getVideoHeight();
      kodi.fileinfo.streamdetails.video.durationinseconds = movie.getRuntimeFromMediaFiles();
      // "Spec": https://github.com/xbmc/xbmc/blob/master/xbmc/guilib/StereoscopicsManager.cpp
      if (mediaFile.getVideo3DFormat().equals(MediaFile.VIDEO_3D_SBS) || mediaFile.getVideo3DFormat().equals(MediaFile.VIDEO_3D_HSBS)) {
        kodi.fileinfo.streamdetails.video.stereomode = "left_right";
      }
      else if (mediaFile.getVideo3DFormat().equals(MediaFile.VIDEO_3D_TAB) || mediaFile.getVideo3DFormat().equals(MediaFile.VIDEO_3D_HTAB)) {
        kodi.fileinfo.streamdetails.video.stereomode = "top_bottom"; // maybe?
      }

      kodi.fileinfo.streamdetails.audio.clear();
      for (MediaFileAudioStream as : mediaFile.getAudioStreams()) {
        Audio audio = new Audio();

        if (StringUtils.isNotBlank(as.getCodec())) {
          audio.codec = as.getCodec().replaceAll("-", "_");
        }
        else {
          audio.codec = as.getCodec();
        }
        audio.language = as.getLanguage();
        audio.channels = String.valueOf(as.getChannelsAsInt());
        kodi.fileinfo.streamdetails.audio.add(audio);
      }

      kodi.fileinfo.streamdetails.subtitle.clear();
      for (MediaFileSubtitle ss : mediaFile.getSubtitles()) {
        Subtitle sub = new Subtitle();
        sub.language = ss.getLanguage();
        kodi.fileinfo.streamdetails.subtitle.add(sub);
      }
      break;
    }
    // add external subtitles to NFO
    for (MediaFile mediaFile : movie.getMediaFiles(MediaFileType.SUBTITLE)) {
      for (MediaFileSubtitle ss : mediaFile.getSubtitles()) {
        Subtitle sub = new Subtitle();
        sub.language = ss.getLanguage();
        kodi.fileinfo.streamdetails.subtitle.add(sub);
      }
    }

    // add all unsupported tags again
    kodi.unsupportedElements.addAll(unsupportedTags);

    return kodi;
  }

  static void writeNfoFiles(Movie movie, MovieToKodiNfoConnector kodi, List<MovieNfoNaming> nfoNames) {
    String nfoFilename = "";
    List<MediaFile> newNfos = new ArrayList<>(1);

    for (MovieNfoNaming name : nfoNames) {
      try {
        nfoFilename = movie.getNfoFilename(name);
        if (nfoFilename.isEmpty()) {
          continue;
        }

        Marshaller m = context.createMarshaller();
        m.setProperty(Marshaller.JAXB_ENCODING, "UTF-8");
        m.setProperty(Marshaller.JAXB_FORMATTED_OUTPUT, Boolean.TRUE);

        Format formatter = new SimpleDateFormat("yyyy-MM-dd HH:mm:ss");
        String dat = formatter.format(new Date());
        String comment = "<!-- created on " + dat + " - tinyMediaManager " + Globals.settings.getVersion() + " -->\n";
        m.setProperty("com.sun.xml.internal.bind.xmlHeaders", comment);

        // w = new FileWriter(nfoFilename);
        Writer w = new StringWriter();
        m.marshal(kodi, w);
        StringBuilder sb = new StringBuilder(w.toString());
        w.close();

        // on windows make windows conform linebreaks
        if (SystemUtils.IS_OS_WINDOWS) {
          sb = new StringBuilder(sb.toString().replaceAll("(?<!\r)\n", "\r\n"));
        }
        Path f = movie.getPathNIO().resolve(nfoFilename);
        Utils.writeStringToFile(f, sb.toString());
        MediaFile mf = new MediaFile(f);
        mf.gatherMediaInformation(true); // force to update filedate
        newNfos.add(mf);
      }
      catch (Exception e) {
        LOGGER.error("setData " + movie.getPathNIO().resolve(nfoFilename), e);
        MessageManager.instance
            .pushMessage(new Message(MessageLevel.ERROR, movie, "message.nfo.writeerror", new String[] { ":", e.getLocalizedMessage() }));
      }
    }

    if (newNfos.size() > 0) {
      movie.removeAllMediaFiles(MediaFileType.NFO);
      movie.addToMediaFiles(newNfos);
    }

  }

  /**
   * Extract the data out of the NFO file and create a new Movie instance
   *
   * @param nfoFile
   *          the nfo filename
   * @return the newly created Movie instance
   */
  public static Movie getData(Path nfoFile) {
    if (context == null) {
      MessageManager.instance.pushMessage(new Message(MessageLevel.ERROR, nfoFile, "message.nfo.readerror"));
      return null;
    }

    // try to parse XML
    Movie movie = null;
    try {
      MovieToKodiNfoConnector kodi = parseNFO(nfoFile);
      movie = new Movie();
      movie.setTitle(kodi.title);
      movie.setOriginalTitle(kodi.originaltitle);
      movie.setRating(kodi.rating);
      movie.setVotes(kodi.votes);
      movie.setYear(kodi.year);
      if (StringUtils.isNotBlank(kodi.top250)) {
        try {
          movie.setTop250(Integer.parseInt(kodi.top250));
        }
        catch (NumberFormatException e) {
          movie.setTop250(0);
        }
      }
      else {
        movie.setTop250(0);
      }
      movie.setReleaseDate(kodi.premiered);
      movie.setPlot(kodi.plot);
      movie.setTagline(kodi.tagline);
      try {
        String rt = kodi.runtime.replaceAll("[^0-9]", "");
        movie.setRuntime(Integer.parseInt(rt));
      }
      catch (Exception e) {
        LOGGER.warn("could not parse runtime: " + kodi.runtime + "; Movie: " + movie.getPathNIO());
      }

      if (StringUtils.isNotBlank(kodi.thumb)) {
        if (kodi.thumb.matches("https?://.*")) {
          movie.setArtworkUrl(kodi.thumb, MediaFileType.POSTER);
        }
      }

      if (StringUtils.isNotBlank(kodi.fanart)) {
        if (kodi.fanart.matches("https?://.*")) {
          movie.setArtworkUrl(kodi.fanart, MediaFileType.FANART);
        }
      }

      for (Entry<String, Object> entry : kodi.ids.entrySet()) {
        try {
          // reformat old ID styles
          if ("imdbId".equals(entry.getKey())) {
            movie.setId(Constants.IMDB, entry.getValue());
          }
          else if ("tmdbId".equals(entry.getKey())) {
            movie.setId(Constants.TMDB, entry.getValue());
          }
          else {
            movie.setId(entry.getKey(), entry.getValue());
          }
        }
        catch (Exception e) {
          LOGGER.warn("could not set ID: " + entry.getKey() + " ; " + entry.getValue());
        }
      }

      if (StringUtils.isBlank(movie.getImdbId())) {
        movie.setImdbId(kodi.id);
      }
      if (movie.getTmdbId() == 0 && kodi.tmdbId != 0) {
        movie.setTmdbId(kodi.tmdbId);
      }

      // convert director to internal format
      for (String director : kodi.director) {
        Person person = new Person(Person.Type.DIRECTOR, director, "Director");
        movie.addDirector(person);
      }

      // convert writer to internal format
      for (String writer : kodi.credits) {
        Person person = new Person(Person.Type.WRITER, writer, "Writer");
        movie.addWriter(person);
      }

      String studio = StringUtils.join(kodi.studio, " / ");
      if (studio == null) {
        movie.setProductionCompany("");
      }
      else {
        movie.setProductionCompany(studio);
      }
      movie.setProductionCompany(movie.getProductionCompany().replaceAll("\\s*,\\s*", " / "));

      movie.setCountry(kodi.country);
      if (!StringUtils.isEmpty(kodi.certification)) {
        movie.setCertification(MovieHelpers.parseCertificationStringForMovieSetupCountry(kodi.certification));
      }
      if (!StringUtils.isEmpty(kodi.mpaa) && movie.getCertification() == Certification.NOT_RATED) {
        movie.setCertification(MovieHelpers.parseCertificationStringForMovieSetupCountry(kodi.mpaa));
      }
      movie.setWatched(kodi.watched);
      if (kodi.playcount > 0) {
        movie.setWatched(true);
      }
      movie.setSpokenLanguages(kodi.languages);

      if (StringUtils.isNotBlank(kodi.source)) {
        try {
          MediaSource source = MediaSource.valueOf(kodi.source);
          if (source != null) {
            movie.setMediaSource(source);
          }
        }
        catch (Exception ignored) {
        }
      }

      if (StringUtils.isNotBlank(kodi.edition)) {
        MovieEdition edition = MovieEdition.getMovieEditionFromString(kodi.edition);
        movie.setEdition(edition);
      }

      // movieset
      if (StringUtils.isNotEmpty(kodi.set.name)) {
        // search for that movieset
        MovieList movieList = MovieList.getInstance();
        MovieSet movieSet = movieList.getMovieSet(kodi.set.name, 0);

        // add movie to movieset
        if (movieSet != null) {
          if (StringUtils.isBlank(movieSet.getPlot())) {
            movieSet.setPlot(kodi.set.overview);
          }
          movie.setMovieSet(movieSet);
        }
      }

      movie.setSortTitle(kodi.sorttitle);

      for (Actor actor : kodi.getActors()) {
        Person cast = new Person(ACTOR, actor.name, actor.role);
        cast.setThumbUrl(actor.thumb);
        movie.addActor(cast);
      }

      for (Producer producer : kodi.getProducers()) {
        Person cast = new Person(PRODUCER, producer.name, producer.role);
        cast.setThumbUrl(producer.thumb);
        movie.addProducer(cast);
      }

      for (String genre : kodi.genres) {
        String[] genres = genre.split("/");
        for (String g : genres) {
          MediaGenres genreFound = MediaGenres.getGenre(g.trim());
          if (genreFound != null) {
            movie.addGenre(genreFound);
          }
        }
      }

      if (StringUtils.isNotEmpty(kodi.trailer)) {
        String urlFromNfo = parseTrailerUrl(kodi.trailer);
        if (!urlFromNfo.startsWith("file")) {
          // only add new MT when not a local file
          MovieTrailer trailer = new MovieTrailer();
          trailer.setName("fromNFO");
          trailer.setProvider("from NFO");
          trailer.setQuality("unknown");
          trailer.setUrl(urlFromNfo);
          trailer.setInNfo(true);
          movie.addTrailer(trailer);
        }
      }

      for (String tag : kodi.tags) {
        movie.addToTags(tag);
      }

    }
    catch (UnmarshalException e) {
      LOGGER.error("getData " + nfoFile, e.getMessage());
      return null;
    }
    catch (Exception e) {
      LOGGER.error("getData " + nfoFile, e);
      return null;
    }

    // only return if a movie name has been found
    if (StringUtils.isEmpty(movie.getTitle())) {
      return null;
    }

    return movie;
  }

  protected static MovieToKodiNfoConnector parseNFO(Path nfoFile) throws Exception {
    Unmarshaller um = context.createUnmarshaller();
    if (um == null) {
      MessageManager.instance.pushMessage(new Message(MessageLevel.ERROR, nfoFile, "message.nfo.readerror"));
      throw new Exception("could not create unmarshaller");
    }

    MovieToKodiNfoConnector kodi = null;
    Reader in = null;
    try {
      in = new InputStreamReader(new FileInputStream(nfoFile.toFile()), "UTF-8");
      kodi = (MovieToKodiNfoConnector) um.unmarshal(in);
    }
    catch (UnmarshalException | IllegalArgumentException e) {
    }
    finally {
      if (in != null) {
        in.close();
      }
    }

    if (kodi == null) {
      // now trying to parse it via string
      String completeNFO = Utils.readFileToString(nfoFile).trim().replaceFirst("^([\\W]+)<", "<");
      Matcher matcher = PATTERN_NFO_MOVIE_TAG.matcher(completeNFO);
      if (matcher.find()) {
        completeNFO = matcher
            .replaceFirst("<movie xmlns:xs=\"http://www.w3.org/2001/XMLSchema\" xmlns:xsi=\"http://www.w3.org/2001/XMLSchema-instance\">");
      }
      try {
        in = new StringReader(ParserUtils.cleanNfo(completeNFO));
        kodi = (MovieToKodiNfoConnector) um.unmarshal(in);
      }
      finally {
        if (in != null) {
          in.close();
        }
      }
    }
    return kodi;
  }

  private void addActor(String name, String role, String thumb) {
    Actor actor = new Actor(name, role, thumb);
    actors.add(actor);
  }

  public List<Actor> getActors() {
    // @XmlAnyElement(lax = true) causes all unsupported tags to be in actors;
    // filter Actors out
    List<Actor> pureActors = new ArrayList<>();
    for (Object obj : actors) {
      if (obj instanceof Actor) {
        Actor actor = (Actor) obj;
        pureActors.add(actor);
      }
    }
    return pureActors;
  }

  private void addProducer(String name, String role, String thumb) {
    Producer producer = new Producer(name, role, thumb);
    producers.add(producer);
  }

  public List<Producer> getProducers() {
    // @XmlAnyElement(lax = true) causes all unsupported tags to be in producers;
    // filter producers out
    List<Producer> pureProducers = new ArrayList<>();
    // for (Object obj : producers) {
    for (Object obj : actors) { // ugly hack for invalid xml structure
      if (obj instanceof Producer) {
        Producer producer = (Producer) obj;
        pureProducers.add(producer);
      }
    }
    return pureProducers;
  }

  private static String prepareTrailerForKodi(MovieTrailer trailer) {
    // youtube trailer are stored in a special notation: plugin://plugin.video.youtube/?action=play_video&videoid=<ID>
    // parse out the ID from the url and store it in the right notation
    Pattern pattern = Pattern.compile("https{0,1}://.*youtube..*/watch\\?v=(.*)$");
    Matcher matcher = pattern.matcher(trailer.getUrl());
    if (matcher.matches()) {
      return "plugin://plugin.video.youtube/?action=play_video&videoid=" + matcher.group(1);
    }

    // other urls are handled by the hd-trailers.net plugin
    pattern = Pattern.compile("https{0,1}://.*(apple.com|yahoo-redir|yahoo.com|youtube.com|moviefone.com|ign.com|hd-trailers.net|aol.com).*");
    matcher = pattern.matcher(trailer.getUrl());
    if (matcher.matches()) {
      try {
        return "plugin://plugin.video.hdtrailers_net/video/" + matcher.group(1) + "/" + URLEncoder.encode(trailer.getUrl(), "UTF-8");
      }
      catch (Exception e) {
        LOGGER.error("failed to escape " + trailer.getUrl());
      }
    }
    // everything else is stored directly
    return trailer.getUrl();
  }

  private static String parseTrailerUrl(String nfoTrailerUrl) {
    // try to parse out youtube trailer plugin
    Pattern pattern = Pattern.compile("plugin://plugin.video.youtube/\\?action=play_video&videoid=(.*)$");
    Matcher matcher = pattern.matcher(nfoTrailerUrl);
    if (matcher.matches()) {
      return "http://www.youtube.com/watch?v=" + matcher.group(1);
    }

    pattern = Pattern.compile("plugin://plugin.video.hdtrailers_net/video/.*\\?/(.*)$");
    matcher = pattern.matcher(nfoTrailerUrl);
    if (matcher.matches()) {
      try {
        return URLDecoder.decode(matcher.group(1), "UTF-8");
      }
      catch (UnsupportedEncodingException e) {
        LOGGER.error("failed to unescape " + nfoTrailerUrl);
      }
    }

    return nfoTrailerUrl;
  }

  /*
   * inner class actor to represent actors
   */
  @XmlRootElement(name = "actor")
  public static class Actor {
    public String name;
    public String role;
    public String thumb;

    public Actor() {
    }

    public Actor(String name, String role, String thumb) {
      this.name = name;
      this.role = role;
      this.thumb = thumb;
    }
  }

  /*
   * inner class to represent producers
   */
  @XmlRootElement(name = "producer")
  public static class Producer {
    public String name;
    public String role;
    public String thumb;

    public Producer() {
    }

    public Producer(String name, String role, String thumb) {
      this.name = name;
      this.role = role;
      this.thumb = thumb;
    }
  }

  /*
   * inner class holding file informations
   */
  static class Fileinfo {
    public Streamdetails streamdetails;

    public Fileinfo() {
      streamdetails = new Streamdetails();
    }
  }

  /*
   * inner class holding details of audio and video stream
   */
  static class Streamdetails {
    public Video          video;
    public List<Audio>    audio;
    public List<Subtitle> subtitle;

    public Streamdetails() {
      video = new Video();
      audio = new ArrayList<>();
      subtitle = new ArrayList<>();
    }
  }

  /*
   * inner class holding details of the video stream
   */
  static class Video {
    public String codec;
    public String aspect;
    public int    width;
    public int    height;
    public int    durationinseconds;
    public String stereomode;
  }

  /*
   * inner class holding details of the audio stream
   */
  static class Audio {
    public String codec;
    public String language;
    public String channels;
  }

  /*
   * inner class holding details of the subtitle stream
   */
  static class Subtitle {
    public String language;
  }

  static class Set {
    public String name     = "";
    public String overview = "";

    List<String>  mixed;

    @XmlMixed
    public List<String> getMixed() {
      return mixed;
    }

    public void setMixed(List<String> mixed) {
      this.mixed = mixed;
    }
  }

  static class MovieSetAdapter extends XmlAdapter<Set, Set> {

    @Override
    public Set marshal(Set set) throws Exception {
      // write code for marshall
      if (StringUtils.isBlank(set.name)) {
        return null;
      }

      // return "<set><name>" + set.name + "</name><overview>" + set.overview + "</overview></set>";
      return set;
    }

    @Override
    public Set unmarshal(Set v) throws Exception {
      Set movieSet = new Set();

      if (StringUtils.isBlank(v.name) && !v.mixed.isEmpty()) {
        try {
          movieSet.name = v.mixed.get(0);
        }
        catch (Exception ignored) {
        }
      }

      if (StringUtils.isBlank(movieSet.name)) {
        movieSet.name = v.name;
        movieSet.overview = v.overview;
      }

      return movieSet;
    }
  }
}<|MERGE_RESOLUTION|>--- conflicted
+++ resolved
@@ -73,11 +73,7 @@
 import org.tinymediamanager.core.entities.MediaFile;
 import org.tinymediamanager.core.entities.MediaFileAudioStream;
 import org.tinymediamanager.core.entities.MediaFileSubtitle;
-<<<<<<< HEAD
 import org.tinymediamanager.core.entities.Person;
-=======
-import org.tinymediamanager.core.movie.MovieEdition;
->>>>>>> d22b2fb0
 import org.tinymediamanager.core.movie.MovieHelpers;
 import org.tinymediamanager.core.movie.MovieList;
 import org.tinymediamanager.core.movie.MovieModuleManager;
@@ -102,12 +98,8 @@
 @XmlType(propOrder = { "title", "originaltitle", "set", "sorttitle", "rating", "epbookmark", "year", "top250", "votes", "outline", "plot", "tagline",
     "runtime", "thumb", "fanart", "mpaa", "certification", "id", "ids", "tmdbId", "trailer", "country", "premiered", "status", "code", "aired",
     "fileinfo", "watched", "playcount", "genres", "studio", "credits", "director", "tags", "actors", "producers", "resume", "lastplayed", "dateadded",
-<<<<<<< HEAD
     "keywords", "poster", "url", "languages", "source", "unsupportedElements" })
 @Deprecated
-=======
-    "keywords", "poster", "url", "languages", "source", "edition", "unsupportedElements" })
->>>>>>> d22b2fb0
 public class MovieToKodiNfoConnector {
   private static final Logger  LOGGER                = LoggerFactory.getLogger(MovieToKodiNfoConnector.class);
   private static final Pattern PATTERN_NFO_MOVIE_TAG = Pattern.compile("<movie.*?>");
@@ -154,7 +146,6 @@
   private List<Object>         producers;
   public String                languages;
   public String                source;
-  public String                edition;
 
   @XmlAnyElement(lax = true)
   private List<Object>         unsupportedElements;
@@ -412,9 +403,6 @@
     kodi.sorttitle = movie.getSortTitle();
     if (movie.getMediaSource() != MediaSource.UNKNOWN) {
       kodi.source = movie.getMediaSource().name();
-    }
-    if (movie.getEdition() != MovieEdition.NONE) {
-      kodi.edition = movie.getEdition().getTitle();
     }
 
     // fileinfo
@@ -651,11 +639,6 @@
         }
       }
 
-      if (StringUtils.isNotBlank(kodi.edition)) {
-        MovieEdition edition = MovieEdition.getMovieEditionFromString(kodi.edition);
-        movie.setEdition(edition);
-      }
-
       // movieset
       if (StringUtils.isNotEmpty(kodi.set.name)) {
         // search for that movieset
