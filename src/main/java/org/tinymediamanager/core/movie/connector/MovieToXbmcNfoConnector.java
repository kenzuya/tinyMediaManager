--- conflicted
+++ resolved
@@ -70,11 +70,7 @@
 import org.tinymediamanager.core.entities.MediaFile;
 import org.tinymediamanager.core.entities.MediaFileAudioStream;
 import org.tinymediamanager.core.entities.MediaFileSubtitle;
-<<<<<<< HEAD
 import org.tinymediamanager.core.entities.Person;
-=======
-import org.tinymediamanager.core.movie.MovieEdition;
->>>>>>> d22b2fb0
 import org.tinymediamanager.core.movie.MovieHelpers;
 import org.tinymediamanager.core.movie.MovieList;
 import org.tinymediamanager.core.movie.MovieModuleManager;
@@ -100,12 +96,8 @@
 @XmlType(propOrder = { "title", "originaltitle", "set", "sorttitle", "rating", "epbookmark", "year", "top250", "votes", "outline", "plot", "tagline",
     "runtime", "thumb", "fanart", "mpaa", "certification", "id", "ids", "tmdbId", "trailer", "country", "premiered", "status", "code", "aired",
     "fileinfo", "watched", "playcount", "genres", "studio", "credits", "director", "tags", "actors", "producers", "resume", "lastplayed", "dateadded",
-<<<<<<< HEAD
     "keywords", "poster", "url", "languages", "source", "unsupportedElements" })
 @Deprecated
-=======
-    "keywords", "poster", "url", "languages", "source", "edition", "unsupportedElements" })
->>>>>>> d22b2fb0
 public class MovieToXbmcNfoConnector {
   private static final Logger  LOGGER                = LoggerFactory.getLogger(MovieToXbmcNfoConnector.class);
   private static final Pattern PATTERN_NFO_MOVIE_TAG = Pattern.compile("<movie.*?>");
@@ -150,7 +142,6 @@
   private List<Object>         producers;
   public String                languages;
   public String                source;
-  public String                edition;
 
   @XmlAnyElement(lax = true)
   private List<Object>         unsupportedElements;
@@ -387,9 +378,6 @@
     xbmc.sorttitle = movie.getSortTitle();
     if (movie.getMediaSource() != MediaSource.UNKNOWN) {
       xbmc.source = movie.getMediaSource().name();
-    }
-    if (movie.getEdition() != MovieEdition.NONE) {
-      xbmc.edition = movie.getEdition().getTitle();
     }
 
     // fileinfo
@@ -628,11 +616,6 @@
         }
       }
 
-      if (StringUtils.isNotBlank(xbmc.edition)) {
-        MovieEdition edition = MovieEdition.getMovieEditionFromString(xbmc.edition);
-        movie.setEdition(edition);
-      }
-
       // movieset
       if (StringUtils.isNotEmpty(xbmc.set)) {
         // search for that movieset
