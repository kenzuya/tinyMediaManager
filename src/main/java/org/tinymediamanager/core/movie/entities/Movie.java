--- conflicted
+++ resolved
@@ -367,11 +367,11 @@
    * @return the checks for images
    */
   public Boolean getHasImages() {
-    if (!MovieModuleManager.MOVIE_SETTINGS.getMoviePosterFilenames().isEmpty() && StringUtils.isEmpty(getArtworkFilename(MediaFileType.POSTER))) {
+    if (!MovieModuleManager.SETTINGS.getPosterFilenames().isEmpty() && StringUtils.isEmpty(getArtworkFilename(MediaFileType.POSTER))) {
       return false;
     }
 
-    if (!MovieModuleManager.MOVIE_SETTINGS.getMovieFanartFilenames().isEmpty() && StringUtils.isEmpty(getArtworkFilename(MediaFileType.FANART))) {
+    if (!MovieModuleManager.SETTINGS.getFanartFilenames().isEmpty() && StringUtils.isEmpty(getArtworkFilename(MediaFileType.FANART))) {
       return false;
     }
 
@@ -426,25 +426,6 @@
   }
 
   /**
-<<<<<<< HEAD
-=======
-   * Adds the actor.
-   * 
-   * @param obj
-   *          the obj
-   */
-  public void addActor(MovieActor obj) {
-    // and re-set movie path the actors
-    if (StringUtils.isBlank(obj.getEntityRoot())) {
-      obj.setEntityRoot(getPathNIO());
-    }
-
-    actors.add(obj);
-    firePropertyChange(ACTORS, null, this.getActors());
-  }
-
-  /**
->>>>>>> d22b2fb0
    * Gets the trailers
    * 
    * @return the trailers
@@ -1072,84 +1053,6 @@
     }
   }
 
-<<<<<<< HEAD
-=======
-  /**
-   * Sets the actors.
-   * 
-   * @param newActors
-   *          the new actors
-   */
-  @JsonSetter
-  public void setActors(List<MovieActor> newActors) {
-    // two way sync of actors
-
-    // first remove unused
-    for (int i = actors.size() - 1; i >= 0; i--) {
-      MovieActor actor = actors.get(i);
-      if (!newActors.contains(actor)) {
-        actors.remove(actor);
-      }
-    }
-
-    // second add the new ones
-    for (int i = 0; i < newActors.size(); i++) {
-      MovieActor actor = newActors.get(i);
-      if (!actors.contains(actor)) {
-        try {
-          actors.add(i, actor);
-        }
-        catch (IndexOutOfBoundsException e) {
-          actors.add(actor);
-        }
-      }
-      else {
-        int indexOldList = actors.indexOf(actor);
-        if (i != indexOldList) {
-          MovieActor oldActor = actors.remove(indexOldList);
-          try {
-            actors.add(i, oldActor);
-          }
-          catch (IndexOutOfBoundsException e) {
-            actors.add(oldActor);
-          }
-        }
-      }
-    }
-
-    // and re-set movie path to the actors
-    for (MovieActor actor : actors) {
-      if (StringUtils.isBlank(actor.getEntityRoot())) {
-        actor.setEntityRoot(getPathNIO());
-      }
-    }
-
-    // third - rename thumbs if needed
-    // NAH - thumb is always dynamic now - so if name doesnt change, nothing to rename
-    // actor writing/caching is done somewhere else...
-
-    // if (MovieModuleManager.MOVIE_SETTINGS.isWriteActorImages()) {
-    // Path actorDir = getPathNIO().resolve(MovieActor.ACTOR_DIR);
-    //
-    // for (MovieActor actor : actors) {
-    // if (StringUtils.isNotBlank(actor.getThumbPath())) {
-    // try {
-    // // build expected filename
-    // Path actorName = actorDir.resolve(actor.getNameForStorage() + "." + FilenameUtils.getExtension(actor.getThumbPath()));
-    // Path oldFile = Paths.get(actor.getThumbPath());
-    // Utils.moveFileSafe(oldFile, actorName);
-    // }
-    // catch (IOException e) {
-    // LOGGER.warn("couldn't rename actor thumb (" + actor.getThumbPath() + "): " + e.getMessage());
-    // }
-    // }
-    // }
-    // }
-
-    firePropertyChange(ACTORS, null, this.getActors());
-  }
-
->>>>>>> d22b2fb0
   @Override
   public void setTitle(String newValue) {
     String oldValue = this.title;
@@ -1776,7 +1679,7 @@
 
   /**
    * get the first video file for this entity
-   * 
+   *
    * @return the first video file
    */
   public MediaFile getFirstVideoFile() {
@@ -1824,7 +1727,6 @@
     firePropertyChange(TOP250, oldValue, newValue);
   }
 
-<<<<<<< HEAD
   /**
    * add an actor
    *
@@ -1834,12 +1736,6 @@
   public void addActor(Person actor) {
     if (actor.getType() != Person.Type.ACTOR) {
       return;
-=======
-  public void addProducer(MovieProducer obj) {
-    // and re-set movie path of the producer
-    if (StringUtils.isBlank(obj.getEntityRoot())) {
-      obj.setEntityRoot(getPathNIO());
->>>>>>> d22b2fb0
     }
 
     // and re-set movie path the actors
@@ -1916,7 +1812,7 @@
 
   /**
    * add a producer
-   * 
+   *
    * @param producer
    *          the producer to be added
    */
@@ -1927,7 +1823,7 @@
 
     // and re-set movie path of the producer
     if (StringUtils.isBlank(producer.getEntityRoot())) {
-      producer.setEntityRoot(getPathNIO().toString());
+      producer.setEntityRoot(getPathNIO());
     }
 
     producers.add(producer);
@@ -1937,7 +1833,7 @@
 
   /**
    * remove the given producer
-   * 
+   *
    * @param producer
    *          the producer to be removed
    */
@@ -1970,7 +1866,7 @@
 
   /**
    * get the producers
-   * 
+   *
    * @return the producers
    */
   public List<Person> getProducers() {
@@ -2043,7 +1939,7 @@
 
   /**
    * get the directors as string
-   * 
+   *
    * @return a string containing all directors; separated by ,
    */
   public String getDirectorsAsString() {
