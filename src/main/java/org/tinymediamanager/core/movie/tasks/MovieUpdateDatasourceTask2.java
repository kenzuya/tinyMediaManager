--- conflicted
+++ resolved
@@ -232,23 +232,14 @@
             break;
           }
 
-<<<<<<< HEAD
-        // build image cache on import
-        if (MovieModuleManager.SETTINGS.isBuildImageCacheOnImport()) {
-          for (Movie movie : movieList.getMovies()) {
-            if (!dsAsPath.equals(Paths.get(movie.getDataSource()))) {
-              // check only movies matching datasource
-              continue;
-=======
           // build image cache on import
-          if (MovieModuleManager.MOVIE_SETTINGS.isBuildImageCacheOnImport()) {
+          if (MovieModuleManager.SETTINGS.isBuildImageCacheOnImport()) {
             for (Movie movie : movieList.getMovies()) {
               if (!dsAsPath.equals(Paths.get(movie.getDataSource()))) {
                 // check only movies matching datasource
                 continue;
               }
               imageFiles.addAll(movie.getImagesToCache());
->>>>>>> d22b2fb0
             }
           }
         } // END datasource loop
