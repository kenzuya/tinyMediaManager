--- conflicted
+++ resolved
@@ -344,11 +344,7 @@
     firePropertyChange(REMOVED_TV_SHOW, null, tvShow);
     firePropertyChange(TV_SHOW_COUNT, oldValue, tvShows.size());
 
-<<<<<<< HEAD
     // last but not least - remove all episodes
-    tvShow.removeAllEpisodes();
-=======
-    // last but not least remove all episodes
     for (TvShowEpisode episode : tvShow.getEpisodes()) {
       TvShowModuleManager.getInstance().getTvShowList().removeEpisodeFromDb(episode);
 
@@ -359,7 +355,6 @@
         }
       }
     }
->>>>>>> df7ae49e
 
     // and remove it and all seasons from the DB
     for (TvShowSeason season : tvShow.getSeasons()) {
