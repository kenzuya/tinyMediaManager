--- conflicted
+++ resolved
@@ -24,10 +24,7 @@
 import org.tinymediamanager.core.PostProcess;
 import org.tinymediamanager.core.PostProcessExecutor;
 import org.tinymediamanager.core.jmte.JmteUtils;
-<<<<<<< HEAD
-=======
 import org.tinymediamanager.core.jmte.TmmModelAdaptor;
->>>>>>> df7ae49e
 import org.tinymediamanager.core.tvshow.entities.TvShow;
 import org.tinymediamanager.ui.tvshows.TvShowUIModule;
 
@@ -71,11 +68,8 @@
 
   private String[] substituteTokens(Map<String, Object> mappings) {
     Engine engine = TvShowRenamer.createEngine();
-<<<<<<< HEAD
-=======
 
     engine.setModelAdaptor(new TmmModelAdaptor());
->>>>>>> df7ae49e
 
     if (postProcess.getPath() == null || postProcess.getPath().isEmpty()) {
       // scripting mode - transform as single string
