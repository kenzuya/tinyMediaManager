/*
 * Copyright 2012 - 2016 Manuel Laggner
 *
 * Licensed under the Apache License, Version 2.0 (the "License");
 * you may not use this file except in compliance with the License.
 * You may obtain a copy of the License at
 *
 *     http://www.apache.org/licenses/LICENSE-2.0
 *
 * Unless required by applicable law or agreed to in writing, software
 * distributed under the License is distributed on an "AS IS" BASIS,
 * WITHOUT WARRANTIES OR CONDITIONS OF ANY KIND, either express or implied.
 * See the License for the specific language governing permissions and
 * limitations under the License.
 */
package org.tinymediamanager.core.tvshow;

import java.io.File;
import java.io.IOException;
import java.nio.file.DirectoryStream;
import java.nio.file.Files;
import java.nio.file.Path;
import java.nio.file.Paths;
import java.util.ArrayList;
import java.util.Arrays;
import java.util.List;
import java.util.regex.Matcher;
import java.util.regex.Pattern;

import org.apache.commons.io.FilenameUtils;
import org.apache.commons.lang3.StringUtils;
import org.apache.commons.lang3.SystemUtils;
import org.slf4j.Logger;
import org.slf4j.LoggerFactory;
import org.tinymediamanager.core.LanguageStyle;
import org.tinymediamanager.core.MediaFileType;
import org.tinymediamanager.core.MediaSource;
import org.tinymediamanager.core.Message;
import org.tinymediamanager.core.MessageManager;
import org.tinymediamanager.core.Utils;
import org.tinymediamanager.core.Message.MessageLevel;
import org.tinymediamanager.core.entities.MediaFile;
import org.tinymediamanager.core.entities.MediaFileSubtitle;
import org.tinymediamanager.core.movie.MovieModuleManager;
import org.tinymediamanager.core.tvshow.entities.TvShow;
import org.tinymediamanager.core.tvshow.entities.TvShowEpisode;
import org.tinymediamanager.scraper.util.LanguageUtils;
import org.tinymediamanager.scraper.util.StrgUtils;

/**
 * The TvShow renamer Works on per MediaFile basis
 * 
 * @author Myron Boyle
 */
public class TvShowRenamer {
  private static final Logger         LOGGER         = LoggerFactory.getLogger(TvShowRenamer.class);
  private static final TvShowSettings SETTINGS       = TvShowModuleManager.SETTINGS;

  private static final String[]       seasonNumbers  = { "$1", "$2", "$3", "$4" };
  private static final String[]       episodeNumbers = { "$E", "$D" };
  private static final String[]       episodeTitles  = { "$T" };
  private static final String[]       showTitles     = { "$N", "$M" };

  private static final Pattern        epDelimiter    = Pattern.compile("(\\s?(folge|episode|[epx]+)\\s?)?\\$[ED]", Pattern.CASE_INSENSITIVE);
  private static final Pattern        seDelimiter    = Pattern.compile("((staffel|season|s)\\s?)?[\\$][1234]", Pattern.CASE_INSENSITIVE);
  private static final Pattern        token          = Pattern.compile("(\\$[\\w#])");

  /**
   * add leadingZero if only 1 char
   * 
   * @param num
   *          the number
   * @return the string with a leading 0
   */
  private static String lz(int num) {
    return String.format("%02d", num);
  }

  /**
   * renames the TvSHow root folder and updates all mediaFiles
   * 
   * @param show
   *          the show
   */
  public static void renameTvShowRoot(TvShow show) {
    LOGGER.debug("TV show year: " + show.getYear());
    LOGGER.debug("TV show path: " + show.getPath());
    String newPathname = generateTvShowDir(SETTINGS.getRenamerTvShowFoldername(), show);
    String oldPathname = show.getPath();

    if (!newPathname.isEmpty()) {
      // newPathname = show.getDataSource() + File.separator + newPathname;
      Path srcDir = Paths.get(oldPathname);
      Path destDir = Paths.get(newPathname);
      // move directory if needed
      // if (!srcDir.equals(destDir)) {
      if (!srcDir.toAbsolutePath().toString().equals(destDir.toAbsolutePath().toString())) {
        try {
          // FileUtils.moveDirectory(srcDir, destDir);
          // create parent if needed
          if (Files.notExists(destDir.getParent())) {
            Files.createDirectory(destDir.getParent());
          }
          boolean ok = Utils.moveDirectorySafe(srcDir, destDir);
          if (ok) {
            show.updateMediaFilePath(srcDir, destDir); // TvShow MFs
            show.setPath(newPathname);
            for (TvShowEpisode episode : new ArrayList<>(show.getEpisodes())) {
              episode.replacePathForRenamedFolder(srcDir, destDir);
              episode.updateMediaFilePath(srcDir, destDir);
            }
            show.saveToDb();
          }
        }
        catch (Exception e) {
          LOGGER.error("error moving folder: ", e.getMessage());
          MessageManager.instance
              .pushMessage(new Message(MessageLevel.ERROR, srcDir, "message.renamer.failedrename", new String[] { ":", e.getLocalizedMessage() }));
        }
      }
    }
  }

  /**
   * Rename Episode (PLUS all Episodes having the same MediaFile!!!).
   * 
   * @param episode
   *          the Episode
   */
  public static void renameEpisode(TvShowEpisode episode) {
    // test for valid season/episode number
    if (episode.getSeason() < 0 || episode.getEpisode() < 0) {
      LOGGER.warn(
          "failed to rename episode " + episode.getTitle() + " (TV show " + episode.getTvShow().getTitle() + ") - invalid season/episode number");
      MessageManager.instance.pushMessage(
          new Message(MessageLevel.ERROR, episode.getTvShow().getTitle(), "tvshow.renamer.failedrename", new String[] { episode.getTitle() }));
      return;
    }

    LOGGER.info("Renaming TvShow '" + episode.getTvShow().getTitle() + "' Episode " + episode.getEpisode());
    for (MediaFile mf : new ArrayList<>(episode.getMediaFiles())) {
      renameMediaFile(mf, episode.getTvShow());
    }
  }

  /**
   * Renames a MediaFiles<br>
   * gets all episodes of it, creates season folder, updates MFs & DB
   * 
   * @param mf
   *          the MediaFile
   * @param show
   *          the tvshow (only needed for path)
   */
  public static void renameMediaFile(MediaFile mf, TvShow show) {
    // #######################################################
    // Assumption: all multi-episodes share the same season!!!
    // #######################################################

    List<TvShowEpisode> eps = TvShowList.getInstance().getTvEpisodesByFile(show, mf.getFile());
    if (eps == null || eps.size() == 0) {
      // FIXME: workaround for r1972
      // when moving video file, all NFOs get deleted and a new gets created.
      // so this OLD NFO is not found anylonger - just delete it
      if (mf.getType() == MediaFileType.NFO) {
        Utils.deleteFileSafely(mf.getFileAsPath());
        return;
      }

      LOGGER.warn("No episodes found for file '" + mf.getFilename() + "' - skipping");
      return;
    }

    // get first, for isDisc and season
    TvShowEpisode ep = eps.get(0);

    // test access rights or return
    LOGGER.debug("testing file S:" + ep.getSeason() + " E:" + ep.getEpisode() + " MF:" + mf.getFile().getAbsolutePath());
    File f = mf.getFile();
    boolean testRenameOk = false;
    for (int i = 0; i < 5; i++) {
      testRenameOk = f.renameTo(f); // haahaa, try to rename to itself :P
      if (testRenameOk) {
        break; // ok it worked, step out
      }
      try {
        if (!f.exists()) {
          LOGGER.debug("Hmmm... file " + f + " does not even exists; delete from DB");
          // delete from MF
          for (TvShowEpisode e : eps) {
            e.removeFromMediaFiles(mf);
            e.saveToDb();
          }
          return;
        }
        LOGGER.debug("rename did not work - sleep a while and try again...");
        Thread.sleep(1000);
      }
      catch (InterruptedException e) {
        LOGGER.warn("I'm so excited - could not sleep");
      }
    }
    if (!testRenameOk) {
      LOGGER.warn("File " + mf.getFileAsPath() + " is not accessible!");
      MessageManager.instance.pushMessage(new Message(MessageLevel.ERROR, mf.getFilename(), "message.renamer.failedrename"));
      return;
    }

    // create SeasonDir
    // String seasonName = "Season " + String.valueOf(ep.getSeason());
    String seasonName = generateSeasonDir(SETTINGS.getRenamerSeasonFoldername(), ep);
    Path seasonDir = show.getPathNIO();
    if (StringUtils.isNotBlank(seasonName)) {
      seasonDir = show.getPathNIO().resolve(seasonName);
      if (Files.notExists(seasonDir)) {
        try {
          Files.createDirectory(seasonDir);
        }
        catch (IOException e) {
        }
      }
    }

    // rename epFolder accordingly
    if (ep.isDisc() || mf.isDiscFile()) {
      // \Season 1\S01E02E03\VIDEO_TS\VIDEO_TS.VOB
      // ........ \epFolder \disc... \ file
      Path disc = mf.getFileAsPath().getParent();
      Path epFolder = disc.getParent();

      // sanity check
      if (!disc.getFileName().toString().equalsIgnoreCase("BDMV") && !disc.getFileName().toString().equalsIgnoreCase("VIDEO_TS")) {
        LOGGER.error("Episode is labeled as 'on BD/DVD', but structure seems not to match. Better exit and do nothing... o_O");
        return;
      }

      String newFoldername = FilenameUtils.getBaseName(generateFolderename(show, mf)); // w/o extension
      if (newFoldername != null && !newFoldername.isEmpty()) {
        Path newEpFolder = seasonDir.resolve(newFoldername);
        Path newDisc = newEpFolder.resolve(disc.getFileName()); // old disc name

        try {
          // if (!epFolder.equals(newEpFolder)) {
          if (!epFolder.toAbsolutePath().toString().equals(newEpFolder.toAbsolutePath().toString())) {
            boolean ok = false;
            try {
              // create parent if needed
              if (Files.notExists(newEpFolder.getParent())) {
                Files.createDirectory(newEpFolder.getParent());
              }
              ok = Utils.moveDirectorySafe(epFolder, newEpFolder);
            }
            catch (Exception e) {
              LOGGER.error(e.getMessage());
              MessageManager.instance.pushMessage(
                  new Message(MessageLevel.ERROR, epFolder, "message.renamer.failedrename", new String[] { ":", e.getLocalizedMessage() }));
            }
            if (ok) {
              // iterate over all EPs & MFs and fix new path
              LOGGER.debug("updating *all* MFs for new path -> " + newEpFolder);
              for (TvShowEpisode e : eps) {
                e.updateMediaFilePath(disc, newDisc);
                e.setPath(newEpFolder.toAbsolutePath().toString());
                e.saveToDb();
              }
            }
            // and cleanup
            cleanEmptyDir(epFolder);
          }
          else {
            // old and new folder are equal, do nothing
          }
        }
        catch (Exception e) {
          LOGGER.error("error moving video file " + disc + " to " + newFoldername, e);
          MessageManager.instance.pushMessage(
              new Message(MessageLevel.ERROR, mf.getFilename(), "message.renamer.failedrename", new String[] { ":", e.getLocalizedMessage() }));
        }
      }
    } // end isDisc
    else {
      MediaFile newMF = new MediaFile(mf); // clone MF
      if (mf.getType().equals(MediaFileType.TRAILER)) {
        // move trailer into separate dir - not supported by XBMC
        Path sample = seasonDir.resolve("sample");
        if (Files.notExists(sample)) {
          try {
            Files.createDirectory(sample);
          }
          catch (IOException e) {
          }
        }
        seasonDir = sample; // change directory storage
      }
      String filename = generateFilename(show, mf);
      LOGGER.debug("new filename should be " + filename);
      if (filename != null && !filename.isEmpty()) {
        Path newFile = seasonDir.resolve(filename);

        try {
          // if (!mf.getFile().equals(newFile)) {
          if (!mf.getFileAsPath().toString().equals(newFile.toString())) {
            Path oldMfFile = mf.getFileAsPath();
            boolean ok = false;
            try {
              // create parent if needed
              if (Files.notExists(newFile.getParent())) {
                Files.createDirectory(newFile.getParent());
              }
              ok = Utils.moveFileSafe(oldMfFile, newFile);
            }
            catch (Exception e) {
              LOGGER.error(e.getMessage());
              MessageManager.instance.pushMessage(
                  new Message(MessageLevel.ERROR, oldMfFile, "message.renamer.failedrename", new String[] { ":", e.getLocalizedMessage() }));
            }
            if (ok) {
              if (mf.getFilename().endsWith(".sub")) {
                // when having a .sub, also rename .idx (don't care if error)
                try {
                  Path oldidx = mf.getFileAsPath().resolveSibling(mf.getFilename().toString().replaceFirst("sub$", "idx"));
                  Path newidx = newFile.resolveSibling(newFile.getFileName().toString().replaceFirst("sub$", "idx"));
                  Utils.moveFileSafe(oldidx, newidx);
                }
                catch (Exception e) {
                  // no idx found or error - ignore
                }
              }
              newMF.setPath(seasonDir.toString());
              newMF.setFilename(filename);
              // iterate over all EPs and delete old / set new MF
              for (TvShowEpisode e : eps) {
                e.removeFromMediaFiles(mf);
                e.addToMediaFiles(newMF);
                e.setPath(seasonDir.toString());
                e.saveToDb();
              }
            }
            // and cleanup
            cleanEmptyDir(oldMfFile.getParent());
          }
          else {
            // old and new file are equal, keep MF
          }
        }
        catch (Exception e) {
          LOGGER.error("error moving video file " + mf.getFilename() + " to " + newFile, e);
          MessageManager.instance.pushMessage(
              new Message(MessageLevel.ERROR, mf.getFilename(), "message.renamer.failedrename", new String[] { ":", e.getLocalizedMessage() }));
        }
      }
    }
  }

  private static void cleanEmptyDir(Path dir) {
    try (DirectoryStream<Path> directoryStream = Files.newDirectoryStream(dir)) {
      if (!directoryStream.iterator().hasNext()) {
        // no iterator = empty
        LOGGER.debug("Deleting empty Directory " + dir);
        Files.delete(dir); // do not use recursive her
        return;
      }
    }
    catch (IOException ex) {
    }

    // FIXME: recursive backward delete?! why?!
    // if (Files.isDirectory(dir)) {
    // cleanEmptyDir(dir.getParent());
    // }
  }

  /**
   * generates the filename of a TvShow MediaFile according to settings <b>(without path)</b>
   * 
   * @param tvShow
   *          the tvShow
   * @param mf
   *          the MF for multiepisode
   * @return the file name for the media file
   */
  public static String generateFilename(TvShow tvShow, MediaFile mf) {
    return generateName("", tvShow, mf, true);
  }

  /**
   * generates the filename of a TvShow MediaFile according to settings <b>(without path)</b>
   * 
   * @param template
   *          the renaming template
   * @param tvShow
   *          the tvShow
   * @param mf
   *          the MF for multiepisode
   * @return the file name for the media file
   */
  public static String generateFilename(String template, TvShow tvShow, MediaFile mf) {
    return generateName(template, tvShow, mf, true);
  }

  /**
   * generates the foldername of a TvShow MediaFile according to settings <b>(without path)</b><br>
   * Mainly for DISC files
   * 
   * @param tvShow
   *          the tvShow
   * @param mf
   *          the MF for multiepisode
   * @return the file name for media file
   */
  public static String generateFolderename(TvShow tvShow, MediaFile mf) {
    return generateName("", tvShow, mf, false);
  }

  private static String generateName(String template, TvShow tvShow, MediaFile mf, boolean forFile) {
    String forcedExtension = "";

    String filename = "";
    List<TvShowEpisode> eps = TvShowList.getInstance().getTvEpisodesByFile(tvShow, mf.getFile());
    if (eps == null || eps.size() == 0) {
      return "";
    }

    if (StringUtils.isBlank(template)) {
      filename = createDestination(SETTINGS.getRenamerFilename(), tvShow, eps);
    }
    else {
      filename = createDestination(template, tvShow, eps);
    }

    // since we can use this method for folders too, use the next options solely for files
    if (forFile) {
      if (mf.getType().equals(MediaFileType.THUMB)) {
        switch (TvShowModuleManager.SETTINGS.getTvShowEpisodeThumbFilename()) {
          case FILENAME_THUMB_POSTFIX:
            filename = filename + "-thumb";
            break;

          case FILENAME_THUMB_TBN:
            forcedExtension = "tbn";
            break;

          case FILENAME_THUMB: // filename as is
          default:
            break;
        }
      }
      if (mf.getType().equals(MediaFileType.FANART)) {
        filename = filename + "-fanart";
      }
      if (mf.getType().equals(MediaFileType.TRAILER)) {
        filename = filename + "-trailer";
      }
      if (mf.getType().equals(MediaFileType.VIDEO_EXTRA)) {
        String name = mf.getBasename();
        Pattern p = Pattern.compile("(?i).*([ _.-]extras[ _.-]).*");
        Matcher m = p.matcher(name);
        if (m.matches()) {
          name = name.substring(m.end(1)); // everything behind
        }
        // if not, MF must be within /extras/ folder - use name 1:1
        filename = filename + "-extras-" + name;
      }
      if (mf.getType().equals(MediaFileType.SUBTITLE)) {
        List<MediaFileSubtitle> subtitles = mf.getSubtitles();
        if (subtitles != null && subtitles.size() > 0) {
          MediaFileSubtitle mfs = mf.getSubtitles().get(0);
          if (mfs != null) {
            if (!mfs.getLanguage().isEmpty()) {
              String lang = LanguageStyle.getLanguageCodeForStyle(mfs.getLanguage(),
                  TvShowModuleManager.SETTINGS.getTvShowRenamerLanguageStyle());
              if (StringUtils.isBlank(lang)) {
                lang = mfs.getLanguage();
              }
              filename = filename + "." + lang;
            }
            if (mfs.isForced()) {
              filename = filename + ".forced";
            }
          }
        }
        else {
          // detect from filename, if we don't have a MediaFileSubtitle entry!
          // remove the filename of movie from subtitle, to ease parsing
          String shortname = mf.getBasename().toLowerCase().replace(eps.get(0).getVideoBasenameWithoutStacking(), "");
          String originalLang = "";
          String lang = "";
          String forced = "";

          if (mf.getFilename().toLowerCase().contains("forced")) {
            // add "forced" prior language
            forced = ".forced";
            shortname = shortname.replaceAll("\\p{Punct}*forced", "");
          }
          // shortname = shortname.replaceAll("\\p{Punct}", "").trim(); // NEVER EVER!!!

          for (String s : LanguageUtils.KEY_TO_LOCALE_MAP.keySet()) {
            if (shortname.equalsIgnoreCase(s) || shortname.matches("(?i).*[ _.-]+" + s + "$")) {
              originalLang = s;
              // lang = Utils.getIso3LanguageFromLocalizedString(s);
              // LOGGER.debug("found language '" + s + "' in subtitle; displaying it as '" + lang + "'");
              break;
            }
          }
<<<<<<< HEAD
          lang = LanguageStyle.getLanguageCodeForStyle(originalLang, MovieModuleManager.MOVIE_SETTINGS.getMovieRenamerLanguageStyle());
=======
          lang = LanguageStyle.getLanguageCodeForStyle(originalLang, TvShowModuleManager.SETTINGS.getTvShowRenamerLanguageStyle());
>>>>>>> b6aa1bbf
          if (StringUtils.isBlank(lang)) {
            lang = originalLang;
          }
          if (StringUtils.isNotBlank(lang)) {
            filename = filename + "." + lang;
          }
          if (StringUtils.isNotBlank(forced)) {
            filename += forced;
          }
        }
      }
    } // end forFile

    // ASCII replacement
    if (SETTINGS.isAsciiReplacement()) {
      filename = StrgUtils.convertToAscii(filename, false);
    }

    // don't write jpeg -> write jpg
    if (mf.getExtension().equalsIgnoreCase("JPEG")) {
      forcedExtension = "jpg";
    }

    if (StringUtils.isNotBlank(forcedExtension)) {
      filename = filename + "." + forcedExtension; // add forced extension
    }
    else {
      filename = filename + "." + mf.getExtension(); // readd original extension
    }

    return filename;
  }

  public static String generateSeasonDir(String template, TvShowEpisode episode) {
    String seasonDir = template;

    // replace all other tokens
    seasonDir = createDestination(seasonDir, episode.getTvShow(), Arrays.asList(episode));

    // only allow empty season dir if the season is in the filename
    if (StringUtils.isBlank(seasonDir) && !(SETTINGS.getRenamerFilename().contains("$1") || SETTINGS.getRenamerFilename().contains("$2")
        || SETTINGS.getRenamerFilename().contains("$3") || SETTINGS.getRenamerFilename().contains("$4"))) {
      seasonDir = "Season " + String.valueOf(episode.getSeason());
    }
    return seasonDir;
  }

  public static String generateTvShowDir(TvShow tvShow) {
    return generateTvShowDir(SETTINGS.getRenamerTvShowFoldername(), tvShow);
  }

  public static String generateTvShowDir(String template, TvShow tvShow) {
    String newPathname;

    if (StringUtils.isNotBlank(SETTINGS.getRenamerTvShowFoldername())) {
      newPathname = tvShow.getDataSource() + File.separator + createDestination(template, tvShow, null);
    }
    else {
      newPathname = tvShow.getPath();
    }

    return newPathname;
  }

  /**
   * gets the token value ($x) from specified movie object
   * 
   * @param show
   *          our show
   * @param episode
   *          our episode
   * @param token
   *          the $x token
   * @return value or empty string
   */
  public static String getTokenValue(TvShow show, TvShowEpisode episode, String token) {
    String ret = "";
    if (show == null) {
      show = new TvShow();
    }
    if (episode == null) {
      episode = new TvShowEpisode();
    }
    MediaFile mf = new MediaFile();
    if (episode.getMediaFiles(MediaFileType.VIDEO).size() > 0) {
      mf = episode.getMediaFiles(MediaFileType.VIDEO).get(0);
    }
    switch (token.toUpperCase()) {
      // SHOW
      case "$N":
        ret = show.getTitle();
        break;
      case "$M":
        ret = show.getTitleSortable();
        break;
      case "$Y":
        ret = show.getYear().equals("0") ? "" : show.getYear();
        break;

      // EPISODE
      case "$1":
        ret = String.valueOf(episode.getSeason());
        break;
      case "$2":
        ret = lz(episode.getSeason());
        break;
      case "$3":
        ret = String.valueOf(episode.getDvdSeason());
        break;
      case "$4":
        ret = lz(episode.getDvdSeason());
        break;
      case "$E":
        ret = lz(episode.getEpisode());
        break;
      case "$D":
        ret = lz(episode.getDvdEpisode());
        break;
      case "$T":
        ret = episode.getTitle();
        break;
      case "$S":
        if (episode.getMediaSource() != MediaSource.UNKNOWN) {
          ret = episode.getMediaSource().toString();
        }
        break;

      // MEDIAFILE
      case "$R":
        ret = mf.getVideoResolution();
        break;
      case "$A":
        ret = mf.getAudioCodec() + (mf.getAudioCodec().isEmpty() ? "" : "-") + mf.getAudioChannels();
        break;
      case "$V":
        ret = mf.getVideoCodec() + (mf.getVideoCodec().isEmpty() ? "" : "-") + mf.getVideoFormat();
        break;
      case "$F":
        ret = mf.getVideoFormat();
        break;
      default:
        break;
    }
    return ret;
  }

  /**
   * Creates the new file/folder name according to template string
   * 
   * @param template
   *          the template
   * @param show
   *          the TV show
   * @param episodes
   *          the TV show episodes; nullable for TV show root foldername
   * @return the string
   */
  public static String createDestination(String template, TvShow show, List<TvShowEpisode> episodes) {
    String newDestination = template;
    TvShowEpisode firstEp = null;

    if (episodes == null || episodes.size() == 0) {
      // TV show root folder

      // replace all $x parameters
      Matcher m = token.matcher(template);
      while (m.find()) {
        String value = getTokenValue(show, null, m.group(1));
        newDestination = replaceToken(newDestination, m.group(1), value);
      }
    }
    else if (episodes.size() == 1) {
      // single episode

      firstEp = episodes.get(0);
      // replace all $x parameters
      Matcher m = token.matcher(template);
      while (m.find()) {
        String value = getTokenValue(show, firstEp, m.group(1));
        newDestination = replaceToken(newDestination, m.group(1), value);
      }
    }
    else {
      // multi episodes
      firstEp = episodes.get(0);
      String loopNumbers = "";

      // *******************
      // LOOP 1 - season/episode
      // *******************
      if (getPatternPos(newDestination, seasonNumbers) > -1) {
        Matcher m = seDelimiter.matcher(newDestination);
        if (m.find()) {
          if (m.group(1) != null) {
            loopNumbers += m.group(1); // "delimiter"
          }
          loopNumbers += newDestination.substring(m.end() - 2, m.end()); // add token
        }
      }

      if (getPatternPos(newDestination, episodeNumbers) > -1) {
        Matcher m = epDelimiter.matcher(newDestination);
        if (m.find()) {
          if (m.group(1) != null) {
            loopNumbers += m.group(1); // "delimiter"
          }
          loopNumbers += newDestination.substring(m.end() - 2, m.end()); // add token
        }
      }
      loopNumbers = loopNumbers.trim();

      // foreach episode, replace and append pattern:
      String episodeParts = "";
      for (TvShowEpisode episode : episodes) {
        String episodePart = loopNumbers;
        // replace all $x parameters
        Matcher m = token.matcher(episodePart);
        while (m.find()) {
          String value = getTokenValue(show, episode, m.group(1));
          episodePart = replaceToken(episodePart, m.group(1), value);
        }
        episodeParts += " " + episodePart;
      }

      // replace original pattern, with our combined
      if (!loopNumbers.isEmpty()) {
        newDestination = newDestination.replace(loopNumbers, episodeParts);
      }

      // *******************
      // LOOP 2 - title
      // *******************
      String loopTitles = "";
      int titlePos = getPatternPos(template, episodeTitles);
      if (titlePos > -1) {
        loopTitles += template.substring(titlePos, titlePos + 2); // add replacer
      }
      loopTitles = loopTitles.trim();

      // foreach episode, replace and append pattern:
      episodeParts = "";
      for (TvShowEpisode episode : episodes) {
        String episodePart = loopTitles;

        // replace all $x parameters
        Matcher m = token.matcher(episodePart);
        while (m.find()) {
          String value = getTokenValue(show, episode, m.group(1));
          episodePart = replaceToken(episodePart, m.group(1), value);
        }

        // separate multiple titles via -
        if (StringUtils.isNotBlank(episodeParts)) {
          episodeParts += " -";
        }
        episodeParts += " " + episodePart;
      }
      // replace original pattern, with our combined
      if (!loopTitles.isEmpty()) {
        newDestination = newDestination.replace(loopTitles, episodeParts);
      }

      // replace all other $x parameters
      Matcher m = token.matcher(newDestination);
      while (m.find()) {
        String value = getTokenValue(show, firstEp, m.group(1));
        newDestination = replaceToken(newDestination, m.group(1), value);
      }

    } // end multi episodes

    // DEFAULT CLEANUP
    // replace empty brackets
    newDestination = newDestination.replaceAll("\\(\\)", "");
    newDestination = newDestination.replaceAll("\\[\\]", "");

    // if there are multiple file separators in a row - strip them out
    if (SystemUtils.IS_OS_WINDOWS) {
      // we need to mask it in windows
      newDestination = newDestination.replaceAll("\\\\{2,}", "\\\\");
      newDestination = newDestination.replaceAll("^\\\\", "");
    }
    else {
      newDestination = newDestination.replaceAll(File.separator + "{2,}", File.separator);
      newDestination = newDestination.replaceAll("^" + File.separator, "");
    }

    // ASCII replacement
    if (SETTINGS.isAsciiReplacement()) {
      newDestination = StrgUtils.convertToAscii(newDestination, false);
    }

    // trim out unnecessary whitespaces
    newDestination = newDestination.trim();
    newDestination = newDestination.replaceAll(" +", " ").trim();

    // any whitespace replacements?
    if (SETTINGS.isRenamerSpaceSubstitution()) {
      newDestination = newDestination.replaceAll(" ", SETTINGS.getRenamerSpaceReplacement());
    }

    // replace trailing dots and spaces
    newDestination = newDestination.replaceAll("[ \\.]+$", "");

    return newDestination.trim();
  }

  /**
   * checks, if the pattern has a recommended structure (S/E numbers, title filled)<br>
   * when false, it might lead to some unpredictable renamings...
   * 
   * @param seasonPattern
   *          the season pattern
   * @param filePattern
   *          the file pattern
   * @return true/false
   */
  public static boolean isRecommended(String seasonPattern, String filePattern) {
    // count em
    int epCnt = count(filePattern, episodeNumbers);
    int titleCnt = count(filePattern, episodeTitles);
    int seCnt = count(filePattern, seasonNumbers);
    int seFolderCnt = count(seasonPattern, seasonNumbers);// check season folder pattern

    // check rules
    if (epCnt != 1 || titleCnt != 1 || seCnt > 1 || seFolderCnt > 1 || (seCnt + seFolderCnt) == 0) {
      LOGGER.debug("Too many/less episode/season/title replacer patterns");
      return false;
    }

    int epPos = getPatternPos(filePattern, episodeNumbers);
    int sePos = getPatternPos(filePattern, seasonNumbers);
    int titlePos = getPatternPos(filePattern, episodeTitles);

    if (sePos > epPos) {
      LOGGER.debug("Season pattern should be before episode pattern!");
      return false;
    }

    // check if title not in-between season/episode pattern in file
    if (titleCnt == 1 && seCnt == 1) {
      if (titlePos < epPos && titlePos > sePos) {
        LOGGER.debug("Title should not be between season/episode pattern");
        return false;
      }
    }

    return true;
  }

  /**
   * Count the amount of renamer tokens per group
   * 
   * @param pattern
   *          the pattern to analyze
   * @param possibleValues
   *          an array of possible values
   * @return 0, or amount
   */
  private static int count(String pattern, String[] possibleValues) {
    int count = 0;
    for (String r : possibleValues) {
      if (pattern.contains(r)) {
        count++;
      }
    }
    return count;
  }

  /**
   * Returns first position of any matched patterns
   * 
   * @param pattern
   *          the pattern to get the position for
   * @param possibleValues
   *          an array of all possible values
   * @return the position of the first occurrence
   */
  private static int getPatternPos(String pattern, String[] possibleValues) {
    int pos = -1;
    for (String r : possibleValues) {
      if (pattern.contains(r)) {
        pos = pattern.indexOf(r);
      }
    }
    return pos;
  }

  private static String replaceToken(String destination, String token, String replacement) {
    String replacingCleaned = "";
    if (StringUtils.isNotBlank(replacement)) {
      // replace illegal characters
      // http://msdn.microsoft.com/en-us/library/windows/desktop/aa365247%28v=vs.85%29.aspx
      replacingCleaned = replacement.replaceAll("([\"\\:<>|/?*])", "");
    }
    return destination.replace(token, replacingCleaned);
  }

  /**
   * replaces all invalid/illegal characters for filenames with ""<br>
   * except the colon, which will be changed to a dash
   * 
   * @param source
   *          string to clean
   * @return cleaned string
   */
  public static String replaceInvalidCharacters(String source) {
    source = source.replaceAll(": ", " - "); // nicer
    source = source.replaceAll(":", "-"); // nicer
    return source.replaceAll("([\"\\\\:<>|/?*])", "");
  }

}<|MERGE_RESOLUTION|>--- conflicted
+++ resolved
@@ -41,7 +41,6 @@
 import org.tinymediamanager.core.Message.MessageLevel;
 import org.tinymediamanager.core.entities.MediaFile;
 import org.tinymediamanager.core.entities.MediaFileSubtitle;
-import org.tinymediamanager.core.movie.MovieModuleManager;
 import org.tinymediamanager.core.tvshow.entities.TvShow;
 import org.tinymediamanager.core.tvshow.entities.TvShowEpisode;
 import org.tinymediamanager.scraper.util.LanguageUtils;
@@ -481,7 +480,7 @@
         }
         else {
           // detect from filename, if we don't have a MediaFileSubtitle entry!
-          // remove the filename of movie from subtitle, to ease parsing
+          // remove the filename of episode from subtitle, to ease parsing
           String shortname = mf.getBasename().toLowerCase().replace(eps.get(0).getVideoBasenameWithoutStacking(), "");
           String originalLang = "";
           String lang = "";
@@ -502,11 +501,7 @@
               break;
             }
           }
-<<<<<<< HEAD
-          lang = LanguageStyle.getLanguageCodeForStyle(originalLang, MovieModuleManager.MOVIE_SETTINGS.getMovieRenamerLanguageStyle());
-=======
           lang = LanguageStyle.getLanguageCodeForStyle(originalLang, TvShowModuleManager.SETTINGS.getTvShowRenamerLanguageStyle());
->>>>>>> b6aa1bbf
           if (StringUtils.isBlank(lang)) {
             lang = originalLang;
           }
@@ -572,7 +567,7 @@
   }
 
   /**
-   * gets the token value ($x) from specified movie object
+   * gets the token value ($x) from specified object
    * 
    * @param show
    *          our show
