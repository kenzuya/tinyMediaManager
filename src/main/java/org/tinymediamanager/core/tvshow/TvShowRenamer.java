--- conflicted
+++ resolved
@@ -1553,10 +1553,6 @@
     try {
       Engine engine = createEngine();
 
-<<<<<<< HEAD
-=======
-      engine.setModelAdaptor(new TmmModelAdaptor());
->>>>>>> df7ae49e
       engine.setOutputAppender(new TmmOutputAppender() {
         @Override
         protected String replaceInvalidCharacters(String text) {
@@ -1593,22 +1589,15 @@
     engine.registerNamedRenderer(new NamedTitleCaseRenderer());
     engine.registerNamedRenderer(new TvShowNamedFirstCharacterRenderer());
     engine.registerNamedRenderer(new NamedArrayRenderer());
-<<<<<<< HEAD
-=======
-    engine.registerNamedRenderer(new NamedArrayUniqueRenderer());
->>>>>>> df7ae49e
     engine.registerNamedRenderer(new NamedFilesizeRenderer());
     engine.registerNamedRenderer(new NamedBitrateRenderer());
     engine.registerNamedRenderer(new NamedReplacementRenderer());
     engine.registerNamedRenderer(new ChainedNamedRenderer(engine.getAllNamedRenderers()));
 
-<<<<<<< HEAD
     engine.registerAnnotationProcessor(new RegexpProcessor());
 
     engine.setModelAdaptor(new TmmModelAdaptor());
 
-=======
->>>>>>> df7ae49e
     return engine;
   }
 
