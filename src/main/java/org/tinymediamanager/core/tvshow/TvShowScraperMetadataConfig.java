--- conflicted
+++ resolved
@@ -27,7 +27,6 @@
 @XmlRootElement(name = "TvShowScraperMetadata")
 public class TvShowScraperMetadataConfig extends AbstractModelObject {
 
-<<<<<<< HEAD
   private boolean title;
   private boolean plot;
   private boolean rating;
@@ -43,24 +42,7 @@
   private boolean episodeList;
 
   /**
-   * create a new instance with defaults
-=======
-  private boolean title         = true;
-  private boolean plot          = true;
-  private boolean rating        = true;
-  private boolean runtime       = true;
-  private boolean year          = true;
-  private boolean aired         = true;
-  private boolean status        = true;
-  private boolean certification = true;
-  private boolean cast          = true;
-  private boolean genres        = true;
-  private boolean artwork       = true;
-  private boolean episodes      = true;
-
-  /**
    * default constructor - true for all fields
->>>>>>> de8f7210
    */
   public TvShowScraperMetadataConfig() {
     title = true;
@@ -76,25 +58,6 @@
     artwork = true;
     episodes = true;
     episodeList = false;
-  }
-
-  /**
-   * create a new instance with the given parameter
-   */
-  public TvShowScraperMetadataConfig(boolean defaultValue) {
-    title = defaultValue;
-    plot = defaultValue;
-    rating = defaultValue;
-    runtime = defaultValue;
-    year = defaultValue;
-    aired = defaultValue;
-    status = defaultValue;
-    certification = defaultValue;
-    cast = defaultValue;
-    genres = defaultValue;
-    artwork = defaultValue;
-    episodes = defaultValue;
-    episodeList = defaultValue;
   }
 
   /**
