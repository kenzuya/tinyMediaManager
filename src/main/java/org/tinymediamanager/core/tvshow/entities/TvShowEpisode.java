--- conflicted
+++ resolved
@@ -37,14 +37,11 @@
 import static org.tinymediamanager.core.Constants.WATCHED;
 import static org.tinymediamanager.core.Constants.WRITERS;
 import static org.tinymediamanager.core.Constants.WRITERS_AS_STRING;
-<<<<<<< HEAD
+import static org.tinymediamanager.core.Utils.returnOneWhenFilled;
 import static org.tinymediamanager.scraper.entities.MediaEpisodeGroup.EpisodeGroup.ABSOLUTE;
 import static org.tinymediamanager.scraper.entities.MediaEpisodeGroup.EpisodeGroup.AIRED;
 import static org.tinymediamanager.scraper.entities.MediaEpisodeGroup.EpisodeGroup.DISPLAY;
 import static org.tinymediamanager.scraper.entities.MediaEpisodeGroup.EpisodeGroup.DVD;
-=======
-import static org.tinymediamanager.core.Utils.returnOneWhenFilled;
->>>>>>> a7012247
 
 import java.io.File;
 import java.nio.file.Path;
@@ -340,76 +337,6 @@
   }
 
   /**
-<<<<<<< HEAD
-=======
-   * create a deep copy of this episode
-   * 
-   * @param source
-   *          the source episode
-   */
-  public TvShowEpisode(TvShowEpisode source) {
-    // the reference to the tv show and the media files are the only things we don't
-    // copy
-    tvShow = source.tvShow;
-    tvShowId = source.tvShowId;
-
-    // clone media files
-    for (MediaFile mf : source.getMediaFiles()) {
-      addToMediaFiles(new MediaFile(mf));
-    }
-
-    // clone the rest
-    path = source.path;
-    title = source.title;
-    originalTitle = source.originalTitle;
-    year = source.year;
-    plot = source.plot;
-
-    artworkUrlMap.putAll(source.artworkUrlMap);
-
-    dateAdded = new Date(source.dateAdded.getTime());
-    ids.putAll(source.ids);
-    mediaSource = source.mediaSource;
-
-    episode = source.episode;
-    season = source.season;
-    dvdEpisode = source.dvdEpisode;
-    dvdSeason = source.dvdSeason;
-    displayEpisode = source.displayEpisode;
-    displaySeason = source.displaySeason;
-    isDvdOrder = source.isDvdOrder;
-
-    if (source.firstAired != null) {
-      firstAired = new Date(source.firstAired.getTime());
-    }
-
-    disc = source.disc;
-    stacked = source.stacked;
-    multiEpisode = source.multiEpisode;
-    titleSortable = source.titleSortable;
-    lastWatched = source.lastWatched;
-    watched = source.watched;
-    playcount = source.playcount;
-
-    for (Person actor : source.getActors()) {
-      actors.add(new Person(actor));
-    }
-    for (Person director : source.getDirectors()) {
-      directors.add(new Person(director));
-    }
-    for (Person writer : source.getWriters()) {
-      writers.add(new Person(writer));
-    }
-    for (MediaRating mediaRating : source.getRatings().values()) {
-      ratings.put(mediaRating.getId(), new MediaRating(mediaRating));
-    }
-    tags.addAll(source.tags);
-    originalFilename = source.originalFilename;
-    dummy = source.dummy;
-  }
-
-  /**
->>>>>>> a7012247
    * Returns the sortable variant of title<br>
    * eg "The Luminous Fish Effect" -> "Luminous Fish Effect, The".
    *
@@ -1661,7 +1588,7 @@
 
   @Override
   public List<String> getMediaInfoAudioChannelList() {
-    List<String> lang = new ArrayList<String>();
+    List<String> lang = new ArrayList<>();
     lang.addAll(getMainVideoFile().getAudioChannelsList());
 
     for (MediaFile mf : getMediaFiles(MediaFileType.AUDIO)) {
