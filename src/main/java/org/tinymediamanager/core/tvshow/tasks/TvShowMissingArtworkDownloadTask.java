--- conflicted
+++ resolved
@@ -191,18 +191,12 @@
       options.setPosterSize(TvShowModuleManager.getInstance().getSettings().getImagePosterSize());
       options.setId(MediaMetadata.TVSHOW_IDS, episode.getTvShow().getIds());
       options.setId("mediaFile", episode.getMainFile());
+
       for (Map.Entry<String, Object> entry : episode.getIds().entrySet()) {
         options.setId(entry.getKey(), entry.getValue().toString());
       }
 
-      if (episode.isDvdOrder()) {
-        options.setId(MediaMetadata.SEASON_NR_DVD, String.valueOf(episode.getDvdSeason()));
-        options.setId(MediaMetadata.EPISODE_NR_DVD, String.valueOf(episode.getDvdEpisode()));
-      }
-      else {
-        options.setId(MediaMetadata.SEASON_NR, String.valueOf(episode.getAiredSeason()));
-        options.setId(MediaMetadata.EPISODE_NR, String.valueOf(episode.getAiredEpisode()));
-      }
+      options.setId(MediaMetadata.EPISODE_NR, episode.getEpisodeNumbers());
       options.setArtworkType(MediaArtwork.MediaArtworkType.THUMB);
     }
 
@@ -211,21 +205,6 @@
       try {
         List<MediaArtwork> artwork = new ArrayList<>();
 
-<<<<<<< HEAD
-        // set up scrapers
-        ArtworkSearchAndScrapeOptions options = new ArtworkSearchAndScrapeOptions(MediaType.TV_EPISODE);
-        options.setDataFromOtherOptions(scrapeOptions);
-        options.setArtworkType(MediaArtwork.MediaArtworkType.ALL);
-        options.setLanguage(TvShowModuleManager.getInstance().getSettings().getScraperLanguage());
-        options.setFanartSize(TvShowModuleManager.getInstance().getSettings().getImageFanartSize());
-        options.setPosterSize(TvShowModuleManager.getInstance().getSettings().getImagePosterSize());
-        options.setId(MediaMetadata.TVSHOW_IDS, episode.getTvShow().getIds());
-        options.setId("mediaFile", episode.getMainFile());
-        options.setId(MediaMetadata.EPISODE_NR, episode.getEpisodeNumbers());
-        options.setArtworkType(MediaArtwork.MediaArtworkType.THUMB);
-
-=======
->>>>>>> 39479c69
         // scrape providers till one artwork has been found
         for (MediaScraper artworkScraper : options.getArtworkScrapers()) {
           ITvShowArtworkProvider artworkProvider = (ITvShowArtworkProvider) artworkScraper.getMediaProvider();
