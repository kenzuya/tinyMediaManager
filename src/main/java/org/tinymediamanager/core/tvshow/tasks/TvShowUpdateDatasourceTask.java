--- conflicted
+++ resolved
@@ -1142,13 +1142,8 @@
         }
 
         String relativePath = showDir.relativize(mf.getFileAsPath()).toString();
-<<<<<<< HEAD
-        EpisodeMatchingResult result = TvShowEpisodeAndSeasonParser.detectEpisodeFromFilename(relativePath, tvShow.getTitle());
-        if (result.season > 0 && !result.episodes.isEmpty()) {
-=======
         EpisodeMatchingResult result = TvShowEpisodeAndSeasonParser.detectEpisodeFromFilenameAlternative(relativePath, tvShow.getTitle());
         if (result.season > -1 && !result.episodes.isEmpty()) {
->>>>>>> a7012247
           for (int epnr : result.episodes) {
             // get any assigned episode
             List<TvShowEpisode> eps = tvShow.getEpisode(result.season, epnr);
@@ -1237,14 +1232,9 @@
 
     /**
      * gets the filename of the MF, reduced by type<br>
-<<<<<<< HEAD
-     * episode1-poster.jpg -> episode1.jpg
-     *
-=======
      * episode1-poster.jpg -> episode1.jpg<br>
      * also remove named extra files like '*-behinthescenes'
-     * 
->>>>>>> a7012247
+     *
      * @param mf
      * @return
      */
