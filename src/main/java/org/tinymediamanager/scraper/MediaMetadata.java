--- conflicted
+++ resolved
@@ -39,12 +39,9 @@
 import org.tinymediamanager.scraper.entities.MediaArtwork;
 import org.tinymediamanager.scraper.entities.MediaArtwork.MediaArtworkType;
 import org.tinymediamanager.scraper.entities.MediaCertification;
-<<<<<<< HEAD
 import org.tinymediamanager.scraper.entities.MediaEpisodeGroup;
 import org.tinymediamanager.scraper.entities.MediaEpisodeNumber;
-=======
 import org.tinymediamanager.scraper.entities.MediaType;
->>>>>>> e30ec4d6
 import org.tinymediamanager.scraper.util.StrgUtils;
 
 /**
@@ -1031,7 +1028,7 @@
 
   /**
    * set all given {@link MediaEpisodeNumber}s
-   * 
+   *
    * @param eps
    *          a {@link Map} containing all {@link MediaEpisodeNumber}s
    */
@@ -1228,7 +1225,7 @@
 
   /**
    * add a season overview
-   * 
+   *
    * @param seasonNumber
    *          the season number
    * @param overview
@@ -1242,7 +1239,7 @@
 
   /**
    * get the season overview/plot
-   * 
+   *
    * @return the season overview/plot
    */
   public Map<Integer, String> getSeasonOveriew() {
@@ -1251,7 +1248,7 @@
 
   /**
    * add the given {@link MediaEpisodeGroup} to the available episode groups
-   * 
+   *
    * @param episodeGroup
    *          the {@link MediaEpisodeGroup} to add
    */
@@ -1261,7 +1258,7 @@
 
   /**
    * get all available {@link MediaEpisodeGroup}s
-   * 
+   *
    * @return a {@link Set} with all available {@link MediaEpisodeGroup}s
    */
   public Set<MediaEpisodeGroup> getEpisodeGroups() {
@@ -1289,7 +1286,7 @@
 
   /**
    * generates a SearchResult out of a scraped detail page (when searching via ID)
-   * 
+   *
    * @return
    */
   public MediaSearchResult toSearchResult(MediaType type) {
