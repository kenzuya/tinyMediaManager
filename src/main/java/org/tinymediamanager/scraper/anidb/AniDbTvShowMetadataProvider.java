--- conflicted
+++ resolved
@@ -58,7 +58,6 @@
  * @see AniDbMetadataProvider
  * @author Manuel Laggner
  */
-<<<<<<< HEAD
 public class AniDbTvShowMetadataProvider extends AniDbMetadataProvider
         implements ITvShowMetadataProvider, ITvShowArtworkProvider {
 
@@ -91,103 +90,6 @@
 
         if (!isActive()) {
             throw new ScrapeException(new FeatureNotEnabledException(this));
-=======
-public class AniDbTvShowMetadataProvider implements ITvShowMetadataProvider, ITvShowArtworkProvider {
-  public static final String                      ID                = "anidb";
-  private static final Logger                     LOGGER            = LoggerFactory.getLogger(AniDbTvShowMetadataProvider.class);
-  private static final String                     IMAGE_SERVER      = "http://img7.anidb.net/pics/anime/";
-  // flood: pager every 2 seconds
-  // protection: https://wiki.anidb.net/w/HTTP_API_Definition
-  private static final RingBuffer<Long>           connectionCounter = new RingBuffer<>(1);
-
-  private final MediaProviderInfo                 providerInfo;
-  private final HashMap<Integer, List<AniDBShow>> showsForLookup    = new HashMap<>();
-
-  public AniDbTvShowMetadataProvider() {
-    providerInfo = createMediaProviderInfo();
-  }
-
-  private MediaProviderInfo createMediaProviderInfo() {
-    MediaProviderInfo info = new MediaProviderInfo(ID, "tvshow", "aniDB",
-        "<html><h3>aniDB</h3><br />AniDB stands for Anime DataBase. AniDB is a non-profit anime database that is open freely to the public.</html>",
-        AniDbTvShowMetadataProvider.class.getResource("/org/tinymediamanager/scraper/anidb_net.png"));
-
-    // configure/load settings
-    info.getConfig().addInteger("numberOfTags", 10);
-    info.getConfig().addInteger("minimumTagsWeight", 200);
-    info.getConfig().addBoolean("characterImage", false);
-    info.getConfig().load();
-
-    return info;
-  }
-
-  @Override
-  public MediaProviderInfo getProviderInfo() {
-    return providerInfo;
-  }
-
-  @Override
-  public boolean isActive() {
-    return isFeatureEnabled() && isApiKeyAvailable(null);
-  }
-
-  @Override
-  public MediaMetadata getMetadata(TvShowSearchAndScrapeOptions options) throws ScrapeException {
-    LOGGER.debug("getMetadata(): {}", options);
-
-    if (!isActive()) {
-      throw new ScrapeException(new FeatureNotEnabledException(this));
-    }
-
-    MediaMetadata md = new MediaMetadata(providerInfo.getId());
-    md.setScrapeOptions(options);
-    String language = options.getLanguage().getLanguage();
-
-    // do we have an id from the options?
-    String id = options.getIdAsString(providerInfo.getId());
-
-    if (StringUtils.isEmpty(id)) {
-      throw new MissingIdException("anidb");
-    }
-
-    // call API
-    // http://api.anidb.net:9001/httpapi?request=anime&apikey&aid=4242
-    Document doc;
-
-    try {
-      trackConnections();
-      Url url = new OnDiskCachedUrl("http://api.anidb.net:9001/httpapi?request=anime&" + getApiKey() + "aid=" + id, 1, TimeUnit.DAYS);
-      try (InputStream is = url.getInputStream()) {
-        doc = Jsoup.parse(is, UrlUtil.UTF_8, "", Parser.xmlParser());
-      }
-    }
-    catch (InterruptedException | InterruptedIOException e) {
-      // do not swallow these Exceptions
-      Thread.currentThread().interrupt();
-      return null;
-    }
-    catch (Exception e) {
-      throw new ScrapeException(e);
-    }
-
-    if (doc == null || doc.children().isEmpty()) {
-      throw new NothingFoundException();
-    }
-
-    md.setId(providerInfo.getId(), id);
-
-    Element anime = doc.child(0);
-
-    for (Element e : anime.children()) {
-      if ("startdate".equalsIgnoreCase(e.tagName())) {
-        try {
-          Date date = StrgUtils.parseDate(e.text());
-          md.setReleaseDate(date);
-
-          Calendar calendar = Calendar.getInstance();
-          calendar.setTime(date);
-          md.setYear(calendar.get(Calendar.YEAR));
->>>>>>> fa8ca880
         }
 
         MediaMetadata md = null;
@@ -244,6 +146,7 @@
         // filter out the episode
         for (Episode ep : AniDbMetadataParser.parseEpisodes(doc.getElementsByTag("episodes").first())) {
             MediaMetadata md = new MediaMetadata(providerInfo.getId());
+            md.setScrapeOptions(options);
             md.setTitle(ep.titles.get(language));
             md.setSeasonNumber(ep.season);
             md.setEpisodeNumber(ep.episode);
@@ -364,19 +267,9 @@
         return artwork;
     }
 
-<<<<<<< HEAD
     @Override
     public MediaMetadata getMetadata(TvShowSearchAndScrapeOptions options) throws ScrapeException {
         LOGGER.debug("getMetadata(): {}", options);
-=======
-    // filter out the episode
-    for (Episode ep : parseEpisodes(doc)) {
-      MediaMetadata md = new MediaMetadata(getProviderInfo().getId());
-      md.setScrapeOptions(options);
-      md.setTitle(ep.titles.get(language));
-      md.setSeasonNumber(ep.season);
-      md.setEpisodeNumber(ep.episode);
->>>>>>> fa8ca880
 
         if (!isActive()) {
             throw new ScrapeException(new FeatureNotEnabledException(this));
@@ -387,6 +280,7 @@
             return null;
 
         MediaMetadata md = new MediaMetadata(providerInfo.getId());
+        md.setScrapeOptions(options);
         String language = options.getLanguage().getLanguage();
         AniDbMetadataParser.fillAnimeMetadata(md, language, doc.child(0), providerInfo);
 
