--- conflicted
+++ resolved
@@ -41,11 +41,7 @@
  * @author Manuel Laggner
  */
 public class InMemoryCachedUrl extends Url {
-<<<<<<< HEAD
-  public static final CacheMap<String, CachedRequest> CACHE = new CacheMap<>(60, 10);
-=======
   public static final CacheMap<CachedRequest, CachedResponse> CACHE = new CacheMap<>(60, 10);
->>>>>>> 75a1a3af
 
   public InMemoryCachedUrl(String url) throws MalformedURLException {
     this.url = url;
