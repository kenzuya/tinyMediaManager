--- conflicted
+++ resolved
@@ -477,51 +477,15 @@
     // rating and rating count
     Element ratingElement = doc.getElementsByClass("ipl-rating-star__rating").first();
     if (ratingElement != null) {
-<<<<<<< HEAD
-      Elements elements = ratingElement.getElementsByClass("starbar-meta");
-      if (elements.size() > 0) {
-        Element div = elements.get(0);
-
-        MediaRating rating = new MediaRating("imdb");
-
-        // rating comes in <b> tag
-        Elements b = div.getElementsByTag("b");
-        if (b.size() == 1) {
-          String ratingAsString = b.text();
-          Pattern ratingPattern = Pattern.compile("([0-9]\\.[0-9])/10");
-          Matcher matcher = ratingPattern.matcher(ratingAsString);
-          while (matcher.find()) {
-            if (matcher.group(1) != null) {
-              try {
-                rating.setRating(Float.valueOf(matcher.group(1)));
-                rating.setMaxValue(10);
-              }
-              catch (Exception ignored) {
-              }
-              break;
-            }
-          }
-        }
-
-        // count
-        Elements a = div.getElementsByAttributeValue("href", "ratings");
-        if (a.size() == 1) {
-          String countAsString = a.text().replaceAll("[.,]|votes", "").trim();
-          try {
-            rating.setVoteCount(Integer.parseInt(countAsString));
-=======
       String ratingAsString = ratingElement.ownText().replace(",", ".");
-      try {
-        md.setRating(Float.valueOf(ratingAsString));
-      }
-      catch (Exception ignored) {
-      }
-
       Element votesElement = doc.getElementsByClass("ipl-rating-star__total-votes").first();
       if (votesElement != null) {
         String countAsString = votesElement.ownText().replaceAll("[.,()]", "").trim();
         try {
-          md.setVoteCount(Integer.parseInt(countAsString));
+          MediaRating rating = new MediaRating("imdb");
+          rating.setRating(Float.valueOf(ratingAsString));
+          rating.setVoteCount(Integer.parseInt(countAsString));
+          md.addRating(rating);
         }
         catch (Exception ignored) {
         }
@@ -537,13 +501,10 @@
           try {
             String top250Text = matcher.group(1);
             md.setTop250(Integer.parseInt(top250Text));
->>>>>>> fd9214da
           }
           catch (Exception ignored) {
           }
         }
-
-        md.addRating(rating);
       }
     }
 
