/*
 * Copyright 2012 - 2020 Manuel Laggner
 *
 * Licensed under the Apache License, Version 2.0 (the "License");
 * you may not use this file except in compliance with the License.
 * You may obtain a copy of the License at
 *
 *     http://www.apache.org/licenses/LICENSE-2.0
 *
 * Unless required by applicable law or agreed to in writing, software
 * distributed under the License is distributed on an "AS IS" BASIS,
 * WITHOUT WARRANTIES OR CONDITIONS OF ANY KIND, either express or implied.
 * See the License for the specific language governing permissions and
 * limitations under the License.
 */
package org.tinymediamanager.scraper.imdb;

import static org.tinymediamanager.core.entities.Person.Type.ACTOR;
import static org.tinymediamanager.core.entities.Person.Type.WRITER;
import static org.tinymediamanager.scraper.entities.MediaArtwork.MediaArtworkType.THUMB;
import static org.tinymediamanager.scraper.imdb.ImdbMetadataProvider.CAT_TV;
import static org.tinymediamanager.scraper.imdb.ImdbMetadataProvider.adoptArtworkToOptions;
import static org.tinymediamanager.scraper.imdb.ImdbMetadataProvider.cleanString;
import static org.tinymediamanager.scraper.imdb.ImdbMetadataProvider.executor;
import static org.tinymediamanager.scraper.imdb.ImdbMetadataProvider.providerInfo;

import java.io.InputStream;
import java.io.InterruptedIOException;
import java.util.ArrayList;
import java.util.Collections;
import java.util.List;
import java.util.Map;
import java.util.concurrent.Callable;
import java.util.concurrent.ExecutorCompletionService;
import java.util.concurrent.Future;
import java.util.regex.Matcher;
import java.util.regex.Pattern;

import org.apache.commons.lang3.StringUtils;
import org.jsoup.Jsoup;
import org.jsoup.nodes.Document;
import org.jsoup.nodes.Element;
import org.jsoup.select.Elements;
import org.slf4j.Logger;
import org.slf4j.LoggerFactory;
import org.tinymediamanager.core.entities.MediaRating;
import org.tinymediamanager.core.entities.Person;
import org.tinymediamanager.core.tvshow.TvShowEpisodeSearchAndScrapeOptions;
import org.tinymediamanager.core.tvshow.TvShowSearchAndScrapeOptions;
import org.tinymediamanager.license.License;
import org.tinymediamanager.scraper.ArtworkSearchAndScrapeOptions;
import org.tinymediamanager.scraper.MediaMetadata;
import org.tinymediamanager.scraper.MediaProviders;
import org.tinymediamanager.scraper.MediaScraper;
import org.tinymediamanager.scraper.MediaSearchAndScrapeOptions;
import org.tinymediamanager.scraper.ScraperType;
import org.tinymediamanager.scraper.entities.MediaArtwork;
import org.tinymediamanager.scraper.entities.MediaType;
import org.tinymediamanager.scraper.exceptions.MissingIdException;
import org.tinymediamanager.scraper.exceptions.NothingFoundException;
import org.tinymediamanager.scraper.exceptions.ScrapeException;
import org.tinymediamanager.scraper.http.InMemoryCachedUrl;
import org.tinymediamanager.scraper.http.Url;
import org.tinymediamanager.scraper.interfaces.IMediaProvider;
import org.tinymediamanager.scraper.interfaces.ITvShowMetadataProvider;
import org.tinymediamanager.scraper.util.CacheMap;
import org.tinymediamanager.scraper.util.ListUtils;
import org.tinymediamanager.scraper.util.MediaIdUtil;
import org.tinymediamanager.scraper.util.MetadataUtil;

/**
 * The class ImdbTvShowParser is used to parse TV show site of imdb.com
 *
 * @author Manuel Laggner
 */
public class ImdbTvShowParser extends ImdbParser {
  private static final Logger                                LOGGER                  = LoggerFactory.getLogger(ImdbTvShowParser.class);
  private static final Pattern                               UNWANTED_SEARCH_RESULTS = Pattern
      .compile(".*\\((TV Movies|TV Episode|Short|Video Game)\\).*");                                                                   // stripped out
  private static final CacheMap<String, List<MediaMetadata>> EPISODE_LIST_CACHE_MAP  = new CacheMap<>(60, 10);

  ImdbTvShowParser() {
    super(MediaType.TV_SHOW);
  }

  @Override
  protected Pattern getUnwantedSearchResultPattern() {
    if (ImdbMetadataProvider.providerInfo.getConfig().getValueAsBool("filterUnwantedCategories")) {
      return UNWANTED_SEARCH_RESULTS;
    }
    return null;
  }

  @Override
  protected Logger getLogger() {
    return LOGGER;
  }

  @Override
  protected MediaMetadata getMetadata(MediaSearchAndScrapeOptions options) throws ScrapeException, MissingIdException, NothingFoundException {
    switch (options.getMediaType()) {
      case TV_SHOW:
        return getTvShowMetadata((TvShowSearchAndScrapeOptions) options);

      case TV_EPISODE:
        return getEpisodeMetadata((TvShowEpisodeSearchAndScrapeOptions) options);
    }

    return new MediaMetadata(providerInfo.getId());
  }

  @Override
  protected String getSearchCategory() {
    return CAT_TV;
  }

  MediaMetadata getTvShowMetadata(TvShowSearchAndScrapeOptions options) throws ScrapeException, MissingIdException, NothingFoundException {
    MediaMetadata md = new MediaMetadata(providerInfo.getId());

    // API key check
    String apiKey;

    try {
      apiKey = License.getInstance().getApiKey(providerInfo.getId());
    }
    catch (Exception e) {
      throw new ScrapeException(e);
    }

    String imdbId = "";

    // imdbId from searchResult
    if (options.getSearchResult() != null) {
      imdbId = options.getSearchResult().getIMDBId();
    }

    // imdbid from scraper option
    if (!MetadataUtil.isValidImdbId(imdbId)) {
      imdbId = options.getImdbId();
    }

    if (!MetadataUtil.isValidImdbId(imdbId)) {
      LOGGER.warn("not possible to scrape from IMDB - no imdbId found");
      throw new MissingIdException(MediaMetadata.IMDB);
    }

    LOGGER.debug("IMDB: getMetadata(imdbId): {}", imdbId);

    // worker for tmdb request
    Future<MediaMetadata> futureTmdb = null;
    if (isUseTmdbForTvShows()) {
      ExecutorCompletionService<MediaMetadata> compSvcTmdb = new ExecutorCompletionService<>(executor);
      Callable<MediaMetadata> worker2 = new TmdbTvShowWorker(options);
      futureTmdb = compSvcTmdb.submit(worker2);
    }

    ExecutorCompletionService<Document> compSvcImdb = new ExecutorCompletionService<>(executor);

    // get reference data (/reference)
    String url = apiKey + "title/" + imdbId + "/reference";
    Callable<Document> worker = new ImdbWorker(url, options.getLanguage().getLanguage(), options.getCertificationCountry().getAlpha2());
    Future<Document> futureReference = compSvcImdb.submit(worker);

    // worker for imdb request (/plotsummary)
    Future<Document> futurePlotsummary;
    url = apiKey + "title/" + imdbId + "/plotsummary";
    worker = new ImdbWorker(url, options.getLanguage().getLanguage(), options.getCertificationCountry().getAlpha2());
    futurePlotsummary = compSvcImdb.submit(worker);

    // worker for imdb request (/releaseinfo)
    Future<Document> futureReleaseinfo;
    url = apiKey + "title/" + imdbId + "/releaseinfo";
    worker = new ImdbWorker(url, options.getLanguage().getLanguage(), options.getCertificationCountry().getAlpha2());

    // worker for imdb keywords (/keywords)
    Future<Document> futureKeywords = null;
    if (isScrapeKeywordsPage()) {
      url = apiKey + "title/" + imdbId + "/keywords";
      worker = new ImdbWorker(url, options.getLanguage().getLanguage(), options.getCertificationCountry().getAlpha2());
      futureKeywords = compSvcImdb.submit(worker);
    }

    Document doc;
    try {
      doc = futureReference.get();
      parseReferencePage(doc, options, md);

      doc = futurePlotsummary.get();
      parsePlotsummaryPage(doc, options, md);

      // did we get a release date?
      if (md.getReleaseDate() == null || ImdbMetadataProvider.providerInfo.getConfig().getValueAsBool("localReleaseDate")) {
        // get the date from the releaseinfo page
        parseReleaseinfoPage(compSvcImdb.submit(worker).get(), options, md);
      }

      if (futureKeywords != null) {
        doc = futureKeywords.get();
        parseKeywordsPage(doc, options, md);
      }

      // if everything worked so far, we can set the given id
      md.setId(providerInfo.getId(), imdbId);
    }
    catch (Exception e) {
      LOGGER.error("problem while scraping: {}", e.getMessage());
      throw new ScrapeException(e);
    }

    if (md.getIds().isEmpty()) {
      LOGGER.warn("nothing found");
      throw new NothingFoundException();
    }

    // populate id
    md.setId(ImdbMetadataProvider.providerInfo.getId(), imdbId);

    // get data from tmdb?
    if (futureTmdb != null) {
      try {
        MediaMetadata tmdbMd = futureTmdb.get();
        if (tmdbMd != null) {
          // provide all IDs
          for (Map.Entry<String, Object> entry : tmdbMd.getIds().entrySet()) {
            md.setId(entry.getKey(), entry.getValue());
          }
          // title
          if (StringUtils.isNotBlank(tmdbMd.getTitle())) {
            md.setTitle(tmdbMd.getTitle());
          }
          // original title
          if (StringUtils.isNotBlank(tmdbMd.getOriginalTitle())) {
            md.setOriginalTitle(tmdbMd.getOriginalTitle());
          }
          // tagline
          if (StringUtils.isNotBlank(tmdbMd.getTagline())) {
            md.setTagline(tmdbMd.getTagline());
          }
          // plot
          if (StringUtils.isNotBlank(tmdbMd.getPlot())) {
            md.setPlot(tmdbMd.getPlot());
          }
        }
      }
      catch (Exception e) {
        LOGGER.debug("could not fetch data from TMDB: {}", e.getMessage());
      }
    }

    return md;
  }

  MediaMetadata getEpisodeMetadata(TvShowEpisodeSearchAndScrapeOptions options) throws ScrapeException, MissingIdException, NothingFoundException {
    LOGGER.debug("getEpisodeMetadata(): {}", options);

    // API key check
    String apiKey;

    try {
      apiKey = License.getInstance().getApiKey(providerInfo.getId());
    }
    catch (Exception e) {
      throw new ScrapeException(e);
    }

    MediaMetadata md = new MediaMetadata(providerInfo.getId());
    String showId = "" + options.getTvShowIds().get(MediaMetadata.IMDB);

    if (!MetadataUtil.isValidImdbId(showId)) {
      LOGGER.warn("not possible to scrape from IMDB - no imdbId found");
      throw new MissingIdException(MediaMetadata.IMDB);
    }

    String episodeId = options.getIdAsString(MediaMetadata.IMDB);
    if (!MetadataUtil.isValidImdbId(episodeId)) {
      episodeId = "";
    }

    // get episode number and season number
    int seasonNr = options.getIdAsIntOrDefault(MediaMetadata.SEASON_NR, -1);
    int episodeNr = options.getIdAsIntOrDefault(MediaMetadata.EPISODE_NR, -1);

    if ((seasonNr == -1 || episodeNr == -1) && StringUtils.isBlank(episodeId)) {
      throw new MissingIdException(MediaMetadata.EPISODE_NR, MediaMetadata.SEASON_NR);
    }

    // first get the base episode metadata which can be gathered via getEpisodeList()
    List<MediaMetadata> episodes = getEpisodeList(options.createTvShowSearchAndScrapeOptions());

    MediaMetadata wantedEpisode = null;
    for (MediaMetadata episode : episodes) {
      if (StringUtils.isNotBlank(episodeId)) {
        // search via episode imdb id
        if (episodeId.equals(episode.getId(MediaMetadata.IMDB))) {
          wantedEpisode = episode;
          break;
        }
      }
      else if (episode.getSeasonNumber() == seasonNr && episode.getEpisodeNumber() == episodeNr) {
        // search via season/episode number
        wantedEpisode = episode;
        break;
      }
    }

    // we did not find the episode; return
    if (wantedEpisode == null) {
      LOGGER.warn("episode not found");
      throw new NothingFoundException();
    }

    // worker for tmdb request
    ExecutorCompletionService<MediaMetadata> compSvcTmdb = new ExecutorCompletionService<>(executor);
    Future<MediaMetadata> futureTmdb = null;
    if (isUseTmdbForTvShows()) {
      Callable<MediaMetadata> worker2 = new TmdbTvShowEpisodeWorker(options);
      futureTmdb = compSvcTmdb.submit(worker2);
    }

    md.setId(providerInfo.getId(), wantedEpisode.getId(providerInfo.getId()));
    md.setEpisodeNumber(wantedEpisode.getEpisodeNumber());
    md.setSeasonNumber(wantedEpisode.getSeasonNumber());
    md.setTitle(wantedEpisode.getTitle());
    md.setPlot(wantedEpisode.getPlot());
    md.setRatings(wantedEpisode.getRatings());
    md.setReleaseDate(wantedEpisode.getReleaseDate());

    // and finally the cast which needed to be fetched from the reference page

    if (wantedEpisode.getId(providerInfo.getId()) instanceof String) {
      episodeId = (String) wantedEpisode.getId(providerInfo.getId());
      if (MetadataUtil.isValidImdbId(episodeId)) {
        ExecutorCompletionService<Document> compSvcImdb = new ExecutorCompletionService<>(executor);

        String url = apiKey + "title/" + episodeId + "/reference";
        Callable<Document> worker = new ImdbWorker(url, options.getLanguage().getLanguage(), options.getCertificationCountry().getAlpha2());
        Future<Document> futureReference = compSvcImdb.submit(worker);

        // worker for imdb keywords (/keywords)
        Future<Document> futureKeywords = null;
        if (isScrapeKeywordsPage()) {
          url = apiKey + "title/" + episodeId + "/keywords";
          worker = new ImdbWorker(url, options.getLanguage().getLanguage(), options.getCertificationCountry().getAlpha2());
          futureKeywords = compSvcImdb.submit(worker);
        }

        try {
          Document doc = futureReference.get();

          // director
          Element directorsElement = doc.getElementById("directors");
          while (directorsElement != null && !"header".equals(directorsElement.tag().getName())) {
            directorsElement = directorsElement.parent();
          }
          if (directorsElement != null) {
            directorsElement = directorsElement.nextElementSibling();
          }
          if (directorsElement != null) {
            for (Element directorElement : directorsElement.getElementsByClass("name")) {
              String director = directorElement.text().trim();

              Person cm = new Person(Person.Type.DIRECTOR, director);
              // profile path
              Element anchor = directorElement.getElementsByAttributeValueStarting("href", "/name/").first();
              if (anchor != null) {
                Matcher matcher = PERSON_ID_PATTERN.matcher(anchor.attr("href"));
                if (matcher.find()) {
                  if (matcher.group(0) != null) {
                    cm.setProfileUrl("http://www.imdb.com" + matcher.group(0));
                  }
                  if (matcher.group(1) != null) {
                    cm.setId(providerInfo.getId(), matcher.group(1));
                  }
                }
              }
              md.addCastMember(cm);
            }
          }

          // actors
          Element castTableElement = doc.getElementsByClass("cast_list").first();
          if (castTableElement != null) {
            Elements tr = castTableElement.getElementsByTag("tr");
            for (Element row : tr) {
              Person cm = parseCastMember(row);
              if (cm != null && StringUtils.isNotEmpty(cm.getName()) && StringUtils.isNotEmpty(cm.getRole())) {
                cm.setType(ACTOR);
                md.addCastMember(cm);
              }
            }
          }

          // writers
          Element writersElement = doc.getElementById("writers");
          while (writersElement != null && !"header".equals(writersElement.tag().getName())) {
            writersElement = writersElement.parent();
          }
          if (writersElement != null) {
            writersElement = writersElement.nextElementSibling();
          }
          if (writersElement != null) {
            Elements writersElements = writersElement.getElementsByAttributeValueStarting("href", "/name/");

            for (Element writerElement : writersElements) {
              String writer = cleanString(writerElement.ownText());
              Person cm = new Person(WRITER, writer);
              // profile path
              Element anchor = writerElement.getElementsByAttributeValueStarting("href", "/name/").first();
              if (anchor != null) {
                Matcher matcher = PERSON_ID_PATTERN.matcher(anchor.attr("href"));
                if (matcher.find()) {
                  if (matcher.group(0) != null) {
                    cm.setProfileUrl("http://www.imdb.com" + matcher.group(0));
                  }
                  if (matcher.group(1) != null) {
                    cm.setId(providerInfo.getId(), matcher.group(1));
                  }
                }
              }
              md.addCastMember(cm);
            }
          }

          if (futureKeywords != null) {
            parseKeywordsPage(futureKeywords.get(), options, md);
          }

        }
        catch (Exception e) {
          LOGGER.trace("problem parsing: {}", e.getMessage());
        }
      }
    }

    // get data from tmdb?
    if (futureTmdb != null) {
      try {
        MediaMetadata tmdbMd = futureTmdb.get();
        if (tmdbMd != null) {
          // provide all IDs
          for (Map.Entry<String, Object> entry : tmdbMd.getIds().entrySet()) {
            md.setId(entry.getKey(), entry.getValue());
          }
          // title
          if (StringUtils.isNotBlank(tmdbMd.getTitle())) {
            md.setTitle(tmdbMd.getTitle());
          }
          // original title
          if (StringUtils.isNotBlank(tmdbMd.getOriginalTitle())) {
            md.setOriginalTitle(tmdbMd.getOriginalTitle());
          }
          // tagline
          if (StringUtils.isNotBlank(tmdbMd.getTagline())) {
            md.setTagline(tmdbMd.getTagline());
          }
          // plot
          if (StringUtils.isNotBlank(tmdbMd.getPlot())) {
            md.setPlot(tmdbMd.getPlot());
          }
          // thumb (if nothing has been found in imdb)
          if (md.getMediaArt(THUMB).isEmpty() && !tmdbMd.getMediaArt(THUMB).isEmpty()) {
            MediaArtwork thumb = tmdbMd.getMediaArt(THUMB).get(0);
            md.addMediaArt(thumb);
          }
        }
      }
      catch (InterruptedException e) {
        // do not swallow these Exceptions
        Thread.currentThread().interrupt();
      }
      catch (Exception e) {
        LOGGER.warn("could not get cast page: {}", e.getMessage());
      }
    }

    return md;
  }

  List<MediaMetadata> getEpisodeList(TvShowSearchAndScrapeOptions options) throws ScrapeException, MissingIdException {
    LOGGER.debug("getEpisodeList(): {}", options);

    // API key check
    String apiKey;

    try {
      apiKey = License.getInstance().getApiKey(providerInfo.getId());
    }
    catch (Exception e) {
      throw new ScrapeException(e);
    }

    // parse the episodes from the ratings overview page (e.g.
    // http://www.imdb.com/title/tt0491738/episodes )
    String imdbId = options.getImdbId();
    if (StringUtils.isBlank(imdbId)) {
      throw new MissingIdException(MediaMetadata.IMDB);
    }

    // look in the cache map if there is an entry
    List<MediaMetadata> episodes = EPISODE_LIST_CACHE_MAP.get(imdbId + "_" + options.getLanguage().getLanguage());
    if (ListUtils.isNotEmpty(episodes)) {
      // cache hit!
      return episodes;
    }

    episodes = new ArrayList<>();

    // we need to parse every season for its own _._
    // get the page for the first season (this is available in 99,9% of all cases)

    Document doc;
    Url url;
    try {
<<<<<<< HEAD
      url = new InMemoryCachedUrl(IMDB_SITE + "/title/" + imdbId + "/episodes?season=1");
      url.addHeader("Accept-Language", getAcceptLanguage(options.getLanguage().getLanguage(), getCountry().getAlpha2()));
=======
      url = new InMemoryCachedUrl(apiKey + "/title/" + imdbId + "/epdate");
      url.addHeader("Accept-Language", getAcceptLanguage(options.getLanguage().getLanguage(), options.getCertificationCountry().getAlpha2()));
>>>>>>> 75a1a3af
    }
    catch (Exception e) {
      LOGGER.error("problem scraping: {}", e.getMessage());
      throw new ScrapeException(e);
    }

    List<String> availableSeasons = new ArrayList<>();

    try (InputStream is = url.getInputStream()) {
      doc = Jsoup.parse(is, "UTF-8", "");
      parseEpisodeList(1, episodes, doc);

      // get the other seasons out of the select option
      Element select = doc.getElementById("bySeason");
      if (select != null) {
        for (Element option : select.getElementsByTag("option")) {
          String value = option.attr("value");
          if (StringUtils.isNotBlank(value) && !"1".equals(value)) {
            availableSeasons.add(value);
          }
        }
      }
    }
    catch (InterruptedException | InterruptedIOException e) {
      // do not swallow these Exceptions
      Thread.currentThread().interrupt();
    }
    catch (Exception e) {
      LOGGER.error("problem scraping: {}", e.getMessage());
      throw new ScrapeException(e);
    }

    // then parse every season
    for (String seasonAsString : availableSeasons) {
      int season;
      try {
        season = Integer.parseInt(seasonAsString);
      }
      catch (Exception e) {
        LOGGER.debug("could not parse season number - {}", e.getMessage());
        continue;
      }

      Url seasonUrl;
      try {
<<<<<<< HEAD
        seasonUrl = new InMemoryCachedUrl(IMDB_SITE + "/title/" + imdbId + "/epdate?season=" + season);
        seasonUrl.addHeader("Accept-Language", getAcceptLanguage(options.getLanguage().getLanguage(), getCountry().getAlpha2()));
=======
        seasonUrl = new InMemoryCachedUrl(apiKey + "/title/" + imdbId + "/epdate?season=" + i);
        seasonUrl.addHeader("Accept-Language", getAcceptLanguage(options.getLanguage().getLanguage(), options.getCertificationCountry().getAlpha2()));
>>>>>>> 75a1a3af
      }
      catch (Exception e) {
        LOGGER.error("problem scraping: {}", e.getMessage());
        throw new ScrapeException(e);
      }

      try (InputStream is = seasonUrl.getInputStream()) {
        doc = Jsoup.parse(is, "UTF-8", "");
        // if the given season number and the parsed one does not match, break here
        if (!parseEpisodeList(season, episodes, doc)) {
          break;
        }
      }
      catch (InterruptedException | InterruptedIOException e) {
        // do not swallow these Exceptions
        Thread.currentThread().interrupt();
      }
      catch (Exception e) {
        LOGGER.warn("problem parsing ep list: {}", e.getMessage());
      }
    }

    // cache for further fast access
    if (!episodes.isEmpty()) {
      EPISODE_LIST_CACHE_MAP.put(imdbId + "_" + options.getLanguage().getLanguage(), episodes);
    }

    return episodes;
  }

  private boolean parseEpisodeList(int season, List<MediaMetadata> episodes, Document doc) {
    Pattern unknownPattern = Pattern.compile("Unknown");
    Pattern seasonEpisodePattern = Pattern.compile("S([0-9]*), Ep([0-9]*)");
    int episodeCounter = 0;

    // parse episodes
    Elements tables = doc.getElementsByClass("eplist");
    if (tables.isEmpty()) {
      // no episodes here? break
      return false;
    }

    for (Element table : tables) {
      Elements rows = table.getElementsByClass("list_item");
      for (Element row : rows) {
        Matcher matcher = season == 0 ? unknownPattern.matcher(row.text()) : seasonEpisodePattern.matcher(row.text());
        if (matcher.find() && (season == 0 || matcher.groupCount() >= 2)) {
          try {
            // we found a row containing episode data
            MediaMetadata ep = new MediaMetadata(providerInfo.getId());

            // parse season and ep number
            if (season == 0) {
              ep.setSeasonNumber(season);
              ep.setEpisodeNumber(++episodeCounter);
            }
            else {
              ep.setSeasonNumber(Integer.parseInt(matcher.group(1)));
              ep.setEpisodeNumber(Integer.parseInt(matcher.group(2)));
            }

            // check if we have still valid data
            if (season > 0 && season != ep.getSeasonNumber()) {
              return false;
            }

            // get ep title and id
            Elements anchors = row.getElementsByAttributeValueStarting("href", "/title/tt");
            for (Element anchor : anchors) {
              if ("name".equals(anchor.attr("itemprop"))) {
                ep.setTitle(anchor.text());
                break;
              }
            }

            String id = "";
            Matcher idMatcher = IMDB_ID_PATTERN.matcher(anchors.get(0).attr("href"));
            while (idMatcher.find()) {
              if (idMatcher.group(1) != null) {
                id = idMatcher.group(1);
              }
            }

            if (StringUtils.isNotBlank(id)) {
              ep.setId(providerInfo.getId(), id);
            }

            // plot
            Element plot = row.getElementsByClass("item_description").first();
            if (plot != null) {
              ep.setPlot(plot.ownText());
            }

            // rating and rating count
            Element ratingElement = row.getElementsByClass("ipl-rating-star__rating").first();
            if (ratingElement != null) {
              String ratingAsString = ratingElement.ownText().replace(",", ".");

              Element votesElement = row.getElementsByClass("ipl-rating-star__total-votes").first();
              if (votesElement != null) {
                String countAsString = votesElement.ownText().replaceAll("[.,()]", "").trim();
                try {
                  MediaRating rating = new MediaRating(providerInfo.getId());
                  rating.setRating(Float.parseFloat(ratingAsString));
                  rating.setVotes(MetadataUtil.parseInt(countAsString));
                  ep.addRating(rating);
                }
                catch (Exception e) {
                  LOGGER.trace("could not parse rating/vote count: {}", e.getMessage());
                }
              }
            }

            // release date
            Element releaseDate = row.getElementsByClass("airdate").first();
            if (releaseDate != null) {
              ep.setReleaseDate(parseDate(releaseDate.ownText()));
            }

            // poster
            Element image = row.getElementsByTag("img").first();
            if (image != null) {
              String posterUrl = image.attr("src");
              posterUrl = posterUrl.replaceAll("UX[0-9]{2,4}_", "");
              posterUrl = posterUrl.replaceAll("UY[0-9]{2,4}_", "");
              posterUrl = posterUrl.replaceAll("CR[0-9]{1,3},[0-9]{1,3},[0-9]{1,3},[0-9]{1,3}_", "");

              if (StringUtils.isNotBlank(posterUrl)) {
                MediaArtwork ma = new MediaArtwork(ImdbMetadataProvider.providerInfo.getId(), THUMB);
                ma.setPreviewUrl(posterUrl);
                ma.setDefaultUrl(posterUrl);
                ep.addMediaArt(ma);
              }
            }

            episodes.add(ep);
          }
          catch (Exception e) {
            LOGGER.warn("failed parsing: {} for ep data - {}", row.text(), e.getMessage());
          }
        }
      }
    }
    return true;
  }

  public List<MediaArtwork> getTvShowArtwork(ArtworkSearchAndScrapeOptions options) throws ScrapeException, MissingIdException {
    String imdbId = "";

    // imdbid from scraper option
    if (!MetadataUtil.isValidImdbId(imdbId)) {
      imdbId = options.getImdbId();
    }

    // imdbid via tmdbid
    if (!MetadataUtil.isValidImdbId(imdbId) && options.getTmdbId() > 0) {
      imdbId = MediaIdUtil.getImdbIdViaTmdbId(options.getTmdbId());
    }

    if (!MetadataUtil.isValidImdbId(imdbId)) {
      LOGGER.warn("not possible to scrape from IMDB - imdbId found");
      throw new MissingIdException(MediaMetadata.IMDB);
    }

    // just get the MediaMetadata via normal scrape and pick the poster from the result
    TvShowSearchAndScrapeOptions tvShowSearchAndScrapeOptions = new TvShowSearchAndScrapeOptions();
    tvShowSearchAndScrapeOptions.setDataFromOtherOptions(options);

    try {
      List<MediaArtwork> artworks = getMetadata(tvShowSearchAndScrapeOptions).getMediaArt(MediaArtwork.MediaArtworkType.POSTER);

      // adopt the url to the wanted size
      for (MediaArtwork artwork : artworks) {
        adoptArtworkToOptions(artwork, options);
      }

      return artworks;
    }
    catch (NothingFoundException e) {
      LOGGER.debug("nothing found");
    }

    return Collections.emptyList();
  }

  private static class TmdbTvShowWorker implements Callable<MediaMetadata> {
    private TvShowSearchAndScrapeOptions options;

    TmdbTvShowWorker(TvShowSearchAndScrapeOptions options) {
      this.options = options;
    }

    @Override
    public MediaMetadata call() {
      try {
        IMediaProvider tmdb = MediaProviders.getProviderById(MediaMetadata.TMDB);
        if (tmdb == null) {
          return null;
        }

        TvShowSearchAndScrapeOptions scrapeOptions = new TvShowSearchAndScrapeOptions(this.options);
        scrapeOptions.setMetadataScraper(new MediaScraper(ScraperType.TV_SHOW, tmdb));
        return ((ITvShowMetadataProvider) tmdb).getMetadata(scrapeOptions);
      }
      catch (Exception e) {
        return null;
      }
    }
  }

  private static class TmdbTvShowEpisodeWorker implements Callable<MediaMetadata> {
    private TvShowEpisodeSearchAndScrapeOptions options;

    TmdbTvShowEpisodeWorker(TvShowEpisodeSearchAndScrapeOptions options) {
      this.options = options;
    }

    @Override
    public MediaMetadata call() {
      try {
        IMediaProvider tmdb = MediaProviders.getProviderById(MediaMetadata.TMDB);
        if (tmdb == null) {
          return null;
        }

        TvShowEpisodeSearchAndScrapeOptions scrapeOptions = new TvShowEpisodeSearchAndScrapeOptions(this.options);
        scrapeOptions.setMetadataScraper(new MediaScraper(ScraperType.TV_SHOW, tmdb));
        return ((ITvShowMetadataProvider) tmdb).getMetadata(scrapeOptions);
      }
      catch (Exception e) {
        return null;
      }
    }
  }
}<|MERGE_RESOLUTION|>--- conflicted
+++ resolved
@@ -511,13 +511,8 @@
     Document doc;
     Url url;
     try {
-<<<<<<< HEAD
-      url = new InMemoryCachedUrl(IMDB_SITE + "/title/" + imdbId + "/episodes?season=1");
-      url.addHeader("Accept-Language", getAcceptLanguage(options.getLanguage().getLanguage(), getCountry().getAlpha2()));
-=======
-      url = new InMemoryCachedUrl(apiKey + "/title/" + imdbId + "/epdate");
+      url = new InMemoryCachedUrl(apiKey + "/title/" + imdbId + "/episodes?season=1");
       url.addHeader("Accept-Language", getAcceptLanguage(options.getLanguage().getLanguage(), options.getCertificationCountry().getAlpha2()));
->>>>>>> 75a1a3af
     }
     catch (Exception e) {
       LOGGER.error("problem scraping: {}", e.getMessage());
@@ -563,13 +558,8 @@
 
       Url seasonUrl;
       try {
-<<<<<<< HEAD
-        seasonUrl = new InMemoryCachedUrl(IMDB_SITE + "/title/" + imdbId + "/epdate?season=" + season);
-        seasonUrl.addHeader("Accept-Language", getAcceptLanguage(options.getLanguage().getLanguage(), getCountry().getAlpha2()));
-=======
-        seasonUrl = new InMemoryCachedUrl(apiKey + "/title/" + imdbId + "/epdate?season=" + i);
+        seasonUrl = new InMemoryCachedUrl(apiKey + "/title/" + imdbId + "/epdate?season=" + season);
         seasonUrl.addHeader("Accept-Language", getAcceptLanguage(options.getLanguage().getLanguage(), options.getCertificationCountry().getAlpha2()));
->>>>>>> 75a1a3af
       }
       catch (Exception e) {
         LOGGER.error("problem scraping: {}", e.getMessage());
