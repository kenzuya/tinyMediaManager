/*
 * Copyright 2012 - 2016 Manuel Laggner
 *
 * Licensed under the Apache License, Version 2.0 (the "License");
 * you may not use this file except in compliance with the License.
 * You may obtain a copy of the License at
 *
 *     http://www.apache.org/licenses/LICENSE-2.0
 *
 * Unless required by applicable law or agreed to in writing, software
 * distributed under the License is distributed on an "AS IS" BASIS,
 * WITHOUT WARRANTIES OR CONDITIONS OF ANY KIND, either express or implied.
 * See the License for the specific language governing permissions and
 * limitations under the License.
 */
package org.tinymediamanager.scraper.util;

import java.io.StringReader;
import java.io.StringWriter;
import java.util.ArrayList;
import java.util.Arrays;
import java.util.Calendar;
import java.util.List;
import java.util.Locale;
import java.util.regex.Matcher;
import java.util.regex.Pattern;

import org.apache.commons.lang3.StringUtils;
import org.apache.commons.lang3.text.WordUtils;
import org.slf4j.Logger;
import org.slf4j.LoggerFactory;
import org.tinymediamanager.core.Utils;
import org.tinymediamanager.core.movie.MovieModuleManager;
import org.tinymediamanager.core.tvshow.TvShowModuleManager;
import org.w3c.tidy.Tidy;

/**
 * Various parses methods to get a clean and workable name out of weird filenames
 * 
 * @author Myron Boyle
 */
public class ParserUtils {

  private static final Logger LOGGER     = LoggerFactory.getLogger(ParserUtils.class);
  private static final String DELIMITER  = "[\\[\\]() _,.-]";

  public static String[]      stopwords  = { "1080", "1080i", "1080p", "3d", "480i", "480p", "576i", "576p", "720", "720i", "720p", "ac3", "ac3ld",
      "ac3md", "aoe", "bd5", "bdrip", "bdrip", "blueray", "bluray", "brrip", "cam", "cd1", "cd2", "cd3", "cd4", "cd5", "cd6", "cd7", "cd8", "cd9",
      "complete", "custom", "dc", "disc1", "disc2", "disc3", "disc4", "disc5", "disc6", "disc7", "disc8", "disc9", "divx", "divx5", "dl", "docu",
      "dsr", "dsrip", "dts", "dtv", "dubbed", "dutch", "dvd", "dvd1", "dvd2", "dvd3", "dvd4", "dvd5", "dvd6", "dvd7", "dvd8", "dvd9", "dvdivx",
      "dvdrip", "dvdscr", "dvdscreener", "emule", "etm", "extended", "fragment", "fs", "fps", "german", "h264", "hddvd", "hdrip", "hdtv", "hdtvrip",
      "hevc", "hrhd", "hrhdtv", "ind", "internal", "ld", "limited", "md", "multisubs", "nfo", "nfofix", "ntg", "ntsc", "ogg", "ogm", "pal", "pdtv",
      "proper", "pso", "r3", "r5", "read", "repack", "rerip", "retail", "roor", "rs", "rsvcd", "screener", "se", "subbed", "svcd", "swedish", "tc",
      "telecine", "telesync", "ts", "uncut", "unrated", "vcf", "webdl", "webrip", "workprint", "ws", "www", "x264", "xf", "xvid", "xvidvd", "xxx" };

  // clean before splitting (needs delimiter in front!)
  public static String[]      cleanwords = { "24\\.000", "23\\.976", "23\\.98", "24\\.00" };

  /**
   * Tries to get movie name from filename<br>
   * 1. splits string using common delimiters ".- ()"<br>
   * 2. searches for first occurrence of common stopwords<br>
   * 3. if last token is 4 digits, assume year and remove<br>
   * 4. everything before the first stopword must be the movie name :p<br>
   * <br>
   * Deprecated in favor of detectCleanMovienameAndYear (avoid possible dupes)
   * 
   * @param filename
   *          the filename to get the title from
   * @return the (hopefully) correct parsed movie name
   */
  @Deprecated
  public static String detectCleanMoviename(String filename) {
    return detectCleanMovienameAndYear(filename)[0];
  }

  /**
   * Tries to get movie name and year from filename<br>
   * 1. splits string using common delimiters ".- ()"<br>
   * 2. searches for first occurrence of common stopwords<br>
   * 3. if last token is 4 digits, assume year and set [1]<br>
   * 4. everything before the first stopword must be the movie name :p
   * 
   * @param filename
   *          the filename to get the title from
   * @return title/year string (year can be empty)
   */
  @Deprecated
  public static String[] detectCleanMovienameAndYearOLD(String filename) {
    String[] ret = { "", "" };
    // use trace to not remove logging completely (function called way to often on multi movie dir parsing)
    LOGGER.trace("Parse filename for movie title: \"" + filename + "\"");

    if (filename == null || filename.isEmpty()) {
      LOGGER.warn("Filename empty?!");
      return ret;
    }

    // remove extension (if found) and split (keep var)
    String fname = filename.replaceFirst("\\.\\w{2,4}$", "");

    // replaces any resolution 1234x1234 (must start with a non-word (else too global)
    String cleaned = fname.replaceFirst("(?i)\\W\\d{3,4}x\\d{3,4}", " ");
    // replace FPS specific words (must start with a non-word (else too global)
    for (String cw : cleanwords) {
      cleaned = cleaned.replaceFirst("(?i)\\W" + cw, " ");
    }

    String[] s = cleaned.split(DELIMITER);
    int firstFoundStopwordPosition = s.length;

    // iterate over all splitted items
    for (int i = 0; i < s.length; i++) {
      // search for stopword position
      if (s[i] != null && !s[i].isEmpty()) {
        for (String stop : stopwords) {
          if (s[i].equalsIgnoreCase(stop)) {
            s[i] = ""; // delete stopword
            // remember lowest position, but not lower than 2!!!
            if (i < firstFoundStopwordPosition && i >= 2) {
              firstFoundStopwordPosition = i;
            }
          }
        }
        if (Utils.isValidImdbId(s[i])) {
          s[i] = ""; // delete imdbId from name
        }
      }
    }

    // scan backwards - if we have at least 1 token, and the last one is a 4 digit, assume year and remove
    String year = "";
    for (int i = s.length - 1; i > 0; i--) {
      if (!s[i].isEmpty() && s[i].matches("\\d{4}")) {
        int currentYear = Calendar.getInstance().get(Calendar.YEAR);
        int parsedYear = Integer.parseInt(s[i]);
        if (parsedYear > 1800 && parsedYear < currentYear + 5) {
          // well, limit the year a bit...
          LOGGER.trace("removed token '" + s[i] + "'- seems to be year");
          year = s[i];
          s[i] = "";
          break;
        }
      }
    }

    // rebuild string, respecting bad words
    String name = "";
    for (int i = 0; i < firstFoundStopwordPosition; i++) {
      if (!s[i].isEmpty()) {
        // check for bad words
<<<<<<< HEAD
        if (!MovieModuleManager.SETTINGS.getBadWords().contains(s[i].toLowerCase())) {
=======
        if (!MovieModuleManager.MOVIE_SETTINGS.getBadWords().contains(s[i].toLowerCase(Locale.ROOT))) {
>>>>>>> 37e49b70
          String word = s[i];
          // roman characters such as "Part Iv" should not be camel-cased
          switch (word.toUpperCase(Locale.ROOT)) {
            case "I":
            case "II":
            case "III":
            case "IV":
            case "V":
            case "VI":
            case "VII":
            case "VIII":
            case "IX":
            case "X":
              name = name + word.toUpperCase(Locale.ROOT) + " ";
              break;

            default:
              name = name + WordUtils.capitalizeFully(word) + " "; // make CamelCase
              break;
          }
        }
      }
    }

    if (name.isEmpty()) {
      // started with a badword - return name unchanged
      ret[0] = fname;
    }
    else {
      ret[0] = name.trim();
    }
    ret[1] = year.trim();
    LOGGER.trace("Movie title should be: \"" + ret[0] + "\", from " + ret[1]);
    return ret;
  }

  /**
   * Tries to get movie name and year from filename<br>
   * 1. splits string using common delimiters ".- ()"<br>
   * 2. searches for first occurrence of common stopwords<br>
   * 3. if last token is 4 digits, assume year and set [1]<br>
   * 4. everything before the first stopword must be the movie name :p
   * 
   * @param filename
   *          the filename to get the title from
   * @return title/year string (year can be empty)
   */
  public static String[] detectCleanMovienameAndYear(String filename) {
    String[] ret = { "", "" };
    // use trace to not remove logging completely (function called way to often on multi movie dir parsing)
    LOGGER.trace("Parse filename for movie title: \"" + filename + "\"");

    if (filename == null || filename.isEmpty()) {
      LOGGER.warn("Filename empty?!");
      return ret;
    }

    // remove extension (if found) and split (keep var)
    String fname = filename.replaceFirst("\\.\\w{2,4}$", "");
    // replaces any resolution 1234x1234 (must start and end with a non-word (else too global)
    fname = fname.replaceFirst("(?i)\\W\\d{3,4}x\\d{3,4}", " ");
    // replace FPS specific words (must start with a non-word (else too global)
    for (String cw : cleanwords) {
      fname = fname.replaceFirst("(?i)\\W" + cw, " ");
    }

    LOGGER.trace("--------------------");
    LOGGER.trace("IN:  " + fname);

    // Get [optionals] delimited
    List<String> opt = new ArrayList<String>();
    Pattern p = Pattern.compile("\\[(.*?)\\]");
    Matcher m = p.matcher(fname);
    while (m.find()) {
      LOGGER.trace("OPT: " + m.group(1));
      String[] o = StringUtils.split(m.group(1), DELIMITER);
      opt.addAll(Arrays.asList(o));
      fname = fname.replace(m.group(), ""); // remove complete group from name
    }
    LOGGER.trace("ARR: " + opt);

    // parse good filename
    String[] s = StringUtils.split(fname, DELIMITER);
    if (s.length == 0) {
      s = opt.toArray(new String[opt.size()]);
    }
    int firstFoundStopwordPosition = s.length;

    // iterate over all splitted items
    for (int i = 0; i < s.length; i++) {
      // search for stopword position
      for (String stop : stopwords) {
        if (s[i].equalsIgnoreCase(stop)) {
          s[i] = ""; // delete stopword
          // remember lowest position, but not lower than 2!!!
          if (i < firstFoundStopwordPosition && i >= 2) {
            firstFoundStopwordPosition = i;
          }
        }
      }
      if (Utils.isValidImdbId(s[i])) {
        s[i] = ""; // delete imdbId from name
      }
    }

    // scan backwards - if we have at least 1 token, and the last one is a 4 digit, assume year and remove
    int currentYear = Calendar.getInstance().get(Calendar.YEAR);
    String year = "";
    for (int i = s.length - 1; i > 0; i--) {
      if (s[i].matches("\\d{4}")) {
        int parsedYear = Integer.parseInt(s[i]);
        if (parsedYear > 1800 && parsedYear < currentYear + 5) {
          // well, limit the year a bit...
          LOGGER.trace("removed token '" + s[i] + "'- seems to be year");
          year = s[i];
          s[i] = "";
          break;
        }
      }
    }
    if (year.isEmpty()) {
      // parse all optional tags for it
      for (String o : opt) {
        if (o.matches("\\d{4}")) {
          int parsedYear = Integer.parseInt(o);
          if (parsedYear > 1800 && parsedYear < currentYear + 5) {
            year = String.valueOf(parsedYear);
            LOGGER.trace("found possible year " + o);
          }
        }
      }
    }

    // rebuild string, respecting bad words
    String name = "";
    for (int i = 0; i < firstFoundStopwordPosition; i++) {
      if (!s[i].isEmpty()) {
        // check for bad words
<<<<<<< HEAD
        if (!MovieModuleManager.SETTINGS.getBadWords().contains(s[i].toLowerCase())) {
=======
        if (!MovieModuleManager.MOVIE_SETTINGS.getBadWords().contains(s[i].toLowerCase(Locale.ROOT))) {
>>>>>>> 37e49b70
          String word = s[i];
          // roman characters such as "Part Iv" should not be camel-cased
          switch (word.toUpperCase(Locale.ROOT)) {
            case "I":
            case "II":
            case "III":
            case "IV":
            case "V":
            case "VI":
            case "VII":
            case "VIII":
            case "IX":
            case "X":
              name = name + word.toUpperCase(Locale.ROOT) + " ";
              break;

            default:
              name = name + WordUtils.capitalizeFully(word) + " "; // make CamelCase
              break;
          }
        }
      }
    }

    if (name.isEmpty()) {
      // started with a badword - return name unchanged
      ret[0] = fname;
    }
    else {
      ret[0] = name.trim();
    }
    ret[1] = year.trim();
    LOGGER.trace("Movie title should be: \"" + ret[0] + "\", from " + ret[1]);

    return ret;
  }

  /**
   * gets IMDB id out of filename
   * 
   * @param text
   *          a string
   * @return imdbid or empty
   */
  public static String detectImdbId(String text) {
    String imdb = "";
    if (text != null && !text.isEmpty()) {
      imdb = StrgUtils.substr(text, ".*(tt\\d{7}).*");
      if (imdb.isEmpty()) {
        imdb = StrgUtils.substr(text, ".*imdb\\.com\\/Title\\?(\\d{7}).*");
        if (!imdb.isEmpty()) {
          imdb = "tt" + imdb;
        }
      }
    }
    return imdb;
  }

  /**
   * removes some weird number-stopwords like 1080, 720 etc.. to ease the regex parsing for season/episode
   * 
   * @param filename
   *          the file name to remove the stop- and bad words for
   * @return the cleaned one
   */
  public static String removeStopwordsAndBadwordsFromTvEpisodeName(String filename) {
    String before = filename;

    // replaces any resolution 1234x1234 (must start with a non-word (else too global)
    filename = filename.replaceFirst("(?i)\\W\\d{3,4}x\\d{3,4}", " ");

    for (String s : stopwords) {
      filename = filename.replaceAll("(?i)\\W" + s + "(\\W|$)", " "); // TV stop words must start AND END with a non-word (else too global) or line
                                                                      // end
      if (LOGGER.isTraceEnabled() && filename.length() != before.length()) {
        LOGGER.trace("Removed some TV stopword (" + s + "): " + before + " -> " + filename);
        before = filename;
      }
    }

    // also remove bad words
    for (String s : TvShowModuleManager.SETTINGS.getBadWords()) {
      filename = filename.replaceAll("(?i)\\W" + s + "(\\W|$)", " "); // TV bad words must start AND END with a non-word (else too global) or line end
      if (LOGGER.isTraceEnabled() && filename.length() != before.length()) {
        LOGGER.trace("Removed some TV bad word (" + s + "): " + before + " -> " + filename);
        before = filename;
      }
    }
    return filename;
  }

  /**
   * return a 2 element array. 0 = title; 1=date
   * 
   * parses the title in the format Title YEAR or Title (YEAR)
   * 
   * @param title
   *          the title
   * @return the string[]
   */
  public static String[] parseTitle(String title) {
    String v[] = { "", "" };
    if (title == null)
      return v;

    Pattern p = Pattern.compile("(.*)\\s+\\(?([0-9]{4})\\)?", Pattern.CASE_INSENSITIVE);
    Matcher m = p.matcher(title);
    if (m.find()) {
      v[0] = m.group(1);
      v[1] = m.group(2);
    }
    else {
      v[0] = title;
    }
    return v;
  }

  /**
   * Parses titles if they are in the form Title (Year). The first element is the title, and the second element is the date, both can be null. If the
   * matcher fails to find the pattern, then the passed in title is set as the first element, which is the title.
   * 
   * @param title
   *          the title
   * @return the pair
   */
  public static Pair<String, String> parseTitleAndDateInBrackets(String title) {
    if (title == null)
      return new Pair<>(null, null);

    Pattern p = Pattern.compile("(.*)\\s+\\(?([0-9]{4})\\)?", Pattern.CASE_INSENSITIVE);
    Matcher m = p.matcher(title);
    if (m.find()) {
      return new Pair<>(m.group(1), m.group(2));
    }

    return new Pair<>(title, null);
  }

  /**
   * Try to clean the NFO(XML) content with JTidy.
   * 
   * @param sourceNfoContent
   *          the XML content to be cleaned
   * @return the cleaned XML content (or the source, if any Exceptions occur)
   */
  public static String cleanNfo(String sourceNfoContent) {
    try {
      Tidy tidy = new Tidy();
      tidy.setInputEncoding("UTF-8");
      tidy.setOutputEncoding("UTF-8");
      tidy.setWraplen(Integer.MAX_VALUE);
      tidy.setXmlOut(true);
      tidy.setSmartIndent(true);
      tidy.setXmlTags(true);
      tidy.setMakeClean(true);
      tidy.setForceOutput(true);
      tidy.setQuiet(true);
      tidy.setShowWarnings(false);
      StringReader in = new StringReader(sourceNfoContent);
      StringWriter out = new StringWriter();
      tidy.parse(in, out);

      return out.toString();
    }
    catch (Exception e) {
    }
    return sourceNfoContent;
  }

  /**
   * for all strings, return the "cleanest" one detected by rateCleanness()
   * 
   * @param names
   *          strings
   * @return cleanest one
   */
  public static ParserInfo getCleanerString(String... names) {
    ArrayList<ParserInfo> info = new ArrayList<>(1);
    ParserInfo ret = null;
    int rate = -10000;

    for (String s : names) {
      info.add(new ParserInfo(s));
    }
    for (ParserInfo i : info) {
      int tmp = ParserUtils.rateCleanness(i);
      if (tmp > rate) {
        ret = i;
        rate = tmp;
      }
    }

    return ret;
  }

  /**
   * returns a count how "clean" a string is<br>
   * CamelCase name with space as delimiter should get a higher value...<br>
   * 
   * @param info
   *          the info to rate
   * @return number, the higher, the better
   */
  public static int rateCleanness(ParserInfo info) {
    if (info.clean.isEmpty()) {
      return -1;
    }
    int rate = 0;

    int words = info.clean.split(" ").length; // count words
    int seps = info.clean.split("[_.-]").length - 1; // count other separators
    int uc = info.clean.replaceAll("[^A-Z]", "").length(); // count uppercase
    int lc = info.clean.replaceAll("[A-Z]", "").length(); // count lowercase
    double cleaned = 100 - info.clean.length() * 100 / info.name.length();

    int cc = 0; // count CamelCase
    Pattern pattern = Pattern.compile("[A-Z][a-z]");
    Matcher matcher = pattern.matcher(info.clean);
    while (matcher.find()) {
      cc++;
    }

    // boost CamesCase & cleaned words, rate non-space separators very worse, the lower words the better
    rate = cc * 20 + (10 - words * 2) * 2 + (seps * -20) - info.clean.length() * 2 + (int) cleaned;
    if (!info.year.isEmpty()) {
      // we found a year in string, so boost this specially
      rate += 20;
    }

    LOGGER.trace(info + " - Rate:" + rate + "    PERC:" + cleaned + " LEN:" + info.clean.length() + " WRD:" + words + " UC:" + uc + " LC:" + lc
        + " CC:" + cc + " SEP:" + seps);

    return rate;
  }

  public static class ParserInfo {
    public String name  = "";
    public String year  = "";
    public String clean = "";

    ParserInfo(String name) {
      this.name = name.trim();
      String[] ty = detectCleanMovienameAndYear(this.name);
      this.clean = ty[0];
      this.year = ty[1];
    }

    @Override
    public String toString() {
      return clean + " (" + this.year + ")";
    }
  }
}<|MERGE_RESOLUTION|>--- conflicted
+++ resolved
@@ -149,11 +149,7 @@
     for (int i = 0; i < firstFoundStopwordPosition; i++) {
       if (!s[i].isEmpty()) {
         // check for bad words
-<<<<<<< HEAD
-        if (!MovieModuleManager.SETTINGS.getBadWords().contains(s[i].toLowerCase())) {
-=======
-        if (!MovieModuleManager.MOVIE_SETTINGS.getBadWords().contains(s[i].toLowerCase(Locale.ROOT))) {
->>>>>>> 37e49b70
+        if (!MovieModuleManager.SETTINGS.getBadWords().contains(s[i].toLowerCase(Locale.ROOT))) {
           String word = s[i];
           // roman characters such as "Part Iv" should not be camel-cased
           switch (word.toUpperCase(Locale.ROOT)) {
@@ -292,11 +288,7 @@
     for (int i = 0; i < firstFoundStopwordPosition; i++) {
       if (!s[i].isEmpty()) {
         // check for bad words
-<<<<<<< HEAD
-        if (!MovieModuleManager.SETTINGS.getBadWords().contains(s[i].toLowerCase())) {
-=======
-        if (!MovieModuleManager.MOVIE_SETTINGS.getBadWords().contains(s[i].toLowerCase(Locale.ROOT))) {
->>>>>>> 37e49b70
+        if (!MovieModuleManager.SETTINGS.getBadWords().contains(s[i].toLowerCase(Locale.ROOT))) {
           String word = s[i];
           // roman characters such as "Part Iv" should not be camel-cased
           switch (word.toUpperCase(Locale.ROOT)) {
