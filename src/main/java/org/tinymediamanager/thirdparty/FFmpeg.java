--- conflicted
+++ resolved
@@ -31,7 +31,7 @@
 
 /**
  * the class {@link FFmpeg} is used to access FFmpeg
- *
+ * 
  * @author Manuel Laggner/Wolfgang Janes
  */
 public class FFmpeg {
@@ -43,7 +43,7 @@
 
   /**
    * create a still of the given video file to the given path. The still is being taken at the given second of the video file
-   *
+   * 
    * @param videoFile
    *          the video file to extract the still from
    * @param stillFile
@@ -146,39 +146,10 @@
     return cmdList;
   }
 
-  private static String executeCommand(List<String> cmdline) throws InterruptedException {
+  private static String executeCommand(List<String> cmdline) throws IOException, InterruptedException {
     LOGGER.debug("Running command: {}", String.join(" ", cmdline));
 
-<<<<<<< HEAD
-    try {
-      ProcessBuilder pb = new ProcessBuilder(cmdline.toArray(new String[0])).redirectErrorStream(true);
-      final Process process = pb.start();
-
-      try (ByteArrayOutputStream outputStream = new ByteArrayOutputStream()) {
-        new Thread(() -> {
-          try {
-            IOUtils.copy(process.getInputStream(), outputStream);
-          }
-          catch (IOException e) {
-            LOGGER.debug("could not get output from the process", e);
-          }
-        }).start();
-
-        int processValue = process.waitFor();
-        if (processValue != 0) {
-          LOGGER.debug("error at FFmpeg: '{}", outputStream.toString(StandardCharsets.UTF_8));
-          throw new IOException("could not create the still - code '" + processValue + "'");
-        }
-        return outputStream.toString(StandardCharsets.UTF_8);
-      }
-      finally {
-        if (process != null) {
-          process.destroy();
-          // Process must be destroyed before closing streams, can't use try-with-resources,
-          // as resources are closing when leaving try block, before finally
-          IOUtils.close(process.getErrorStream());
-=======
-    ProcessBuilder pb = new ProcessBuilder(cmdline).redirectErrorStream(true);
+    ProcessBuilder pb = new ProcessBuilder(cmdline.toArray(new String[0])).redirectErrorStream(true);
     final Process process = pb.start();
 
     try (ByteArrayOutputStream outputStream = new ByteArrayOutputStream()) {
@@ -188,15 +159,15 @@
         }
         catch (IOException e) {
           LOGGER.debug("could not get output from the process", e);
->>>>>>> c509c74c
         }
       }).start();
 
       int processValue = process.waitFor();
       if (processValue != 0) {
         LOGGER.debug("error at FFmpeg: '{}", outputStream.toString(StandardCharsets.UTF_8));
-        throw new IOException("could not create the still - code '" + processValue + "'");
+        throw new IOException("error running FFmpeg - code '" + processValue + "'");
       }
+      return outputStream.toString(StandardCharsets.UTF_8);
     }
     finally {
       if (process != null) {
