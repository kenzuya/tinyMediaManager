--- conflicted
+++ resolved
@@ -47,11 +47,8 @@
 import org.jetbrains.annotations.NotNull;
 import org.slf4j.Logger;
 import org.slf4j.LoggerFactory;
-<<<<<<< HEAD
-=======
 import org.tinymediamanager.ReleaseInfo;
 import org.tinymediamanager.TmmOsUtils;
->>>>>>> 39479c69
 import org.tinymediamanager.core.Constants;
 import org.tinymediamanager.core.Message;
 import org.tinymediamanager.core.MessageManager;
@@ -705,7 +702,7 @@
   /**
    * checks for our automatic update setting interval <br>
    * Nightly users are always true!
-   * 
+   *
    * @return
    */
   public static boolean shouldCheckForUpdate() {
