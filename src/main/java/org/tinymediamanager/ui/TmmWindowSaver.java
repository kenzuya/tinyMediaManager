/*
 * Copyright 2012 - 2017 Manuel Laggner
 *
 * Licensed under the Apache License, Version 2.0 (the "License");
 * you may not use this file except in compliance with the License.
 * You may obtain a copy of the License at
 *
 *     http://www.apache.org/licenses/LICENSE-2.0
 *
 * Unless required by applicable law or agreed to in writing, software
 * distributed under the License is distributed on an "AS IS" BASIS,
 * WITHOUT WARRANTIES OR CONDITIONS OF ANY KIND, either express or implied.
 * See the License for the specific language governing permissions and
 * limitations under the License.
 */
package org.tinymediamanager.ui;

import java.awt.AWTEvent;
import java.awt.Dimension;
import java.awt.Insets;
import java.awt.Rectangle;
import java.awt.Toolkit;
import java.awt.event.AWTEventListener;
import java.awt.event.ComponentEvent;
import java.awt.event.WindowEvent;

import javax.swing.JDialog;
import javax.swing.JFrame;

import org.slf4j.Logger;
import org.slf4j.LoggerFactory;
<<<<<<< HEAD
import org.tinymediamanager.core.Settings;
=======
import org.tinymediamanager.core.TmmProperties;
import org.tinymediamanager.ui.movies.MoviePanel;
>>>>>>> d22b2fb0

/**
 * The Class TmmWindowSaver. To save window/dialog settings (like size/position)
 * 
 * @author Manuel Laggner
 */
public class TmmWindowSaver implements AWTEventListener {
  private final static Logger   LOGGER = LoggerFactory.getLogger(TmmWindowSaver.class);
  private static TmmWindowSaver instance;

  private final TmmProperties   properties;

  private TmmWindowSaver() {
    properties = TmmProperties.getInstance();
  }

  /**
   * get an instance of this class
   * 
   * @return an instance of this class
   */
  public synchronized static TmmWindowSaver getInstance() {
    if (instance == null) {
      instance = new TmmWindowSaver();
    }
    return instance;
  }

  @Override
  public void eventDispatched(AWTEvent evt) {
    ComponentEvent cev = (ComponentEvent) evt;
    // frame = mainWindow
    if (evt.getID() == WindowEvent.WINDOW_CLOSING && cev.getComponent() instanceof JFrame) {
      JFrame frame = (JFrame) cev.getComponent();
      saveSettings(frame);
    }
    // popup dialogs
    if (evt.getID() == WindowEvent.WINDOW_CLOSED && cev.getComponent() instanceof JDialog) {
      JDialog dialog = (JDialog) cev.getComponent();
      saveSettings(dialog);
    }
  }

  /**
   * Load settings for a frame
   * 
   * @param frame
   *          the frame
   */
  public void loadSettings(JFrame frame) {
    // settings for main window
    if ("mainWindow".equals(frame.getName())) {
      // was the main window maximized?
      if (properties.getPropertyAsBoolean("mainWindowMaximized")) {
        frame.setExtendedState(frame.getExtendedState() | JFrame.MAXIMIZED_BOTH);
        frame.validate();
      }
      else {
        // only set location/size if something was stored
        Rectangle rect = getWindowBounds("mainWindow");
        if (rect.width > 0) {
          frame.setBounds(rect);
          // frame.validate();
        }
        else {
          frame.setLocationRelativeTo(null);
        }
      }
<<<<<<< HEAD
=======

      // sliders
      MainWindow mainWindow = (MainWindow) frame;
      MoviePanel moviePanel = mainWindow.getMoviePanel();
      if (properties.getPropertyAsInteger("movieWindowSlider1") > 0) {
        moviePanel.getSplitPaneVertical().setDividerLocation(properties.getPropertyAsInteger("movieWindowSlider1"));
      }
      if (properties.getPropertyAsInteger("movieWindowSlider2") > 0) {
        moviePanel.getSplitPaneHorizontal().setDividerLocation(properties.getPropertyAsInteger("movieWindowSlider2"));
      }
>>>>>>> d22b2fb0
    }
  }

  /**
   * Load settings for a dialog
   * 
   * @param dialog
   *          the dialog
   */
  public void loadSettings(JDialog dialog) {
    if (!dialog.getName().contains("dialog")) {
      Rectangle rect = getWindowBounds(dialog.getName());
      if (rect.width > 0) {
        dialog.setBounds(rect);
      }
      else {
        dialog.pack();
      }
    }
  }

  /**
   * Save settings for a frame
   * 
   * @param frame
   *          the frame
   */
  public void saveSettings(JFrame frame) {
    // settings for main window
    if ("mainWindow".equals(frame.getName()) && frame instanceof MainWindow) {
      addParam("mainWindowMaximized", (frame.getExtendedState() & JFrame.MAXIMIZED_BOTH) == JFrame.MAXIMIZED_BOTH);
      storeWindowBounds("mainWindow", frame.getX(), frame.getY(), frame.getWidth(), frame.getHeight());
<<<<<<< HEAD
      writeProperties();
=======

      // sliders
      MainWindow mainWindow = (MainWindow) frame;
      MoviePanel moviePanel = mainWindow.getMoviePanel();
      addParam("movieWindowSlider1", moviePanel.getSplitPaneVertical().getDividerLocation());
      addParam("movieWindowSlider2", moviePanel.getSplitPaneHorizontal().getDividerLocation());
>>>>>>> d22b2fb0
    }
  }

  /**
   * Save settings for a dialog
   * 
   * @param dialog
   *          the dialog
   */
  public void saveSettings(JDialog dialog) {
    if (!dialog.getName().contains("dialog")) {
      storeWindowBounds(dialog.getName(), dialog.getX(), dialog.getY(), dialog.getWidth(), dialog.getHeight());
    }
  }

  private void storeWindowBounds(String name, int x, int y, int width, int height) {
    addParam(name + "X", x);
    addParam(name + "Y", y);
    addParam(name + "W", width);
    addParam(name + "H", height);
  }

  private Rectangle getWindowBounds(String name) {
    Rectangle rect = new Rectangle();

    rect.x = properties.getPropertyAsInteger(name + "X");
    rect.y = properties.getPropertyAsInteger(name + "Y");
    rect.width = properties.getPropertyAsInteger(name + "W");
    rect.height = properties.getPropertyAsInteger(name + "H");

    // check if the stored sizes fit the actual screen
    Dimension screenSize = Toolkit.getDefaultToolkit().getScreenSize();
    // screen insets / taskbar
    if (MainWindow.getActiveInstance() != null) {
      Insets scnMax = Toolkit.getDefaultToolkit().getScreenInsets(MainWindow.getActiveInstance().getGraphicsConfiguration());
      if ((rect.x + rect.width) > (screenSize.getWidth() - scnMax.left - scnMax.right)) {
        rect.x = scnMax.left;
        rect.width = (int) screenSize.getWidth() - scnMax.right;
      }

      if ((rect.y + rect.height) > (screenSize.getHeight() - scnMax.top - scnMax.bottom)) {
        rect.y = scnMax.top;
        rect.height = (int) screenSize.getHeight() - scnMax.bottom;
      }
    }

    return rect;
  }

  private void addParam(String key, Object value) {
    properties.putProperty(key, value.toString());
  }
}<|MERGE_RESOLUTION|>--- conflicted
+++ resolved
@@ -29,12 +29,9 @@
 
 import org.slf4j.Logger;
 import org.slf4j.LoggerFactory;
-<<<<<<< HEAD
 import org.tinymediamanager.core.Settings;
-=======
 import org.tinymediamanager.core.TmmProperties;
 import org.tinymediamanager.ui.movies.MoviePanel;
->>>>>>> d22b2fb0
 
 /**
  * The Class TmmWindowSaver. To save window/dialog settings (like size/position)
@@ -53,7 +50,7 @@
 
   /**
    * get an instance of this class
-   * 
+   *
    * @return an instance of this class
    */
   public synchronized static TmmWindowSaver getInstance() {
@@ -103,19 +100,6 @@
           frame.setLocationRelativeTo(null);
         }
       }
-<<<<<<< HEAD
-=======
-
-      // sliders
-      MainWindow mainWindow = (MainWindow) frame;
-      MoviePanel moviePanel = mainWindow.getMoviePanel();
-      if (properties.getPropertyAsInteger("movieWindowSlider1") > 0) {
-        moviePanel.getSplitPaneVertical().setDividerLocation(properties.getPropertyAsInteger("movieWindowSlider1"));
-      }
-      if (properties.getPropertyAsInteger("movieWindowSlider2") > 0) {
-        moviePanel.getSplitPaneHorizontal().setDividerLocation(properties.getPropertyAsInteger("movieWindowSlider2"));
-      }
->>>>>>> d22b2fb0
     }
   }
 
@@ -148,16 +132,6 @@
     if ("mainWindow".equals(frame.getName()) && frame instanceof MainWindow) {
       addParam("mainWindowMaximized", (frame.getExtendedState() & JFrame.MAXIMIZED_BOTH) == JFrame.MAXIMIZED_BOTH);
       storeWindowBounds("mainWindow", frame.getX(), frame.getY(), frame.getWidth(), frame.getHeight());
-<<<<<<< HEAD
-      writeProperties();
-=======
-
-      // sliders
-      MainWindow mainWindow = (MainWindow) frame;
-      MoviePanel moviePanel = mainWindow.getMoviePanel();
-      addParam("movieWindowSlider1", moviePanel.getSplitPaneVertical().getDividerLocation());
-      addParam("movieWindowSlider2", moviePanel.getSplitPaneHorizontal().getDividerLocation());
->>>>>>> d22b2fb0
     }
   }
 
