--- conflicted
+++ resolved
@@ -253,7 +253,6 @@
       Matcher matcher = pattern.matcher(sizeAsString);
       if (matcher.find()) {
         try {
-<<<<<<< HEAD
           float value = Float.parseFloat(matcher.group(1).replace(',', '.'));
           char unit = matcher.group(2).charAt(0);
           // maybe add a setting so a user can decide which prefix (si or iec) should be used.
@@ -267,15 +266,6 @@
           }
           else if ('K' == unit || 'k' == unit) {
             size = (long) (value * factor);
-=======
-          float value = Float.parseFloat(matcher.group(1).replace(',','.'));
-          String unit = matcher.group(2);
-          if ('G' == unit.charAt(0)) {
-            size = (long) (value * 1024 * 1024 * 1024);
-          }
-          else if ('M' == unit.charAt(0)) {
-            size = (long) (value * 1024 * 1024);
->>>>>>> 816fa4f2
           }
           else if ('K' == unit.charAt(0) || 'k' == unit.charAt(0)) {
             size = (long) (value * 1024);
