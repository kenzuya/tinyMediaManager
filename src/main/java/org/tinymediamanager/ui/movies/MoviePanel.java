/*
 * Copyright 2012 - 2015 Manuel Laggner
 *
 * Licensed under the Apache License, Version 2.0 (the "License");
 * you may not use this file except in compliance with the License.
 * You may obtain a copy of the License at
 *
 *     http://www.apache.org/licenses/LICENSE-2.0
 *
 * Unless required by applicable law or agreed to in writing, software
 * distributed under the License is distributed on an "AS IS" BASIS,
 * WITHOUT WARRANTIES OR CONDITIONS OF ANY KIND, either express or implied.
 * See the License for the specific language governing permissions and
 * limitations under the License.
 */
package org.tinymediamanager.ui.movies;

import java.awt.Rectangle;
import java.awt.event.ActionEvent;
import java.awt.event.ActionListener;
import java.awt.event.ComponentAdapter;
import java.awt.event.ComponentEvent;
import java.awt.event.KeyEvent;
import java.awt.event.KeyListener;
import java.awt.event.MouseListener;
import java.beans.PropertyChangeEvent;
import java.beans.PropertyChangeListener;
import java.util.ResourceBundle;

import javax.swing.Action;
import javax.swing.JButton;
import javax.swing.JFrame;
import javax.swing.JLabel;
import javax.swing.JLayeredPane;
import javax.swing.JMenu;
import javax.swing.JMenuBar;
import javax.swing.JMenuItem;
import javax.swing.JPanel;
import javax.swing.JPopupMenu;
import javax.swing.JScrollPane;
import javax.swing.JSplitPane;
import javax.swing.JTextField;
import javax.swing.JToggleButton;
import javax.swing.JToolBar;
import javax.swing.KeyStroke;
import javax.swing.ListSelectionModel;
import javax.swing.event.MenuEvent;
import javax.swing.event.MenuListener;
import javax.swing.event.TableModelEvent;
import javax.swing.event.TableModelListener;
import javax.swing.table.TableModel;

import org.apache.commons.lang3.StringUtils;
import org.jdesktop.beansbinding.AutoBinding;
import org.jdesktop.beansbinding.AutoBinding.UpdateStrategy;
import org.jdesktop.beansbinding.BeanProperty;
import org.jdesktop.beansbinding.Bindings;
import org.slf4j.Logger;
import org.slf4j.LoggerFactory;
import org.tinymediamanager.core.movie.MovieList;
import org.tinymediamanager.core.movie.MovieModuleManager;
import org.tinymediamanager.core.movie.MovieSettings;
import org.tinymediamanager.core.movie.entities.Movie;
import org.tinymediamanager.ui.BorderTableCellRenderer;
import org.tinymediamanager.ui.ITmmTabItem;
import org.tinymediamanager.ui.ITmmUIModule;
import org.tinymediamanager.ui.IconManager;
import org.tinymediamanager.ui.IconTableCellRenderer;
import org.tinymediamanager.ui.MainWindow;
import org.tinymediamanager.ui.UTF8Control;
import org.tinymediamanager.ui.components.EnhancedTextField;
import org.tinymediamanager.ui.components.JSplitButton;
import org.tinymediamanager.ui.components.JSplitButton.SplitButtonActionListener;
import org.tinymediamanager.ui.components.TmmTable;
import org.tinymediamanager.ui.components.ZebraJTable;
import org.tinymediamanager.ui.movies.actions.MovieAssignMovieSetAction;
import org.tinymediamanager.ui.movies.actions.MovieBatchEditAction;
import org.tinymediamanager.ui.movies.actions.MovieClearImageCacheAction;
import org.tinymediamanager.ui.movies.actions.MovieCreateOfflineAction;
import org.tinymediamanager.ui.movies.actions.MovieDeleteAction;
import org.tinymediamanager.ui.movies.actions.MovieEditAction;
import org.tinymediamanager.ui.movies.actions.MovieExportAction;
import org.tinymediamanager.ui.movies.actions.MovieFindMissingAction;
import org.tinymediamanager.ui.movies.actions.MovieMediaInformationAction;
import org.tinymediamanager.ui.movies.actions.MovieRemoveAction;
import org.tinymediamanager.ui.movies.actions.MovieRenameAction;
import org.tinymediamanager.ui.movies.actions.MovieRenamePreviewAction;
import org.tinymediamanager.ui.movies.actions.MovieRewriteNfoAction;
import org.tinymediamanager.ui.movies.actions.MovieSelectedScrapeAction;
import org.tinymediamanager.ui.movies.actions.MovieSelectedScrapeMetadataAction;
import org.tinymediamanager.ui.movies.actions.MovieSetWatchedFlagAction;
import org.tinymediamanager.ui.movies.actions.MovieSingleScrapeAction;
import org.tinymediamanager.ui.movies.actions.MovieSubtitleDownloadAction;
import org.tinymediamanager.ui.movies.actions.MovieSubtitleSearchAction;
import org.tinymediamanager.ui.movies.actions.MovieSyncSelectedTraktTvAction;
import org.tinymediamanager.ui.movies.actions.MovieSyncTraktTvAction;
import org.tinymediamanager.ui.movies.actions.MovieSyncWatchedTraktTvAction;
import org.tinymediamanager.ui.movies.actions.MovieTrailerDownloadAction;
import org.tinymediamanager.ui.movies.actions.MovieUnscrapedScrapeAction;
import org.tinymediamanager.ui.movies.actions.MovieUpdateDatasourceAction;
import org.tinymediamanager.ui.movies.actions.MovieUpdateSingleDatasourceAction;

import com.jgoodies.forms.factories.FormFactory;
import com.jgoodies.forms.layout.ColumnSpec;
import com.jgoodies.forms.layout.FormLayout;
import com.jgoodies.forms.layout.RowSpec;

import ca.odell.glazedlists.FilterList;
import ca.odell.glazedlists.SortedList;
import ca.odell.glazedlists.matchers.MatcherEditor;
import ca.odell.glazedlists.swing.DefaultEventTableModel;
import ca.odell.glazedlists.swing.GlazedListsSwing;
import ca.odell.glazedlists.swing.TableComparatorChooser;
import ca.odell.glazedlists.swing.TextComponentMatcherEditor;

/**
 * The Class MoviePanel.
 * 
 * @author Manuel Laggner
 */
public class MoviePanel extends JPanel implements ITmmTabItem {
  private static final long             serialVersionUID             = -4113118130533335324L;
  /**
   * @wbp.nls.resourceBundle messages
   */
  private static final ResourceBundle   BUNDLE                       = ResourceBundle.getBundle("messages", new UTF8Control()); //$NON-NLS-1$

  /** The logger. */
  private final static Logger           LOGGER                       = LoggerFactory.getLogger(MoviePanel.class);

  /** The movie list. */
  private MovieList                     movieList;

  /** The text field. */
  private JTextField                    textField;

  private TmmTable                      movieTable;

  /** The action update data sources. */
  private final Action                  actionUpdateDataSources      = new MovieUpdateDatasourceAction(false);

  /** The action update data sources. */
  private final Action                  actionUpdateDataSources2     = new MovieUpdateDatasourceAction(true);

  /** The action scrape. */
  private final Action                  actionScrape                 = new MovieSingleScrapeAction(false);

  /** The action scrape. */
  private final Action                  actionScrape2                = new MovieSingleScrapeAction(true);

  /** The action edit movie. */
  private final Action                  actionEditMovie              = new MovieEditAction(false);

  /** The action edit movie. */
  private final Action                  actionEditMovie2             = new MovieEditAction(true);

  /** The action scrape unscraped movies. */
  private final Action                  actionScrapeUnscraped        = new MovieUnscrapedScrapeAction();

  /** The action scrape selected movies. */
  private final Action                  actionScrapeSelected         = new MovieSelectedScrapeAction();

  /** The action scrape metadata selected. */
  private final Action                  actionScrapeMetadataSelected = new MovieSelectedScrapeMetadataAction();
  private final Action                  actionAssignMovieSets        = new MovieAssignMovieSetAction();
  private final Action                  actionRenamerPreview         = new MovieRenamePreviewAction();
  private final Action                  actionSyncTrakt              = new MovieSyncTraktTvAction();
  private final Action                  actionSyncWatchedTrakt       = new MovieSyncWatchedTraktTvAction();
  private final Action                  actionSyncSelectedTrakt      = new MovieSyncSelectedTraktTvAction();
  private final Action                  actionTrailerDownload        = new MovieTrailerDownloadAction();

  /** The action rename. */
  private final Action                  actionSearchSubtitle         = new MovieSubtitleSearchAction();
  private final Action                  actionDownloadSubtitle       = new MovieSubtitleDownloadAction();
  private final Action                  actionRename                 = new MovieRenameAction(false);

  /** The action rename2. */
  private final Action                  actionRename2                = new MovieRenameAction(true);

  /** The action remove2. */
  private final Action                  actionRemove2                = new MovieRemoveAction();
  private final Action                  actionDelete2                = new MovieDeleteAction();

  /** The action export. */
  private final Action                  actionExport                 = new MovieExportAction();

  private final Action                  actionRewriteNfo             = new MovieRewriteNfoAction();

  /** The panel movie count. */
  private JPanel                        panelMovieCount;

  /** The lbl movie count. */
  private JLabel                        lblMovieCount;

  /** The lbl movie count int. */
  private JLabel                        lblMovieCountTotal;

  /** The btn ren. */
  private JButton                       btnRen;

  /** The menu. */
  private JMenu                         menu;

  /** The movie table model. */
  private DefaultEventTableModel<Movie> movieTableModel;

  MovieSelectionModel                   selectionModel;

  /** The sorted movies. */
  private SortedList<Movie>             sortedMovies;

  /** The text filtered movies. */
  private FilterList<Movie>             textFilteredMovies;

  /** The panel extended search. */
  private JPanel                        panelExtendedSearch;

  /** The lbl movie count of. */
  private JLabel                        lblMovieCountOf;

  /** The lbl movie count filtered. */
  private JLabel                        lblMovieCountFiltered;

  /** The split pane horizontal. */
  private JSplitPane                    splitPaneHorizontal;

  /** The panel right. */
  private MovieInformationPanel         panelRight;

  /** The btn media information. */
  private JButton                       btnMediaInformation;

  /** The action media information. */
  private final Action                  actionMediaInformation       = new MovieMediaInformationAction(false);

  /** The action media information2. */
  private final Action                  actionMediaInformation2      = new MovieMediaInformationAction(true);

  /** The action batch edit. */
  private final Action                  actionBatchEdit              = new MovieBatchEditAction();
  private final Action                  actionSetWatchedFlag         = new MovieSetWatchedFlagAction();

  private final Action                  actionClearImageCache        = new MovieClearImageCacheAction();

  /**
   * Create the panel.
   */
  public MoviePanel() {
    super();
    // load movielist
    LOGGER.debug("loading MovieList");
    movieList = MovieList.getInstance();
    sortedMovies = new SortedList<>(GlazedListsSwing.swingThreadProxyList(movieList.getMovies()), new MovieComparator());
    sortedMovies.setMode(SortedList.AVOID_MOVING_ELEMENTS);

    // build menu
    menu = new JMenu(BUNDLE.getString("tmm.movies")); //$NON-NLS-1$
    JFrame mainFrame = MainWindow.getFrame();
    JMenuBar menuBar = mainFrame.getJMenuBar();
    menuBar.add(menu);

    setLayout(new FormLayout(new ColumnSpec[] { FormFactory.RELATED_GAP_COLSPEC, ColumnSpec.decode("850px:grow"), FormFactory.RELATED_GAP_COLSPEC, },
        new RowSpec[] { FormFactory.RELATED_GAP_ROWSPEC, RowSpec.decode("fill:default:grow"), }));

    splitPaneHorizontal = new JSplitPane();
    splitPaneHorizontal.setContinuousLayout(true);
    add(splitPaneHorizontal, "2, 2, fill, fill");

    JPanel panelMovieList = new JPanel();
    splitPaneHorizontal.setLeftComponent(panelMovieList);
    panelMovieList.setLayout(new FormLayout(
        new ColumnSpec[] { FormFactory.RELATED_GAP_COLSPEC, ColumnSpec.decode("default:grow"), ColumnSpec.decode("default:grow"),
            FormFactory.RELATED_GAP_COLSPEC, FormFactory.DEFAULT_COLSPEC, },
        new RowSpec[] { RowSpec.decode("26px"), FormFactory.RELATED_GAP_ROWSPEC, RowSpec.decode("fill:max(200px;default):grow"),
            FormFactory.RELATED_GAP_ROWSPEC, FormFactory.DEFAULT_ROWSPEC, FormFactory.DEFAULT_ROWSPEC, }));

    JToolBar toolBar = new JToolBar();
    toolBar.setRollover(true);
    toolBar.setFloatable(false);
    toolBar.setOpaque(false);
    panelMovieList.add(toolBar, "2, 1, left, fill");

    // udpate datasource
    // toolBar.add(actionUpdateDataSources);
    final JSplitButton buttonUpdateDatasource = new JSplitButton(IconManager.REFRESH);
    // temp fix for size of the button
    buttonUpdateDatasource.setText("   ");
    buttonUpdateDatasource.setHorizontalAlignment(JButton.LEFT);
    // buttonScrape.setMargin(new Insets(2, 2, 2, 24));
    buttonUpdateDatasource.setSplitWidth(18);
    buttonUpdateDatasource.setToolTipText(BUNDLE.getString("update.datasource")); //$NON-NLS-1$
    buttonUpdateDatasource.addSplitButtonActionListener(new SplitButtonActionListener() {
      public void buttonClicked(ActionEvent e) {
        actionUpdateDataSources.actionPerformed(e);
      }

      public void splitButtonClicked(ActionEvent e) {
        // build the popupmenu on the fly
        buttonUpdateDatasource.getPopupMenu().removeAll();
        JMenuItem item = new JMenuItem(actionUpdateDataSources2);
        buttonUpdateDatasource.getPopupMenu().add(item);
        buttonUpdateDatasource.getPopupMenu().addSeparator();
        for (String ds : MovieModuleManager.MOVIE_SETTINGS.getMovieDataSource()) {
          buttonUpdateDatasource.getPopupMenu().add(new JMenuItem(new MovieUpdateSingleDatasourceAction(ds)));
        }

        buttonUpdateDatasource.getPopupMenu().pack();
      }
    });

    JPopupMenu popup = new JPopupMenu("popup");
    buttonUpdateDatasource.setPopupMenu(popup);
    toolBar.add(buttonUpdateDatasource);

    JSplitButton buttonScrape = new JSplitButton(IconManager.SEARCH);
    // temp fix for size of the button
    buttonScrape.setText("   ");
    buttonScrape.setHorizontalAlignment(JButton.LEFT);
    // buttonScrape.setMargin(new Insets(2, 2, 2, 24));
    buttonScrape.setSplitWidth(18);
    buttonScrape.setToolTipText(BUNDLE.getString("movie.scrape.selected")); //$NON-NLS-1$

    // register for listener
    buttonScrape.addSplitButtonActionListener(new SplitButtonActionListener() {
      public void buttonClicked(ActionEvent e) {
        actionScrape.actionPerformed(e);
      }

      public void splitButtonClicked(ActionEvent e) {
      }
    });

    popup = new JPopupMenu("popup");
    JMenuItem item = new JMenuItem(actionScrape2);
    popup.add(item);
    item = new JMenuItem(actionScrapeUnscraped);
    popup.add(item);
    item = new JMenuItem(actionScrapeSelected);
    popup.add(item);
    buttonScrape.setPopupMenu(popup);
    toolBar.add(buttonScrape);

    toolBar.add(actionEditMovie);

    btnRen = new JButton("REN");
    btnRen.setAction(actionRename);
    toolBar.add(btnRen);

    btnMediaInformation = new JButton("MI");
    btnMediaInformation.setAction(actionMediaInformation);
    toolBar.add(btnMediaInformation);

    JButton btnCreateOflline = new JButton();
    btnCreateOflline.setAction(new MovieCreateOfflineAction(false));
    toolBar.add(btnCreateOflline);

    textField = EnhancedTextField.createSearchTextField();
    panelMovieList.add(textField, "3, 1, right, bottom");
    textField.setColumns(13);

    // table = new JTable();
    // build JTable

    MatcherEditor<Movie> textMatcherEditor = new TextComponentMatcherEditor<>(textField, new MovieFilterator());
    MovieMatcherEditor movieMatcherEditor = new MovieMatcherEditor();
<<<<<<< HEAD
    FilterList<Movie> extendedFilteredMovies = new FilterList<Movie>(sortedMovies, movieMatcherEditor);
    textFilteredMovies = new FilterList<Movie>(extendedFilteredMovies, textMatcherEditor);
    selectionModel = new MovieSelectionModel(sortedMovies, textFilteredMovies, movieMatcherEditor);
    movieTableModel = new DefaultEventTableModel<Movie>(GlazedListsSwing.swingThreadProxyList(textFilteredMovies), new MovieTableFormat());
    movieTable = new TmmTable(movieTableModel);
=======
    FilterList<Movie> extendedFilteredMovies = new FilterList<>(sortedMovies, movieMatcherEditor);
    textFilteredMovies = new FilterList<>(extendedFilteredMovies, textMatcherEditor);
    movieSelectionModel = new MovieSelectionModel(sortedMovies, textFilteredMovies, movieMatcherEditor);
    movieTableModel = new DefaultEventTableModel<>(GlazedListsSwing.swingThreadProxyList(textFilteredMovies), new MovieTableFormat());
    table = new ZebraJTable(movieTableModel);
>>>>>>> d3573d7b

    movieTableModel.addTableModelListener(new TableModelListener() {
      @Override
      public void tableChanged(TableModelEvent arg0) {
        lblMovieCountFiltered.setText(String.valueOf(movieTableModel.getRowCount()));
        // select first movie if nothing is selected
        ListSelectionModel listSelectionModel = movieTable.getSelectionModel();
        if (listSelectionModel.isSelectionEmpty() && movieTableModel.getRowCount() > 0) {
          listSelectionModel.setSelectionInterval(0, 0);
        }
        if (listSelectionModel.isSelectionEmpty() && movieTableModel.getRowCount() == 0) {
          selectionModel.setSelectedMovie(null);
        }
      }
    });

    // install and save the comparator on the Table
    selectionModel.setTableComparatorChooser(TableComparatorChooser.install(movieTable, sortedMovies, TableComparatorChooser.SINGLE_COLUMN));

    // table = new MyTable();
    movieTable.setNewFontSize((float) ((int) Math.round(getFont().getSize() * 0.916)));
    // scrollPane.setViewportView(table);

    // JScrollPane scrollPane = new JScrollPane(table);
    JScrollPane scrollPane = ZebraJTable.createStripedJScrollPane(movieTable);
    panelMovieList.add(scrollPane, "2, 3, 4, 1, fill, fill");

    {
      final JToggleButton filterButton = new JToggleButton(IconManager.FILTER);
      filterButton.setToolTipText(BUNDLE.getString("movieextendedsearch.options")); //$NON-NLS-1$
      panelMovieList.add(filterButton, "5, 1, right, bottom");

      // add a propertychangelistener which reacts on setting a filter
      selectionModel.addPropertyChangeListener(new PropertyChangeListener() {
        @Override
        public void propertyChange(PropertyChangeEvent evt) {
          if ("filterChanged".equals(evt.getPropertyName())) {
            if (Boolean.TRUE.equals(evt.getNewValue())) {
              // filterButton.setIcon(IconManager.FILTER_ACTIVE);
              filterButton.setToolTipText(BUNDLE.getString("movieextendedsearch.options.active")); //$NON-NLS-1$
            }
            else {
              filterButton.setIcon(IconManager.FILTER);
              filterButton.setToolTipText(BUNDLE.getString("movieextendedsearch.options")); //$NON-NLS-1$
            }
          }
        }
      });

      panelExtendedSearch = new MovieExtendedSearchPanel(selectionModel);
      panelExtendedSearch.setVisible(false);
      // panelMovieList.add(panelExtendedSearch, "2, 5, 2, 1, fill, fill");
      filterButton.addActionListener(new ActionListener() {
        @Override
        public void actionPerformed(ActionEvent arg0) {
          if (panelExtendedSearch.isVisible() == true) {
            panelExtendedSearch.setVisible(false);
          }
          else {
            panelExtendedSearch.setVisible(true);
          }
        }
      });
    }

    JPanel panelStatus = new JPanel();
    panelMovieList.add(panelStatus, "2, 6, 2, 1");
    panelStatus
        .setLayout(new FormLayout(new ColumnSpec[] { FormFactory.RELATED_GAP_COLSPEC, ColumnSpec.decode("1px"), ColumnSpec.decode("146px:grow"),
            FormFactory.RELATED_GAP_COLSPEC, ColumnSpec.decode("default:grow"), }, new RowSpec[] { RowSpec.decode("fill:default:grow"), }));

    panelMovieCount = new JPanel();
    panelStatus.add(panelMovieCount, "3, 1, left, fill");

    lblMovieCount = new JLabel(BUNDLE.getString("tmm.movies") + ":"); //$NON-NLS-1$
    panelMovieCount.add(lblMovieCount);

    lblMovieCountFiltered = new JLabel("");
    panelMovieCount.add(lblMovieCountFiltered);

    lblMovieCountOf = new JLabel(BUNDLE.getString("tmm.of")); //$NON-NLS-1$
    panelMovieCount.add(lblMovieCountOf);

    lblMovieCountTotal = new JLabel("");
    panelMovieCount.add(lblMovieCountTotal);

    JLayeredPane layeredPaneRight = new JLayeredPane();
    layeredPaneRight.setLayout(new FormLayout(new ColumnSpec[] { ColumnSpec.decode("default"), ColumnSpec.decode("default:grow") },
        new RowSpec[] { RowSpec.decode("default"), RowSpec.decode("default:grow") }));
    panelRight = new MovieInformationPanel(selectionModel);
    layeredPaneRight.add(panelRight, "1, 1, 2, 2, fill, fill");
    layeredPaneRight.setLayer(panelRight, 0);

    // glass pane
    layeredPaneRight.add(panelExtendedSearch, "1, 1, fill, fill");
    layeredPaneRight.setLayer(panelExtendedSearch, 1);

    splitPaneHorizontal.setRightComponent(layeredPaneRight);
    splitPaneHorizontal.setContinuousLayout(true);

    // beansbinding init
    initDataBindings();

    addComponentListener(new ComponentAdapter() {
      @Override
      public void componentHidden(ComponentEvent e) {
        menu.setVisible(false);
        super.componentHidden(e);
      }

      @Override
      public void componentShown(ComponentEvent e) {
        menu.setVisible(true);
        super.componentHidden(e);
      }
    });

    // further initializations
    init();

    // filter
    if (MovieModuleManager.MOVIE_SETTINGS.isStoreUiFilters()) {
      movieList.searchDuplicates();
      selectionModel.filterMovies(MovieModuleManager.MOVIE_SETTINGS.getUiFilters());
    }
  }

  private void buildMenu() {
    menu.setMnemonic(KeyEvent.VK_M);

    // menu items
    JMenuItem menuItem = menu.add(actionUpdateDataSources2);
    menuItem.setMnemonic(KeyEvent.VK_U);
    menuItem.setAccelerator(KeyStroke.getKeyStroke(KeyEvent.VK_U, ActionEvent.CTRL_MASK + ActionEvent.SHIFT_MASK));
    final JMenu menuUpdateDatasources = new JMenu(BUNDLE.getString("update.datasource")); //$NON-NLS-1$
    final JMenu menuFindMissingMovies = new JMenu(BUNDLE.getString("movie.findmissing")); //$NON-NLS-1$
    menuUpdateDatasources.addMenuListener(new MenuListener() {
      @Override
      public void menuCanceled(MenuEvent arg0) {
      }

      @Override
      public void menuDeselected(MenuEvent arg0) {
      }

      @Override
      public void menuSelected(MenuEvent arg0) {
        menuUpdateDatasources.removeAll();
        menuFindMissingMovies.removeAll();
        for (String ds : MovieModuleManager.MOVIE_SETTINGS.getMovieDataSource()) {
          JMenuItem item = new JMenuItem(new MovieUpdateSingleDatasourceAction(ds));
          menuUpdateDatasources.add(item);

          item = new JMenuItem(new MovieFindMissingAction(ds));
          menuFindMissingMovies.add(item);

        }
      }
    });
    menu.add(menuUpdateDatasources);

    menu.add(new MovieFindMissingAction());
    menu.add(menuFindMissingMovies);
    menu.add(new MovieCreateOfflineAction(true));

    menu.addSeparator();

    JMenu menuScrape = new JMenu(BUNDLE.getString("Button.scrape")); //$NON-NLS-1$
    menuScrape.setMnemonic(KeyEvent.VK_S);
    menuItem = menuScrape.add(actionScrape2);
    menuItem.setMnemonic(KeyEvent.VK_S);
    menuItem.setAccelerator(KeyStroke.getKeyStroke(KeyEvent.VK_S, ActionEvent.CTRL_MASK + ActionEvent.SHIFT_MASK));
    menuItem = menuScrape.add(actionScrapeSelected);
    menuItem.setMnemonic(KeyEvent.VK_F);
    menuItem.setAccelerator(KeyStroke.getKeyStroke(KeyEvent.VK_F, ActionEvent.CTRL_MASK + ActionEvent.SHIFT_MASK));
    menuItem = menuScrape.add(actionScrapeUnscraped);
    menuItem.setMnemonic(KeyEvent.VK_U);
    menuItem.setAccelerator(KeyStroke.getKeyStroke(KeyEvent.VK_U, ActionEvent.CTRL_MASK + ActionEvent.SHIFT_MASK));
    menuItem = menuScrape.add(actionScrapeMetadataSelected);
    menuItem.setMnemonic(KeyEvent.VK_M);
    menuScrape.add(actionAssignMovieSets);
    menu.add(menuScrape);

    JMenu menuEdit = new JMenu(BUNDLE.getString("Button.edit")); //$NON-NLS-1$
    menuEdit.setMnemonic(KeyEvent.VK_E);
    menuItem = menuEdit.add(actionEditMovie2);
    menuItem.setMnemonic(KeyEvent.VK_E);
    menuItem.setAccelerator(KeyStroke.getKeyStroke(KeyEvent.VK_E, ActionEvent.CTRL_MASK + ActionEvent.SHIFT_MASK));
    menuItem = menuEdit.add(actionBatchEdit);
    menuItem.setMnemonic(KeyEvent.VK_B);
    menuItem.setAccelerator(KeyStroke.getKeyStroke(KeyEvent.VK_B, ActionEvent.CTRL_MASK + ActionEvent.SHIFT_MASK));
    menuItem = menuEdit.add(actionSetWatchedFlag);
    menuItem.setMnemonic(KeyEvent.VK_W);
    menuItem.setAccelerator(KeyStroke.getKeyStroke(KeyEvent.VK_W, ActionEvent.CTRL_MASK + ActionEvent.SHIFT_MASK));
    menuItem = menuEdit.add(actionRename2);
    menuItem.setMnemonic(KeyEvent.VK_R);
    menuItem.setAccelerator(KeyStroke.getKeyStroke(KeyEvent.VK_R, ActionEvent.CTRL_MASK + ActionEvent.SHIFT_MASK));
    menuItem = menuEdit.add(actionRenamerPreview);
    menuItem.setMnemonic(KeyEvent.VK_P);
    menu.add(menuEdit);

    menuItem = menu.add(actionRewriteNfo);
    menuItem.setMnemonic(KeyEvent.VK_N);
    menuItem = menu.add(actionTrailerDownload);
    menuItem = menu.add(actionSearchSubtitle);
    menuItem = menu.add(actionDownloadSubtitle);

    menu.addSeparator();
    menuItem = menu.add(actionMediaInformation2);
    menuItem.setMnemonic(KeyEvent.VK_M);
    menuItem.setAccelerator(KeyStroke.getKeyStroke(KeyEvent.VK_M, ActionEvent.CTRL_MASK + ActionEvent.SHIFT_MASK));
    menuItem = menu.add(actionExport);
    menuItem.setMnemonic(KeyEvent.VK_X);
    menuItem.setAccelerator(KeyStroke.getKeyStroke(KeyEvent.VK_X, ActionEvent.CTRL_MASK + ActionEvent.SHIFT_MASK));
    menuItem = menu.add(actionRemove2);
    menuItem.setMnemonic(KeyEvent.VK_R);
    menuItem.setAccelerator(KeyStroke.getKeyStroke((char) KeyEvent.VK_DELETE));
    menuItem = menu.add(actionDelete2);
    menuItem.setMnemonic(KeyEvent.VK_R);
    menuItem.setAccelerator(KeyStroke.getKeyStroke(KeyEvent.VK_DELETE, ActionEvent.SHIFT_MASK));
    menu.addSeparator();
    menuItem = menu.add(actionSyncTrakt);
    menuItem.setMnemonic(KeyEvent.VK_T);
    menuItem = menu.add(actionSyncWatchedTrakt);
    menuItem.setMnemonic(KeyEvent.VK_W);
    menuItem = menu.add(actionSyncSelectedTrakt);

    menu.addSeparator();
    menuItem = menu.add(actionClearImageCache);
    menuItem.setMnemonic(KeyEvent.VK_C);

    // popup menu
    JPopupMenu popupMenu = new JPopupMenu();
    popupMenu.add(actionScrape2);
    popupMenu.add(actionScrapeSelected);
    popupMenu.add(actionScrapeUnscraped);
    popupMenu.add(actionScrapeMetadataSelected);
    popupMenu.add(actionAssignMovieSets);
    popupMenu.addSeparator();
    popupMenu.add(actionEditMovie2);
    popupMenu.add(actionBatchEdit);
    popupMenu.add(actionSetWatchedFlag);
    popupMenu.add(actionRewriteNfo);
    popupMenu.add(actionRename2);
    popupMenu.add(actionRenamerPreview);
    popupMenu.add(actionMediaInformation2);
    popupMenu.add(actionExport);
    popupMenu.add(actionTrailerDownload);
    popupMenu.add(actionSearchSubtitle);
    popupMenu.add(actionDownloadSubtitle);
    popupMenu.addSeparator();
    popupMenu.add(actionSyncTrakt);
    popupMenu.add(actionSyncWatchedTrakt);
    popupMenu.add(actionSyncSelectedTrakt);
    popupMenu.addSeparator();
    popupMenu.add(actionClearImageCache);
    popupMenu.addSeparator();
    popupMenu.add(actionRemove2);
    popupMenu.add(actionDelete2);

    MouseListener mouseListener = new MovieTableMouseListener(popupMenu, movieTable);
    movieTable.addMouseListener(mouseListener);
  }

  /**
   * further initializations.
   */
  private void init() {
    // build menu
    buildMenu();

    // moviename column
    movieTable.getColumnModel().getColumn(0).setCellRenderer(new BorderTableCellRenderer());
    movieTable.getColumnModel().getColumn(0).setIdentifier("title"); //$NON-NLS-1$

    // year column
    int width = movieTable.getFontMetrics(movieTable.getFont()).stringWidth(" 2000");
    int titleWidth = movieTable.getFontMetrics(movieTable.getFont()).stringWidth(BUNDLE.getString("metatag.year")); //$NON-NLS-1$
    if (titleWidth > width) {
      width = titleWidth;
    }
    movieTable.getTableHeader().getColumnModel().getColumn(1).setPreferredWidth(width);
    movieTable.getTableHeader().getColumnModel().getColumn(1).setMinWidth(width);
    movieTable.getTableHeader().getColumnModel().getColumn(1).setMaxWidth((int) (width * 1.5));
    movieTable.getTableHeader().getColumnModel().getColumn(1).setIdentifier("year"); //$NON-NLS-1$

    // rating column
    width = movieTable.getFontMetrics(movieTable.getFont()).stringWidth(" 10.0");
    titleWidth = movieTable.getFontMetrics(movieTable.getFont()).stringWidth(BUNDLE.getString("metatag.rating")); //$NON-NLS-1$
    if (titleWidth > width) {
      width = titleWidth;
    }
    movieTable.getTableHeader().getColumnModel().getColumn(2).setPreferredWidth((int) (width * 1.2));
    movieTable.getTableHeader().getColumnModel().getColumn(2).setMinWidth((int) (width * 1.2));
    movieTable.getTableHeader().getColumnModel().getColumn(2).setMaxWidth((int) (width * 1.5));
    movieTable.getTableHeader().getColumnModel().getColumn(2).setIdentifier("rating"); //$NON-NLS-1$

    // date added column
    width = movieTable.getFontMetrics(movieTable.getFont()).stringWidth("01. Jan. 2000");
    titleWidth = movieTable.getFontMetrics(movieTable.getFont()).stringWidth(BUNDLE.getString("metatag.dateadded")); //$NON-NLS-1$
    if (titleWidth > width) {
      width = titleWidth;
    }
    movieTable.getTableHeader().getColumnModel().getColumn(3).setPreferredWidth((int) (width * 1.2));
    movieTable.getTableHeader().getColumnModel().getColumn(3).setMinWidth((int) (width * 1.2));
    movieTable.getTableHeader().getColumnModel().getColumn(3).setMaxWidth((int) (width * 1.2));
    movieTable.getTableHeader().getColumnModel().getColumn(3).setIdentifier("dateadded"); //$NON-NLS-1$

    // NFO column
    movieTable.getTableHeader().getColumnModel().getColumn(4).setHeaderRenderer(new IconTableCellRenderer(BUNDLE.getString("tmm.nfo"))); //$NON-NLS-1$
    movieTable.getTableHeader().getColumnModel().getColumn(4).setMaxWidth(20);
    movieTable.getColumnModel().getColumn(4).setHeaderValue(IconManager.INFO);
    movieTable.getTableHeader().getColumnModel().getColumn(4).setIdentifier("nfo"); //$NON-NLS-1$

    // Images column
    movieTable.getTableHeader().getColumnModel().getColumn(5).setHeaderRenderer(new IconTableCellRenderer(BUNDLE.getString("tmm.images")));//$NON-NLS-1$
    movieTable.getTableHeader().getColumnModel().getColumn(5).setMaxWidth(20);
    movieTable.getTableHeader().getColumnModel().getColumn(5).setIdentifier("images"); //$NON-NLS-1$

    // trailer column
    movieTable.getTableHeader().getColumnModel().getColumn(6).setHeaderRenderer(new IconTableCellRenderer(BUNDLE.getString("tmm.trailer"))); //$NON-NLS-1$
    movieTable.getTableHeader().getColumnModel().getColumn(6).setMaxWidth(20);
    movieTable.getColumnModel().getColumn(6).setHeaderValue(IconManager.CLAPBOARD);
    movieTable.getTableHeader().getColumnModel().getColumn(6).setIdentifier("trailer"); //$NON-NLS-1$

    // subtitles column
    movieTable.getTableHeader().getColumnModel().getColumn(7).setHeaderRenderer(new IconTableCellRenderer(BUNDLE.getString("tmm.subtitles"))); //$NON-NLS-1$
    movieTable.getTableHeader().getColumnModel().getColumn(7).setMaxWidth(20);
    movieTable.getColumnModel().getColumn(7).setHeaderValue(IconManager.SUBTITLE);
    movieTable.getTableHeader().getColumnModel().getColumn(7).setIdentifier("subtitle"); //$NON-NLS-1$

    // watched column
    movieTable.getTableHeader().getColumnModel().getColumn(8).setHeaderRenderer(new IconTableCellRenderer(BUNDLE.getString("metatag.watched"))); //$NON-NLS-1$
    movieTable.getTableHeader().getColumnModel().getColumn(8).setMaxWidth(20);
    movieTable.getColumnModel().getColumn(8).setHeaderValue(IconManager.PLAY_SMALL);
    movieTable.getTableHeader().getColumnModel().getColumn(8).setIdentifier("watched"); //$NON-NLS-1$

    movieTable.setSelectionModel(selectionModel.getSelectionModel());
    // selecting first movie at startup
    if (movieList.getMovies() != null && movieList.getMovies().size() > 0) {
      ListSelectionModel selectionModel = movieTable.getSelectionModel();
      if (selectionModel.isSelectionEmpty()) {
        selectionModel.setSelectionInterval(0, 0);
      }
    }

    // hide columns if needed
    if (!MovieModuleManager.MOVIE_SETTINGS.isYearColumnVisible()) {
      movieTable.hideColumn("year"); //$NON-NLS-1$
    }
    if (!MovieModuleManager.MOVIE_SETTINGS.isRatingColumnVisible()) {
      movieTable.hideColumn("rating"); //$NON-NLS-1$
    }
    if (!MovieModuleManager.MOVIE_SETTINGS.isDateAddedColumnVisible()) {
      movieTable.hideColumn("dateadded"); //$NON-NLS-1$
    }
    if (!MovieModuleManager.MOVIE_SETTINGS.isNfoColumnVisible()) {
      movieTable.hideColumn("nfo"); //$NON-NLS-1$
    }
    if (!MovieModuleManager.MOVIE_SETTINGS.isImageColumnVisible()) {
      movieTable.hideColumn("images"); //$NON-NLS-1$
    }
    if (!MovieModuleManager.MOVIE_SETTINGS.isTrailerColumnVisible()) {
      movieTable.hideColumn("trailer"); //$NON-NLS-1$
    }
    if (!MovieModuleManager.MOVIE_SETTINGS.isSubtitleColumnVisible()) {
      movieTable.hideColumn("subtitle"); //$NON-NLS-1$
    }
    if (!MovieModuleManager.MOVIE_SETTINGS.isWatchedColumnVisible()) {
      movieTable.hideColumn("watched"); //$NON-NLS-1$
    }

    // and add a propertychangelistener to the columnhider
    PropertyChangeListener settingsPropertyChangeListener = new PropertyChangeListener() {
      @Override
      public void propertyChange(PropertyChangeEvent evt) {
        if (evt.getSource() instanceof MovieSettings) {
          if ("yearColumnVisible".equals(evt.getPropertyName())) {
            setColumnVisibility("year", (Boolean) evt.getNewValue()); //$NON-NLS-1$
          }
          if ("ratingColumnVisible".equals(evt.getPropertyName())) {
            setColumnVisibility("rating", (Boolean) evt.getNewValue()); //$NON-NLS-1$
          }
          if ("nfoColumnVisible".equals(evt.getPropertyName())) {
            setColumnVisibility("nfo", (Boolean) evt.getNewValue());
          }
          if ("dateAddedColumnVisible".equals(evt.getPropertyName())) {
            setColumnVisibility("dateadded", (Boolean) evt.getNewValue());
          }
          if ("imageColumnVisible".equals(evt.getPropertyName())) {
            setColumnVisibility("images", (Boolean) evt.getNewValue()); //$NON-NLS-1$
          }
          if ("trailerColumnVisible".equals(evt.getPropertyName())) {
            setColumnVisibility("trailer", (Boolean) evt.getNewValue()); //$NON-NLS-1$
          }
          if ("subtitleColumnVisible".equals(evt.getPropertyName())) {
            setColumnVisibility("subtitle", (Boolean) evt.getNewValue()); //$NON-NLS-1$
          }
          if ("watchedColumnVisible".equals(evt.getPropertyName())) {
            setColumnVisibility("watched", (Boolean) evt.getNewValue()); //$NON-NLS-1$
          }
        }
      }

      private void setColumnVisibility(Object identifier, Boolean visible) {
        if (visible) {
          movieTable.showColumn(identifier);
        }
        else {
          movieTable.hideColumn(identifier);
        }

      }
    };

    MovieModuleManager.MOVIE_SETTINGS.addPropertyChangeListener(settingsPropertyChangeListener);

    // initialize filteredCount
    lblMovieCountFiltered.setText(String.valueOf(movieTableModel.getRowCount()));

    addKeyListener();
  }

  /**
   * Gets the split pane horizontal.
   * 
   * @return the split pane horizontal
   */
  public JSplitPane getSplitPaneHorizontal() {
    return splitPaneHorizontal;
  }

  /**
   * Gets the split pane vertical.
   * 
   * @return the split pane vertical
   */
  public JSplitPane getSplitPaneVertical() {
    return panelRight.getSplitPaneVertical();
  }

  /**
   * Inits the data bindings.
   */
  protected void initDataBindings() {
    BeanProperty<JLabel, String> jLabelBeanProperty = BeanProperty.create("text");
    //
    BeanProperty<MovieList, Integer> movieListBeanProperty = BeanProperty.create("movieCount");
    AutoBinding<MovieList, Integer, JLabel, String> autoBinding_20 = Bindings.createAutoBinding(UpdateStrategy.READ, movieList, movieListBeanProperty,
        lblMovieCountTotal, jLabelBeanProperty);
    autoBinding_20.bind();
    //
  }

  private void addKeyListener() {
    movieTable.addKeyListener(new KeyListener() {
      private long   lastKeypress = 0;
      private String searchTerm   = "";

      @Override
      public void keyTyped(KeyEvent arg0) {
        long now = System.currentTimeMillis();
        if (now - lastKeypress > 500) {
          searchTerm = "";
        }
        lastKeypress = now;

        if (arg0.getKeyChar() != KeyEvent.CHAR_UNDEFINED) {
          searchTerm += arg0.getKeyChar();
        }

        if (StringUtils.isNotBlank(searchTerm)) {
          TableModel model = movieTable.getModel();
          for (int i = 0; i < model.getRowCount(); i++) {
            if (model.getValueAt(i, 0) instanceof Movie) {
              String title = ((Movie) model.getValueAt(i, 0)).getTitleSortable().toLowerCase();
              if (title.startsWith(searchTerm)) {
                ListSelectionModel selectionModel = movieTable.getSelectionModel();
                selectionModel.setSelectionInterval(i, i);
                movieTable.scrollRectToVisible(new Rectangle(movieTable.getCellRect(i, 0, true)));
                break;
              }
            }
          }
        }
      }

      @Override
      public void keyReleased(KeyEvent arg0) {
      }

      @Override
      public void keyPressed(KeyEvent arg0) {
      }
    });
  }

  public void setInitialSelection() {
    movieTable.setSelectionModel(selectionModel.getSelectionModel());
    // selecting first movie at startup
    if (MovieList.getInstance().getMovies() != null && MovieList.getInstance().getMovies().size() > 0) {
      ListSelectionModel selectionModel = movieTable.getSelectionModel();
      if (selectionModel.isSelectionEmpty()) {
        selectionModel.setSelectionInterval(0, 0);
      }
    }
  }

  public void setPopupMenu(JPopupMenu popupMenu) {
    MouseListener mouseListener = new MovieTableMouseListener(popupMenu, movieTable);
    movieTable.addMouseListener(mouseListener);
  }

  @Override
  public ITmmUIModule getUIModule() {
    return MovieUIModule.getInstance();
  }
}<|MERGE_RESOLUTION|>--- conflicted
+++ resolved
@@ -57,22 +57,21 @@
 import org.jdesktop.beansbinding.Bindings;
 import org.slf4j.Logger;
 import org.slf4j.LoggerFactory;
+import org.tinymediamanager.Globals;
 import org.tinymediamanager.core.movie.MovieList;
 import org.tinymediamanager.core.movie.MovieModuleManager;
 import org.tinymediamanager.core.movie.MovieSettings;
 import org.tinymediamanager.core.movie.entities.Movie;
-import org.tinymediamanager.ui.BorderTableCellRenderer;
-import org.tinymediamanager.ui.ITmmTabItem;
-import org.tinymediamanager.ui.ITmmUIModule;
+import org.tinymediamanager.ui.BorderCellRenderer;
 import org.tinymediamanager.ui.IconManager;
-import org.tinymediamanager.ui.IconTableCellRenderer;
+import org.tinymediamanager.ui.IconRenderer;
 import org.tinymediamanager.ui.MainWindow;
 import org.tinymediamanager.ui.UTF8Control;
 import org.tinymediamanager.ui.components.EnhancedTextField;
 import org.tinymediamanager.ui.components.JSplitButton;
 import org.tinymediamanager.ui.components.JSplitButton.SplitButtonActionListener;
-import org.tinymediamanager.ui.components.TmmTable;
 import org.tinymediamanager.ui.components.ZebraJTable;
+import org.tinymediamanager.ui.movies.actions.DebugDumpMovie;
 import org.tinymediamanager.ui.movies.actions.MovieAssignMovieSetAction;
 import org.tinymediamanager.ui.movies.actions.MovieBatchEditAction;
 import org.tinymediamanager.ui.movies.actions.MovieClearImageCacheAction;
@@ -118,49 +117,23 @@
  * 
  * @author Manuel Laggner
  */
-public class MoviePanel extends JPanel implements ITmmTabItem {
-  private static final long             serialVersionUID             = -4113118130533335324L;
+public class MoviePanel extends JPanel {
+
   /**
    * @wbp.nls.resourceBundle messages
    */
   private static final ResourceBundle   BUNDLE                       = ResourceBundle.getBundle("messages", new UTF8Control()); //$NON-NLS-1$
-
-  /** The logger. */
-  private final static Logger           LOGGER                       = LoggerFactory.getLogger(MoviePanel.class);
-
-  /** The movie list. */
-  private MovieList                     movieList;
-
-  /** The text field. */
-  private JTextField                    textField;
-
-  private TmmTable                      movieTable;
-
-  /** The action update data sources. */
+  private static final long             serialVersionUID             = 1L;
+  private static final Logger           LOGGER                       = LoggerFactory.getLogger(MoviePanel.class);
+
   private final Action                  actionUpdateDataSources      = new MovieUpdateDatasourceAction(false);
-
-  /** The action update data sources. */
   private final Action                  actionUpdateDataSources2     = new MovieUpdateDatasourceAction(true);
-
-  /** The action scrape. */
   private final Action                  actionScrape                 = new MovieSingleScrapeAction(false);
-
-  /** The action scrape. */
   private final Action                  actionScrape2                = new MovieSingleScrapeAction(true);
-
-  /** The action edit movie. */
   private final Action                  actionEditMovie              = new MovieEditAction(false);
-
-  /** The action edit movie. */
   private final Action                  actionEditMovie2             = new MovieEditAction(true);
-
-  /** The action scrape unscraped movies. */
   private final Action                  actionScrapeUnscraped        = new MovieUnscrapedScrapeAction();
-
-  /** The action scrape selected movies. */
   private final Action                  actionScrapeSelected         = new MovieSelectedScrapeAction();
-
-  /** The action scrape metadata selected. */
   private final Action                  actionScrapeMetadataSelected = new MovieSelectedScrapeMetadataAction();
   private final Action                  actionAssignMovieSets        = new MovieAssignMovieSetAction();
   private final Action                  actionRenamerPreview         = new MovieRenamePreviewAction();
@@ -168,79 +141,40 @@
   private final Action                  actionSyncWatchedTrakt       = new MovieSyncWatchedTraktTvAction();
   private final Action                  actionSyncSelectedTrakt      = new MovieSyncSelectedTraktTvAction();
   private final Action                  actionTrailerDownload        = new MovieTrailerDownloadAction();
-
-  /** The action rename. */
   private final Action                  actionSearchSubtitle         = new MovieSubtitleSearchAction();
   private final Action                  actionDownloadSubtitle       = new MovieSubtitleDownloadAction();
   private final Action                  actionRename                 = new MovieRenameAction(false);
-
-  /** The action rename2. */
   private final Action                  actionRename2                = new MovieRenameAction(true);
-
-  /** The action remove2. */
   private final Action                  actionRemove2                = new MovieRemoveAction();
   private final Action                  actionDelete2                = new MovieDeleteAction();
-
-  /** The action export. */
   private final Action                  actionExport                 = new MovieExportAction();
-
   private final Action                  actionRewriteNfo             = new MovieRewriteNfoAction();
-
-  /** The panel movie count. */
-  private JPanel                        panelMovieCount;
-
-  /** The lbl movie count. */
-  private JLabel                        lblMovieCount;
-
-  /** The lbl movie count int. */
-  private JLabel                        lblMovieCountTotal;
-
-  /** The btn ren. */
-  private JButton                       btnRen;
-
-  /** The menu. */
-  private JMenu                         menu;
-
-  /** The movie table model. */
-  private DefaultEventTableModel<Movie> movieTableModel;
-
-  MovieSelectionModel                   selectionModel;
-
-  /** The sorted movies. */
-  private SortedList<Movie>             sortedMovies;
-
-  /** The text filtered movies. */
-  private FilterList<Movie>             textFilteredMovies;
-
-  /** The panel extended search. */
-  private JPanel                        panelExtendedSearch;
-
-  /** The lbl movie count of. */
-  private JLabel                        lblMovieCountOf;
-
-  /** The lbl movie count filtered. */
-  private JLabel                        lblMovieCountFiltered;
-
-  /** The split pane horizontal. */
-  private JSplitPane                    splitPaneHorizontal;
-
-  /** The panel right. */
-  private MovieInformationPanel         panelRight;
-
-  /** The btn media information. */
-  private JButton                       btnMediaInformation;
-
-  /** The action media information. */
+  private final Action                  debugDumpMovie               = new DebugDumpMovie();
   private final Action                  actionMediaInformation       = new MovieMediaInformationAction(false);
-
-  /** The action media information2. */
   private final Action                  actionMediaInformation2      = new MovieMediaInformationAction(true);
-
-  /** The action batch edit. */
   private final Action                  actionBatchEdit              = new MovieBatchEditAction();
   private final Action                  actionSetWatchedFlag         = new MovieSetWatchedFlagAction();
-
   private final Action                  actionClearImageCache        = new MovieClearImageCacheAction();
+
+  private MovieList                     movieList;
+  private JTextField                    textField;
+  private ZebraJTable                   table;
+  private JPanel                        panelMovieCount;
+  private JLabel                        lblMovieCount;
+  private JLabel                        lblMovieCountTotal;
+  private JButton                       btnRen;
+  private JMenu                         menu;
+  private DefaultEventTableModel<Movie> movieTableModel;
+  private SortedList<Movie>             sortedMovies;
+  private FilterList<Movie>             textFilteredMovies;
+  private JPanel                        panelExtendedSearch;
+  private JLabel                        lblMovieCountOf;
+  private JLabel                        lblMovieCountFiltered;
+  private JSplitPane                    splitPaneHorizontal;
+  private MovieInformationPanel         panelRight;
+  private JButton                       btnMediaInformation;
+
+  public MovieSelectionModel            movieSelectionModel;
 
   /**
    * Create the panel.
@@ -363,44 +297,36 @@
 
     MatcherEditor<Movie> textMatcherEditor = new TextComponentMatcherEditor<>(textField, new MovieFilterator());
     MovieMatcherEditor movieMatcherEditor = new MovieMatcherEditor();
-<<<<<<< HEAD
     FilterList<Movie> extendedFilteredMovies = new FilterList<Movie>(sortedMovies, movieMatcherEditor);
     textFilteredMovies = new FilterList<Movie>(extendedFilteredMovies, textMatcherEditor);
-    selectionModel = new MovieSelectionModel(sortedMovies, textFilteredMovies, movieMatcherEditor);
+    movieSelectionModel = new MovieSelectionModel(sortedMovies, textFilteredMovies, movieMatcherEditor);
     movieTableModel = new DefaultEventTableModel<Movie>(GlazedListsSwing.swingThreadProxyList(textFilteredMovies), new MovieTableFormat());
-    movieTable = new TmmTable(movieTableModel);
-=======
-    FilterList<Movie> extendedFilteredMovies = new FilterList<>(sortedMovies, movieMatcherEditor);
-    textFilteredMovies = new FilterList<>(extendedFilteredMovies, textMatcherEditor);
-    movieSelectionModel = new MovieSelectionModel(sortedMovies, textFilteredMovies, movieMatcherEditor);
-    movieTableModel = new DefaultEventTableModel<>(GlazedListsSwing.swingThreadProxyList(textFilteredMovies), new MovieTableFormat());
     table = new ZebraJTable(movieTableModel);
->>>>>>> d3573d7b
 
     movieTableModel.addTableModelListener(new TableModelListener() {
       @Override
       public void tableChanged(TableModelEvent arg0) {
         lblMovieCountFiltered.setText(String.valueOf(movieTableModel.getRowCount()));
         // select first movie if nothing is selected
-        ListSelectionModel listSelectionModel = movieTable.getSelectionModel();
-        if (listSelectionModel.isSelectionEmpty() && movieTableModel.getRowCount() > 0) {
-          listSelectionModel.setSelectionInterval(0, 0);
-        }
-        if (listSelectionModel.isSelectionEmpty() && movieTableModel.getRowCount() == 0) {
-          selectionModel.setSelectedMovie(null);
+        ListSelectionModel selectionModel = table.getSelectionModel();
+        if (selectionModel.isSelectionEmpty() && movieTableModel.getRowCount() > 0) {
+          selectionModel.setSelectionInterval(0, 0);
+        }
+        if (selectionModel.isSelectionEmpty() && movieTableModel.getRowCount() == 0) {
+          movieSelectionModel.setSelectedMovie(null);
         }
       }
     });
 
     // install and save the comparator on the Table
-    selectionModel.setTableComparatorChooser(TableComparatorChooser.install(movieTable, sortedMovies, TableComparatorChooser.SINGLE_COLUMN));
+    movieSelectionModel.setTableComparatorChooser(TableComparatorChooser.install(table, sortedMovies, TableComparatorChooser.SINGLE_COLUMN));
 
     // table = new MyTable();
-    movieTable.setNewFontSize((float) ((int) Math.round(getFont().getSize() * 0.916)));
+    table.setNewFontSize((float) ((int) Math.round(getFont().getSize() * 0.916)));
     // scrollPane.setViewportView(table);
 
     // JScrollPane scrollPane = new JScrollPane(table);
-    JScrollPane scrollPane = ZebraJTable.createStripedJScrollPane(movieTable);
+    JScrollPane scrollPane = ZebraJTable.createStripedJScrollPane(table);
     panelMovieList.add(scrollPane, "2, 3, 4, 1, fill, fill");
 
     {
@@ -409,12 +335,12 @@
       panelMovieList.add(filterButton, "5, 1, right, bottom");
 
       // add a propertychangelistener which reacts on setting a filter
-      selectionModel.addPropertyChangeListener(new PropertyChangeListener() {
+      movieSelectionModel.addPropertyChangeListener(new PropertyChangeListener() {
         @Override
         public void propertyChange(PropertyChangeEvent evt) {
           if ("filterChanged".equals(evt.getPropertyName())) {
             if (Boolean.TRUE.equals(evt.getNewValue())) {
-              // filterButton.setIcon(IconManager.FILTER_ACTIVE);
+              filterButton.setIcon(IconManager.FILTER_ACTIVE);
               filterButton.setToolTipText(BUNDLE.getString("movieextendedsearch.options.active")); //$NON-NLS-1$
             }
             else {
@@ -425,7 +351,7 @@
         }
       });
 
-      panelExtendedSearch = new MovieExtendedSearchPanel(selectionModel);
+      panelExtendedSearch = new MovieExtendedSearchPanel(movieSelectionModel);
       panelExtendedSearch.setVisible(false);
       // panelMovieList.add(panelExtendedSearch, "2, 5, 2, 1, fill, fill");
       filterButton.addActionListener(new ActionListener() {
@@ -465,7 +391,7 @@
     JLayeredPane layeredPaneRight = new JLayeredPane();
     layeredPaneRight.setLayout(new FormLayout(new ColumnSpec[] { ColumnSpec.decode("default"), ColumnSpec.decode("default:grow") },
         new RowSpec[] { RowSpec.decode("default"), RowSpec.decode("default:grow") }));
-    panelRight = new MovieInformationPanel(selectionModel);
+    panelRight = new MovieInformationPanel(movieSelectionModel);
     layeredPaneRight.add(panelRight, "1, 1, 2, 2, fill, fill");
     layeredPaneRight.setLayer(panelRight, 0);
 
@@ -499,7 +425,7 @@
     // filter
     if (MovieModuleManager.MOVIE_SETTINGS.isStoreUiFilters()) {
       movieList.searchDuplicates();
-      selectionModel.filterMovies(MovieModuleManager.MOVIE_SETTINGS.getUiFilters());
+      movieSelectionModel.filterMovies(MovieModuleManager.MOVIE_SETTINGS.getUiFilters());
     }
   }
 
@@ -635,9 +561,15 @@
     popupMenu.addSeparator();
     popupMenu.add(actionRemove2);
     popupMenu.add(actionDelete2);
-
-    MouseListener mouseListener = new MovieTableMouseListener(popupMenu, movieTable);
-    movieTable.addMouseListener(mouseListener);
+    if (Globals.isDebug()) {
+      JMenu menuDebug = new JMenu("Debug"); //$NON-NLS-1$
+      menuDebug.add(debugDumpMovie);
+      popupMenu.addSeparator();
+      popupMenu.add(menuDebug);
+    }
+
+    MouseListener mouseListener = new MovieTableMouseListener(popupMenu, table);
+    table.addMouseListener(mouseListener);
   }
 
   /**
@@ -648,75 +580,76 @@
     buildMenu();
 
     // moviename column
-    movieTable.getColumnModel().getColumn(0).setCellRenderer(new BorderTableCellRenderer());
-    movieTable.getColumnModel().getColumn(0).setIdentifier("title"); //$NON-NLS-1$
+    table.getColumnModel().getColumn(0).setCellRenderer(new BorderCellRenderer());
+    table.getColumnModel().getColumn(0).setIdentifier("title"); //$NON-NLS-1$
 
     // year column
-    int width = movieTable.getFontMetrics(movieTable.getFont()).stringWidth(" 2000");
-    int titleWidth = movieTable.getFontMetrics(movieTable.getFont()).stringWidth(BUNDLE.getString("metatag.year")); //$NON-NLS-1$
+    int width = table.getFontMetrics(table.getFont()).stringWidth(" 2000");
+    int titleWidth = table.getFontMetrics(table.getFont()).stringWidth(BUNDLE.getString("metatag.year")); //$NON-NLS-1$
     if (titleWidth > width) {
       width = titleWidth;
     }
-    movieTable.getTableHeader().getColumnModel().getColumn(1).setPreferredWidth(width);
-    movieTable.getTableHeader().getColumnModel().getColumn(1).setMinWidth(width);
-    movieTable.getTableHeader().getColumnModel().getColumn(1).setMaxWidth((int) (width * 1.5));
-    movieTable.getTableHeader().getColumnModel().getColumn(1).setIdentifier("year"); //$NON-NLS-1$
+    table.getTableHeader().getColumnModel().getColumn(1).setPreferredWidth(width);
+    table.getTableHeader().getColumnModel().getColumn(1).setMinWidth(width);
+    table.getTableHeader().getColumnModel().getColumn(1).setMaxWidth((int) (width * 1.5));
+    table.getTableHeader().getColumnModel().getColumn(1).setIdentifier("year"); //$NON-NLS-1$
 
     // rating column
-    width = movieTable.getFontMetrics(movieTable.getFont()).stringWidth(" 10.0");
-    titleWidth = movieTable.getFontMetrics(movieTable.getFont()).stringWidth(BUNDLE.getString("metatag.rating")); //$NON-NLS-1$
+    width = table.getFontMetrics(table.getFont()).stringWidth(" 10.0");
+    titleWidth = table.getFontMetrics(table.getFont()).stringWidth(BUNDLE.getString("metatag.rating")); //$NON-NLS-1$
     if (titleWidth > width) {
       width = titleWidth;
     }
-    movieTable.getTableHeader().getColumnModel().getColumn(2).setPreferredWidth((int) (width * 1.2));
-    movieTable.getTableHeader().getColumnModel().getColumn(2).setMinWidth((int) (width * 1.2));
-    movieTable.getTableHeader().getColumnModel().getColumn(2).setMaxWidth((int) (width * 1.5));
-    movieTable.getTableHeader().getColumnModel().getColumn(2).setIdentifier("rating"); //$NON-NLS-1$
+    table.getTableHeader().getColumnModel().getColumn(2).setPreferredWidth((int) (width * 1.2));
+    table.getTableHeader().getColumnModel().getColumn(2).setMinWidth((int) (width * 1.2));
+    table.getTableHeader().getColumnModel().getColumn(2).setMaxWidth((int) (width * 1.5));
+    table.getTableHeader().getColumnModel().getColumn(2).setIdentifier("rating"); //$NON-NLS-1$
 
     // date added column
-    width = movieTable.getFontMetrics(movieTable.getFont()).stringWidth("01. Jan. 2000");
-    titleWidth = movieTable.getFontMetrics(movieTable.getFont()).stringWidth(BUNDLE.getString("metatag.dateadded")); //$NON-NLS-1$
+    width = table.getFontMetrics(table.getFont()).stringWidth("01. Jan. 2000");
+    titleWidth = table.getFontMetrics(table.getFont()).stringWidth(BUNDLE.getString("metatag.dateadded")); //$NON-NLS-1$
     if (titleWidth > width) {
       width = titleWidth;
     }
-    movieTable.getTableHeader().getColumnModel().getColumn(3).setPreferredWidth((int) (width * 1.2));
-    movieTable.getTableHeader().getColumnModel().getColumn(3).setMinWidth((int) (width * 1.2));
-    movieTable.getTableHeader().getColumnModel().getColumn(3).setMaxWidth((int) (width * 1.2));
-    movieTable.getTableHeader().getColumnModel().getColumn(3).setIdentifier("dateadded"); //$NON-NLS-1$
+    table.getTableHeader().getColumnModel().getColumn(3).setPreferredWidth((int) (width * 1.2));
+    table.getTableHeader().getColumnModel().getColumn(3).setMinWidth((int) (width * 1.2));
+    table.getTableHeader().getColumnModel().getColumn(3).setMaxWidth((int) (width * 1.2));
+    table.getTableHeader().getColumnModel().getColumn(3).setIdentifier("dateadded"); //$NON-NLS-1$
 
     // NFO column
-    movieTable.getTableHeader().getColumnModel().getColumn(4).setHeaderRenderer(new IconTableCellRenderer(BUNDLE.getString("tmm.nfo"))); //$NON-NLS-1$
-    movieTable.getTableHeader().getColumnModel().getColumn(4).setMaxWidth(20);
-    movieTable.getColumnModel().getColumn(4).setHeaderValue(IconManager.INFO);
-    movieTable.getTableHeader().getColumnModel().getColumn(4).setIdentifier("nfo"); //$NON-NLS-1$
+    table.getTableHeader().getColumnModel().getColumn(4).setHeaderRenderer(new IconRenderer(BUNDLE.getString("tmm.nfo"))); //$NON-NLS-1$
+    table.getTableHeader().getColumnModel().getColumn(4).setMaxWidth(20);
+    table.getColumnModel().getColumn(4).setHeaderValue(IconManager.INFO);
+    table.getTableHeader().getColumnModel().getColumn(4).setIdentifier("nfo"); //$NON-NLS-1$
 
     // Images column
-    movieTable.getTableHeader().getColumnModel().getColumn(5).setHeaderRenderer(new IconTableCellRenderer(BUNDLE.getString("tmm.images")));//$NON-NLS-1$
-    movieTable.getTableHeader().getColumnModel().getColumn(5).setMaxWidth(20);
-    movieTable.getTableHeader().getColumnModel().getColumn(5).setIdentifier("images"); //$NON-NLS-1$
+    table.getTableHeader().getColumnModel().getColumn(5).setHeaderRenderer(new IconRenderer(BUNDLE.getString("tmm.images"))); //$NON-NLS-1$
+    table.getTableHeader().getColumnModel().getColumn(5).setMaxWidth(20);
+    table.getColumnModel().getColumn(5).setHeaderValue(IconManager.IMAGE);
+    table.getTableHeader().getColumnModel().getColumn(5).setIdentifier("images"); //$NON-NLS-1$
 
     // trailer column
-    movieTable.getTableHeader().getColumnModel().getColumn(6).setHeaderRenderer(new IconTableCellRenderer(BUNDLE.getString("tmm.trailer"))); //$NON-NLS-1$
-    movieTable.getTableHeader().getColumnModel().getColumn(6).setMaxWidth(20);
-    movieTable.getColumnModel().getColumn(6).setHeaderValue(IconManager.CLAPBOARD);
-    movieTable.getTableHeader().getColumnModel().getColumn(6).setIdentifier("trailer"); //$NON-NLS-1$
+    table.getTableHeader().getColumnModel().getColumn(6).setHeaderRenderer(new IconRenderer(BUNDLE.getString("tmm.trailer"))); //$NON-NLS-1$
+    table.getTableHeader().getColumnModel().getColumn(6).setMaxWidth(20);
+    table.getColumnModel().getColumn(6).setHeaderValue(IconManager.CLAPBOARD);
+    table.getTableHeader().getColumnModel().getColumn(6).setIdentifier("trailer"); //$NON-NLS-1$
 
     // subtitles column
-    movieTable.getTableHeader().getColumnModel().getColumn(7).setHeaderRenderer(new IconTableCellRenderer(BUNDLE.getString("tmm.subtitles"))); //$NON-NLS-1$
-    movieTable.getTableHeader().getColumnModel().getColumn(7).setMaxWidth(20);
-    movieTable.getColumnModel().getColumn(7).setHeaderValue(IconManager.SUBTITLE);
-    movieTable.getTableHeader().getColumnModel().getColumn(7).setIdentifier("subtitle"); //$NON-NLS-1$
+    table.getTableHeader().getColumnModel().getColumn(7).setHeaderRenderer(new IconRenderer(BUNDLE.getString("tmm.subtitles"))); //$NON-NLS-1$
+    table.getTableHeader().getColumnModel().getColumn(7).setMaxWidth(20);
+    table.getColumnModel().getColumn(7).setHeaderValue(IconManager.SUBTITLE);
+    table.getTableHeader().getColumnModel().getColumn(7).setIdentifier("subtitle"); //$NON-NLS-1$
 
     // watched column
-    movieTable.getTableHeader().getColumnModel().getColumn(8).setHeaderRenderer(new IconTableCellRenderer(BUNDLE.getString("metatag.watched"))); //$NON-NLS-1$
-    movieTable.getTableHeader().getColumnModel().getColumn(8).setMaxWidth(20);
-    movieTable.getColumnModel().getColumn(8).setHeaderValue(IconManager.PLAY_SMALL);
-    movieTable.getTableHeader().getColumnModel().getColumn(8).setIdentifier("watched"); //$NON-NLS-1$
-
-    movieTable.setSelectionModel(selectionModel.getSelectionModel());
+    table.getTableHeader().getColumnModel().getColumn(8).setHeaderRenderer(new IconRenderer(BUNDLE.getString("metatag.watched"))); //$NON-NLS-1$
+    table.getTableHeader().getColumnModel().getColumn(8).setMaxWidth(20);
+    table.getColumnModel().getColumn(8).setHeaderValue(IconManager.PLAY_SMALL);
+    table.getTableHeader().getColumnModel().getColumn(8).setIdentifier("watched"); //$NON-NLS-1$
+
+    table.setSelectionModel(movieSelectionModel.getSelectionModel());
     // selecting first movie at startup
     if (movieList.getMovies() != null && movieList.getMovies().size() > 0) {
-      ListSelectionModel selectionModel = movieTable.getSelectionModel();
+      ListSelectionModel selectionModel = table.getSelectionModel();
       if (selectionModel.isSelectionEmpty()) {
         selectionModel.setSelectionInterval(0, 0);
       }
@@ -724,28 +657,28 @@
 
     // hide columns if needed
     if (!MovieModuleManager.MOVIE_SETTINGS.isYearColumnVisible()) {
-      movieTable.hideColumn("year"); //$NON-NLS-1$
+      table.hideColumn("year"); //$NON-NLS-1$
     }
     if (!MovieModuleManager.MOVIE_SETTINGS.isRatingColumnVisible()) {
-      movieTable.hideColumn("rating"); //$NON-NLS-1$
+      table.hideColumn("rating"); //$NON-NLS-1$
     }
     if (!MovieModuleManager.MOVIE_SETTINGS.isDateAddedColumnVisible()) {
-      movieTable.hideColumn("dateadded"); //$NON-NLS-1$
+      table.hideColumn("dateadded"); //$NON-NLS-1$
     }
     if (!MovieModuleManager.MOVIE_SETTINGS.isNfoColumnVisible()) {
-      movieTable.hideColumn("nfo"); //$NON-NLS-1$
+      table.hideColumn("nfo"); //$NON-NLS-1$
     }
     if (!MovieModuleManager.MOVIE_SETTINGS.isImageColumnVisible()) {
-      movieTable.hideColumn("images"); //$NON-NLS-1$
+      table.hideColumn("images"); //$NON-NLS-1$
     }
     if (!MovieModuleManager.MOVIE_SETTINGS.isTrailerColumnVisible()) {
-      movieTable.hideColumn("trailer"); //$NON-NLS-1$
+      table.hideColumn("trailer"); //$NON-NLS-1$
     }
     if (!MovieModuleManager.MOVIE_SETTINGS.isSubtitleColumnVisible()) {
-      movieTable.hideColumn("subtitle"); //$NON-NLS-1$
+      table.hideColumn("subtitle"); //$NON-NLS-1$
     }
     if (!MovieModuleManager.MOVIE_SETTINGS.isWatchedColumnVisible()) {
-      movieTable.hideColumn("watched"); //$NON-NLS-1$
+      table.hideColumn("watched"); //$NON-NLS-1$
     }
 
     // and add a propertychangelistener to the columnhider
@@ -782,10 +715,10 @@
 
       private void setColumnVisibility(Object identifier, Boolean visible) {
         if (visible) {
-          movieTable.showColumn(identifier);
+          table.showColumn(identifier);
         }
         else {
-          movieTable.hideColumn(identifier);
+          table.hideColumn(identifier);
         }
 
       }
@@ -831,7 +764,7 @@
   }
 
   private void addKeyListener() {
-    movieTable.addKeyListener(new KeyListener() {
+    table.addKeyListener(new KeyListener() {
       private long   lastKeypress = 0;
       private String searchTerm   = "";
 
@@ -848,14 +781,14 @@
         }
 
         if (StringUtils.isNotBlank(searchTerm)) {
-          TableModel model = movieTable.getModel();
+          TableModel model = table.getModel();
           for (int i = 0; i < model.getRowCount(); i++) {
             if (model.getValueAt(i, 0) instanceof Movie) {
               String title = ((Movie) model.getValueAt(i, 0)).getTitleSortable().toLowerCase();
               if (title.startsWith(searchTerm)) {
-                ListSelectionModel selectionModel = movieTable.getSelectionModel();
+                ListSelectionModel selectionModel = table.getSelectionModel();
                 selectionModel.setSelectionInterval(i, i);
-                movieTable.scrollRectToVisible(new Rectangle(movieTable.getCellRect(i, 0, true)));
+                table.scrollRectToVisible(new Rectangle(table.getCellRect(i, 0, true)));
                 break;
               }
             }
@@ -872,25 +805,4 @@
       }
     });
   }
-
-  public void setInitialSelection() {
-    movieTable.setSelectionModel(selectionModel.getSelectionModel());
-    // selecting first movie at startup
-    if (MovieList.getInstance().getMovies() != null && MovieList.getInstance().getMovies().size() > 0) {
-      ListSelectionModel selectionModel = movieTable.getSelectionModel();
-      if (selectionModel.isSelectionEmpty()) {
-        selectionModel.setSelectionInterval(0, 0);
-      }
-    }
-  }
-
-  public void setPopupMenu(JPopupMenu popupMenu) {
-    MouseListener mouseListener = new MovieTableMouseListener(popupMenu, movieTable);
-    movieTable.addMouseListener(mouseListener);
-  }
-
-  @Override
-  public ITmmUIModule getUIModule() {
-    return MovieUIModule.getInstance();
-  }
 }