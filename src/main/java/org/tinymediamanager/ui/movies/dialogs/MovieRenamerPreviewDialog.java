--- conflicted
+++ resolved
@@ -259,18 +259,11 @@
         }
       }
 
-<<<<<<< HEAD
-      if (results.isEmpty()) {
-        SwingUtilities.invokeLater(
-            () -> JOptionPane.showMessageDialog(MovieRenamerPreviewDialog.this, TmmResourceBundle.getString("movie.renamerpreview.nothingtorename")));
-      }
-=======
       SwingUtilities.invokeLater(() -> {
         if (results.isEmpty()) { // check has to be in here, since it needs some time to propagate
           JOptionPane.showMessageDialog(MovieRenamerPreviewDialog.this, TmmResourceBundle.getString("movie.renamerpreview.nothingtorename"));
         }
       });
->>>>>>> b72d2855
 
       return null;
     }
