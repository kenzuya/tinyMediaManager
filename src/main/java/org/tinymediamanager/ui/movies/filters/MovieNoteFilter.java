--- conflicted
+++ resolved
@@ -25,34 +25,16 @@
 import org.tinymediamanager.scraper.util.StrgUtils;
 import org.tinymediamanager.ui.components.TmmLabel;
 
-<<<<<<< HEAD
-=======
 /**
  * the class {@link MovieNoteFilter} implements a filter against the note field
  *
  * @author Wolfgang Janes
  */
->>>>>>> 72bb00c9
 public class MovieNoteFilter extends AbstractTextMovieUIFilter {
   @Override
   protected JLabel createLabel() {
     return new TmmLabel(TmmResourceBundle.getString("metatag.note"));
   }
-<<<<<<< HEAD
-
-  @Override
-  public String getId() {
-    return "movieNote";
-  }
-
-  @Override
-  public boolean accept(Movie movie) {
-
-    if (StringUtils.isBlank(normalizedFilterText)) {
-      return true;
-    }
-
-=======
 
   @Override
   public String getId() {
@@ -65,23 +47,15 @@
       return true;
     }
 
->>>>>>> 72bb00c9
     try {
       if (StringUtils.isNotEmpty(movie.getNote())) {
         Matcher matcher = filterPattern.matcher(StrgUtils.normalizeString(movie.getNote()));
         return matcher.find();
       }
-<<<<<<< HEAD
     }
     catch (Exception e) {
       return true;
     }
-=======
-    }
-    catch (Exception e) {
-      return true;
-    }
->>>>>>> 72bb00c9
 
     return false;
   }
