--- conflicted
+++ resolved
@@ -95,13 +95,8 @@
 public class MovieRenamerSettingsPanel extends JPanel implements HierarchyListener {
   private static final long                    serialVersionUID = 5039498266207230875L;
   /** @wbp.nls.resourceBundle messages */
-<<<<<<< HEAD
-  
-  private static final Logger            LOGGER           = LoggerFactory.getLogger(MovieRenamerSettingsPanel.class);
-=======
-  private static final ResourceBundle          BUNDLE           = ResourceBundle.getBundle("messages");
+
   private static final Logger                  LOGGER           = LoggerFactory.getLogger(MovieRenamerSettingsPanel.class);
->>>>>>> 73452a2d
 
   private final MovieSettings                  settings         = MovieModuleManager.SETTINGS;
   private final List<String>                   spaceReplacement = new ArrayList<>(Arrays.asList("_", ".", "-"));
