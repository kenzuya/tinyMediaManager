/*
 * Copyright 2012 - 2016 Manuel Laggner
 *
 * Licensed under the Apache License, Version 2.0 (the "License");
 * you may not use this file except in compliance with the License.
 * You may obtain a copy of the License at
 *
 *     http://www.apache.org/licenses/LICENSE-2.0
 *
 * Unless required by applicable law or agreed to in writing, software
 * distributed under the License is distributed on an "AS IS" BASIS,
 * WITHOUT WARRANTIES OR CONDITIONS OF ANY KIND, either express or implied.
 * See the License for the specific language governing permissions and
 * limitations under the License.
 */
package org.tinymediamanager.ui.movies.settings;

import java.awt.Cursor;
import java.awt.Insets;
import java.awt.event.ActionEvent;
import java.awt.event.ActionListener;
import java.awt.event.ItemEvent;
import java.awt.event.ItemListener;
import java.nio.file.Files;
import java.nio.file.Path;
import java.util.List;
import java.util.ResourceBundle;

import javax.swing.JButton;
import javax.swing.JCheckBox;
import javax.swing.JComboBox;
import javax.swing.JLabel;
import javax.swing.JList;
import javax.swing.JOptionPane;
import javax.swing.JPanel;
import javax.swing.JScrollPane;
import javax.swing.JSeparator;
import javax.swing.JTextField;
import javax.swing.JTextPane;
import javax.swing.UIManager;
import javax.swing.border.TitledBorder;

import org.apache.commons.lang3.StringUtils;
import org.jdesktop.beansbinding.AutoBinding;
import org.jdesktop.beansbinding.BeanProperty;
import org.jdesktop.beansbinding.Bindings;
import org.jdesktop.beansbinding.AutoBinding.UpdateStrategy;
import org.jdesktop.swingbinding.JListBinding;
import org.jdesktop.swingbinding.SwingBindings;
import org.tinymediamanager.Globals;
import org.tinymediamanager.core.CertificationStyle;
import org.tinymediamanager.core.movie.MovieModuleManager;
import org.tinymediamanager.core.movie.MovieNfoNaming;
import org.tinymediamanager.core.movie.MovieSettings;
import org.tinymediamanager.core.movie.connector.MovieConnectors;
import org.tinymediamanager.core.threading.TmmTask;
import org.tinymediamanager.core.threading.TmmTaskManager;
import org.tinymediamanager.scraper.entities.Certification;
import org.tinymediamanager.scraper.trakttv.ClearTraktTvTask;
import org.tinymediamanager.ui.IconManager;
import org.tinymediamanager.ui.TmmFontHelper;
import org.tinymediamanager.ui.TmmUIHelper;
import org.tinymediamanager.ui.UTF8Control;
import org.tinymediamanager.ui.panels.ScrollablePanel;

import com.jgoodies.forms.factories.FormFactory;
import com.jgoodies.forms.layout.ColumnSpec;
import com.jgoodies.forms.layout.FormLayout;
import com.jgoodies.forms.layout.FormSpecs;
import com.jgoodies.forms.layout.RowSpec;

/**
 * The Class MovieSettingsPanel.
 * 
 * @author Manuel Laggner
 */
public class MovieSettingsPanel extends ScrollablePanel {
  private static final long                    serialVersionUID = -7580437046944123496L;
  /** @wbp.nls.resourceBundle messages */
  private static final ResourceBundle          BUNDLE           = ResourceBundle.getBundle("messages", new UTF8Control()); //$NON-NLS-1$

  private MovieSettings                        settings         = MovieModuleManager.MOVIE_SETTINGS;
  private JComboBox<MovieConnectors>           cbNfoFormat;
  private JCheckBox                            cbMovieNfoFilename1;
  private JCheckBox                            cbMovieNfoFilename2;
  private JCheckBox                            cbMovieNfoFilename3;
  private JCheckBox                            chckbxImageCache;
  private JTextField                           tfAddBadword;
  private JList<String>                        listBadWords;
  private JList<String>                        listDataSources;
  private JCheckBox                            chckbxYear;
  private JCheckBox                            chckbxTrailer;
  private JCheckBox                            chckbxSubtitles;
  private JCheckBox                            chckbxImages;
  private JCheckBox                            chckbxNfo;
  private JCheckBox                            chckbxMetadata;
  private JCheckBox                            chckbxRuntimeFromMf;
  private JCheckBox                            chckbxTraktTv;
  private JCheckBox                            chckbxWatched;
  private JCheckBox                            chckbxRating;
  private JCheckBox                            chckbxDateAdded;
  private JCheckBox                            chckbxSaveUiFilter;
  private JList<String>                        listIgnore;
  private JCheckBox                            chckbxRename;
  private JComboBox<CertificationStyleWrapper> cbCertificationStyle;

  /**
   * Instantiates a new movie settings panel.
   */
  public MovieSettingsPanel() {
    setLayout(new FormLayout(
        new ColumnSpec[] { FormSpecs.RELATED_GAP_COLSPEC, ColumnSpec.decode("default:grow"), FormSpecs.RELATED_GAP_COLSPEC,
            ColumnSpec.decode("default:grow"), FormSpecs.RELATED_GAP_COLSPEC, },
        new RowSpec[] { FormSpecs.RELATED_GAP_ROWSPEC, FormSpecs.DEFAULT_ROWSPEC, FormSpecs.RELATED_GAP_ROWSPEC, FormSpecs.DEFAULT_ROWSPEC,
            FormSpecs.LINE_GAP_ROWSPEC, RowSpec.decode("default:grow"), }));

    JPanel panelGeneral = new JPanel();
    panelGeneral.setBorder(new TitledBorder(null, BUNDLE.getString("Settings.general"), TitledBorder.LEADING, TitledBorder.TOP, null, null)); //$NON-NLS-1$
    add(panelGeneral, "2, 2, fill, fill");
    panelGeneral.setLayout(new FormLayout(
        new ColumnSpec[] { FormSpecs.RELATED_GAP_COLSPEC, FormSpecs.DEFAULT_COLSPEC, FormSpecs.RELATED_GAP_COLSPEC, FormSpecs.DEFAULT_COLSPEC,
            FormSpecs.RELATED_GAP_COLSPEC, FormSpecs.DEFAULT_COLSPEC, FormSpecs.RELATED_GAP_COLSPEC, FormSpecs.DEFAULT_COLSPEC,
            FormSpecs.RELATED_GAP_COLSPEC, FormSpecs.DEFAULT_COLSPEC, FormSpecs.RELATED_GAP_COLSPEC, ColumnSpec.decode("default:grow"),
            FormSpecs.RELATED_GAP_COLSPEC, },
        new RowSpec[] { FormSpecs.RELATED_GAP_ROWSPEC, FormSpecs.DEFAULT_ROWSPEC, FormSpecs.LABEL_COMPONENT_GAP_ROWSPEC, FormSpecs.DEFAULT_ROWSPEC,
            FormSpecs.UNRELATED_GAP_ROWSPEC, FormSpecs.DEFAULT_ROWSPEC, FormSpecs.RELATED_GAP_ROWSPEC, FormSpecs.DEFAULT_ROWSPEC,
            FormSpecs.RELATED_GAP_ROWSPEC, FormSpecs.DEFAULT_ROWSPEC, FormSpecs.RELATED_GAP_ROWSPEC, FormSpecs.DEFAULT_ROWSPEC,
            FormSpecs.RELATED_GAP_ROWSPEC, FormSpecs.DEFAULT_ROWSPEC, FormSpecs.RELATED_GAP_ROWSPEC, FormSpecs.DEFAULT_ROWSPEC,
            FormSpecs.RELATED_GAP_ROWSPEC, FormSpecs.DEFAULT_ROWSPEC, FormSpecs.RELATED_GAP_ROWSPEC, }));

    JLabel lblVisiblecolumns = new JLabel(BUNDLE.getString("Settings.movie.visiblecolumns")); //$NON-NLS-1$
    panelGeneral.add(lblVisiblecolumns, "2, 2, right, default");

    chckbxYear = new JCheckBox(BUNDLE.getString("metatag.year")); //$NON-NLS-1$
    panelGeneral.add(chckbxYear, "4, 2");

    chckbxRating = new JCheckBox(BUNDLE.getString("metatag.rating")); //$NON-NLS-1$
    panelGeneral.add(chckbxRating, "6, 2");

    chckbxNfo = new JCheckBox(BUNDLE.getString("metatag.nfo")); //$NON-NLS-1$
    panelGeneral.add(chckbxNfo, "8, 2");

    chckbxMetadata = new JCheckBox(BUNDLE.getString("tmm.metadata")); //$NON-NLS-1$
    panelGeneral.add(chckbxMetadata, "10, 2");

    chckbxDateAdded = new JCheckBox(BUNDLE.getString("metatag.dateadded")); //$NON-NLS-1$
    panelGeneral.add(chckbxDateAdded, "12, 2");

    chckbxImages = new JCheckBox(BUNDLE.getString("metatag.images")); //$NON-NLS-1$
    panelGeneral.add(chckbxImages, "4, 4");

    chckbxTrailer = new JCheckBox(BUNDLE.getString("metatag.trailer")); //$NON-NLS-1$
    panelGeneral.add(chckbxTrailer, "6, 4");

    chckbxSubtitles = new JCheckBox(BUNDLE.getString("metatag.subtitles")); //$NON-NLS-1$
    panelGeneral.add(chckbxSubtitles, "8, 4");

    chckbxWatched = new JCheckBox(BUNDLE.getString("metatag.watched")); //$NON-NLS-1$
    panelGeneral.add(chckbxWatched, "10, 4");

    JLabel lblSaveUiFilter = new JLabel(BUNDLE.getString("Settings.movie.persistuifilter")); //$NON-NLS-1$
    panelGeneral.add(lblSaveUiFilter, "2, 6, right, default");

    chckbxSaveUiFilter = new JCheckBox("");
    panelGeneral.add(chckbxSaveUiFilter, "4, 6");

    JSeparator separator_4 = new JSeparator();
    panelGeneral.add(separator_4, "2, 8, 11, 1");

    JLabel lblImageCache = new JLabel(BUNDLE.getString("Settings.imagecacheimport"));
    panelGeneral.add(lblImageCache, "2, 10, right, default");

    chckbxImageCache = new JCheckBox(BUNDLE.getString("Settings.imagecacheimporthint")); //$NON-NLS-1$
    TmmFontHelper.changeFont(chckbxImageCache, 0.833);
    panelGeneral.add(chckbxImageCache, "4, 10, 7, 1");

    JLabel lblRuntimeFromMedia = new JLabel(BUNDLE.getString("Settings.runtimefrommediafile"));
    panelGeneral.add(lblRuntimeFromMedia, "2, 12, right, default");

    chckbxRuntimeFromMf = new JCheckBox("");
    panelGeneral.add(chckbxRuntimeFromMf, "4, 12");

    JSeparator separator = new JSeparator();
    panelGeneral.add(separator, "2, 14, 11, 1");

    final JLabel lblAutomaticRename = new JLabel(BUNDLE.getString("Settings.movie.automaticrename")); //$NON-NLS-1$
    panelGeneral.add(lblAutomaticRename, "2, 16, right, default");

    chckbxRename = new JCheckBox(BUNDLE.getString("Settings.movie.automaticrename.desc")); //$NON-NLS-1$
    panelGeneral.add(chckbxRename, "4, 16, 7, 1");

    JLabel lblTraktTv = new JLabel(BUNDLE.getString("Settings.trakt"));//$NON-NLS-1$
    panelGeneral.add(lblTraktTv, "2, 18");

    chckbxTraktTv = new JCheckBox("");
    panelGeneral.add(chckbxTraktTv, "4, 18");

    JButton btnClearTraktTvMovies = new JButton(BUNDLE.getString("Settings.trakt.clearmovies"));//$NON-NLS-1$
    btnClearTraktTvMovies.addActionListener(new ActionListener() {
      @Override
      public void actionPerformed(ActionEvent e) {
        int confirm = JOptionPane.showOptionDialog(null, BUNDLE.getString("Settings.trakt.clearmovies.hint"),
            BUNDLE.getString("Settings.trakt.clearmovies"), JOptionPane.YES_NO_OPTION, JOptionPane.QUESTION_MESSAGE, null, null, null); //$NON-NLS-1$
        if (confirm == JOptionPane.YES_OPTION) {
          TmmTask task = new ClearTraktTvTask(true, false);
          TmmTaskManager.getInstance().addUnnamedTask(task);
        }
      }
    });
    panelGeneral.add(btnClearTraktTvMovies, "6, 18, 3, 1, left, default");

    JPanel panelMovieDataSources = new JPanel();

    panelMovieDataSources
        .setBorder(new TitledBorder(null, BUNDLE.getString("Settings.movie.datasource"), TitledBorder.LEADING, TitledBorder.TOP, null, null)); //$NON-NLS-1$
    add(panelMovieDataSources, "2, 4, 3, 1, fill, fill");
    panelMovieDataSources.setLayout(new FormLayout(
        new ColumnSpec[] { FormSpecs.RELATED_GAP_COLSPEC, FormSpecs.DEFAULT_COLSPEC, FormSpecs.RELATED_GAP_COLSPEC, FormSpecs.DEFAULT_COLSPEC,
            FormSpecs.RELATED_GAP_COLSPEC, ColumnSpec.decode("150dlu:grow"), FormSpecs.RELATED_GAP_COLSPEC, FormSpecs.DEFAULT_COLSPEC,
            FormSpecs.RELATED_GAP_COLSPEC, FormSpecs.UNRELATED_GAP_COLSPEC, FormSpecs.RELATED_GAP_COLSPEC, ColumnSpec.decode("150dlu:grow(2)"),
            FormSpecs.RELATED_GAP_COLSPEC, FormSpecs.DEFAULT_COLSPEC, FormSpecs.RELATED_GAP_COLSPEC, },
        new RowSpec[] { FormSpecs.RELATED_GAP_ROWSPEC, FormSpecs.DEFAULT_ROWSPEC, FormSpecs.LABEL_COMPONENT_GAP_ROWSPEC, RowSpec.decode("100px:grow"),
            FormSpecs.RELATED_GAP_ROWSPEC, FormSpecs.DEFAULT_ROWSPEC, FormSpecs.RELATED_GAP_ROWSPEC, FormSpecs.DEFAULT_ROWSPEC,
            FormSpecs.RELATED_GAP_ROWSPEC, }));

    JLabel lblDataSource = new JLabel(BUNDLE.getString("Settings.source")); //$NON-NLS-1$
    panelMovieDataSources.add(lblDataSource, "2, 2, 5, 1");

    JLabel lblIngore = new JLabel(BUNDLE.getString("Settings.ignore")); //$NON-NLS-1$
    panelMovieDataSources.add(lblIngore, "12, 2");

    JScrollPane scrollPaneDataSources = new JScrollPane();
    panelMovieDataSources.add(scrollPaneDataSources, "2, 4, 5, 1, fill, fill");

    listDataSources = new JList<>();
    scrollPaneDataSources.setViewportView(listDataSources);

    JPanel panelMovieSourcesButtons = new JPanel();
    panelMovieDataSources.add(panelMovieSourcesButtons, "8, 4, fill, top");
    panelMovieSourcesButtons.setLayout(new FormLayout(new ColumnSpec[] { FormSpecs.DEFAULT_COLSPEC, },
        new RowSpec[] { FormSpecs.DEFAULT_ROWSPEC, FormSpecs.RELATED_GAP_ROWSPEC, FormSpecs.DEFAULT_ROWSPEC, }));

    JButton btnAdd = new JButton(IconManager.ADD_INV);
    btnAdd.setToolTipText(BUNDLE.getString("Button.add")); //$NON-NLS-1$
    btnAdd.setMargin(new Insets(2, 2, 2, 2));
    btnAdd.addActionListener(new ActionListener() {
      @Override
      public void actionPerformed(ActionEvent arg0) {
        Path file = TmmUIHelper.selectDirectory(BUNDLE.getString("Settings.datasource.folderchooser")); //$NON-NLS-1$
        if (file != null && Files.isDirectory(file)) {
          settings.addMovieDataSources(file.toAbsolutePath().toString());
        }
      }
    });

    panelMovieSourcesButtons.add(btnAdd, "1, 1, fill, top");

    JButton btnRemove = new JButton(IconManager.REMOVE_INV);
    btnRemove.setToolTipText(BUNDLE.getString("Button.remove")); //$NON-NLS-1$
    btnRemove.setMargin(new Insets(2, 2, 2, 2));
    btnRemove.addActionListener(new ActionListener() {
      @Override
      public void actionPerformed(ActionEvent arg0) {
        int row = listDataSources.getSelectedIndex();
        if (row != -1) { // nothing selected
          String path = MovieModuleManager.MOVIE_SETTINGS.getMovieDataSource().get(row);
          String[] choices = { BUNDLE.getString("Button.continue"), BUNDLE.getString("Button.abort") }; //$NON-NLS-1$
          int decision = JOptionPane.showOptionDialog(null, String.format(BUNDLE.getString("Settings.movie.datasource.remove.info"), path),
              BUNDLE.getString("Settings.datasource.remove"), JOptionPane.YES_NO_OPTION, JOptionPane.PLAIN_MESSAGE, null, choices,
              BUNDLE.getString("Button.abort")); //$NON-NLS-1$
          if (decision == 0) {
            setCursor(Cursor.getPredefinedCursor(Cursor.WAIT_CURSOR));
            MovieModuleManager.MOVIE_SETTINGS.removeMovieDataSources(path);
            setCursor(Cursor.getPredefinedCursor(Cursor.DEFAULT_CURSOR));
          }
        }
      }
    });
    panelMovieSourcesButtons.add(btnRemove, "1, 3, fill, top");

    JScrollPane scrollPaneIgnore = new JScrollPane();
    panelMovieDataSources.add(scrollPaneIgnore, "12, 4, fill, fill");

    listIgnore = new JList<>();
    scrollPaneIgnore.setViewportView(listIgnore);

    JPanel panelIgnoreButtons = new JPanel();
    panelMovieDataSources.add(panelIgnoreButtons, "14, 4, fill, fill");
    panelIgnoreButtons.setLayout(new FormLayout(new ColumnSpec[] { FormSpecs.DEFAULT_COLSPEC, },
        new RowSpec[] { FormSpecs.DEFAULT_ROWSPEC, FormSpecs.RELATED_GAP_ROWSPEC, FormSpecs.DEFAULT_ROWSPEC, }));

    JButton btnAddIgnore = new JButton(IconManager.ADD_INV);
    btnAddIgnore.setToolTipText(BUNDLE.getString("Settings.addignore")); //$NON-NLS-1$
    btnAddIgnore.setMargin(new Insets(2, 2, 2, 2));
    btnAddIgnore.addActionListener(new ActionListener() {
      @Override
      public void actionPerformed(ActionEvent e) {
        Path file = TmmUIHelper.selectDirectory(BUNDLE.getString("Settings.ignore")); //$NON-NLS-1$
        if (file != null && Files.isDirectory(file)) {
          settings.addMovieSkipFolder(file.toAbsolutePath().toString());
        }
      }
    });
    panelIgnoreButtons.add(btnAddIgnore, "1, 1");

    JButton btnRemoveIgnore = new JButton(IconManager.REMOVE_INV);
    btnRemoveIgnore.setToolTipText(BUNDLE.getString("Settings.removeignore")); //$NON-NLS-1$
    btnRemoveIgnore.setMargin(new Insets(2, 2, 2, 2));
    btnRemoveIgnore.addActionListener(new ActionListener() {
      @Override
      public void actionPerformed(ActionEvent e) {
        int row = listIgnore.getSelectedIndex();
        if (row != -1) { // nothing selected
          String ingore = settings.getMovieSkipFolders().get(row);
          settings.removeMovieSkipFolder(ingore);
        }
      }
    });
    panelIgnoreButtons.add(btnRemoveIgnore, "1, 3");

    JPanel panel = new JPanel();
    panelMovieDataSources.add(panel, "2, 8, 13, 1, fill, fill");
    panel.setLayout(new FormLayout(
        new ColumnSpec[] { FormSpecs.DEFAULT_COLSPEC, FormSpecs.RELATED_GAP_COLSPEC, FormSpecs.DEFAULT_COLSPEC, FormSpecs.RELATED_GAP_COLSPEC,
            ColumnSpec.decode("20dlu"), FormSpecs.RELATED_GAP_COLSPEC, FormSpecs.DEFAULT_COLSPEC, FormSpecs.RELATED_GAP_COLSPEC,
            FormSpecs.DEFAULT_COLSPEC, FormSpecs.RELATED_GAP_COLSPEC, ColumnSpec.decode("default:grow"), FormSpecs.RELATED_GAP_COLSPEC,
            FormSpecs.DEFAULT_COLSPEC, },
        new RowSpec[] { FormSpecs.DEFAULT_ROWSPEC, FormSpecs.DEFAULT_ROWSPEC, FormSpecs.DEFAULT_ROWSPEC, FormSpecs.RELATED_GAP_ROWSPEC,
            FormSpecs.DEFAULT_ROWSPEC, }));

    JLabel lblNfoFormat = new JLabel(BUNDLE.getString("Settings.nfoFormat"));
    panel.add(lblNfoFormat, "1, 1, right, default");

    cbNfoFormat = new JComboBox(MovieConnectors.values());
    panel.add(cbNfoFormat, "3, 1, fill, default");

    JLabel lblNfoFileNaming = new JLabel(BUNDLE.getString("Settings.nofFileNaming")); //$NON-NLS-1$
    panel.add(lblNfoFileNaming, "7, 1, right, default");

    cbMovieNfoFilename1 = new JCheckBox(BUNDLE.getString("Settings.moviefilename") + ".nfo"); //$NON-NLS-1$
    panel.add(cbMovieNfoFilename1, "9, 1");

    cbMovieNfoFilename2 = new JCheckBox("movie.nfo");
    panel.add(cbMovieNfoFilename2, "9, 2");
    cbMovieNfoFilename2.addItemListener(new ItemListener() {
      @Override
      public void itemStateChanged(ItemEvent e) {
        checkChanges();
      }
    });

    cbMovieNfoFilename3 = new JCheckBox(BUNDLE.getString("Settings.nfo.discstyle")); //$NON-NLS-1$
    panel.add(cbMovieNfoFilename3, "9, 3");
    cbMovieNfoFilename3.addItemListener(new ItemListener() {
      @Override
      public void itemStateChanged(ItemEvent e) {
        checkChanges();
      }
    });

    final JLabel lblCertificationStyle = new JLabel(BUNDLE.getString("Settings.certificationformat")); //$NON-NLS-1$
    panel.add(lblCertificationStyle, "1, 5, right, default");

    cbCertificationStyle = new JComboBox();
    panel.add(cbCertificationStyle, "3, 5, 7, 1, fill, default");

    JPanel panelBadWords = new JPanel();
    panelBadWords.setBorder(new TitledBorder(null, BUNDLE.getString("Settings.movie.badwords"), TitledBorder.LEADING, TitledBorder.TOP, null, null)); //$NON-NLS-1$
    add(panelBadWords, "4, 2, fill, fill");
    panelBadWords.setLayout(new FormLayout(
        new ColumnSpec[] { FormFactory.RELATED_GAP_COLSPEC, ColumnSpec.decode("50px:grow"), FormFactory.RELATED_GAP_COLSPEC,
            FormFactory.DEFAULT_COLSPEC, },
        new RowSpec[] { FormFactory.RELATED_GAP_ROWSPEC, FormFactory.DEFAULT_ROWSPEC, FormFactory.RELATED_GAP_ROWSPEC, RowSpec.decode("default:grow"),
            FormFactory.RELATED_GAP_ROWSPEC, FormFactory.DEFAULT_ROWSPEC, }));

    JTextPane txtpntBadWordsHint = new JTextPane();
    txtpntBadWordsHint.setBackground(UIManager.getColor("Panel.background"));
    txtpntBadWordsHint.setText(BUNDLE.getString("Settings.movie.badwords.hint")); //$NON-NLS-1$
    TmmFontHelper.changeFont(txtpntBadWordsHint, 0.833);
    panelBadWords.add(txtpntBadWordsHint, "2, 2, 3, 1, fill, default");

    JScrollPane scpBadWords = new JScrollPane();
    panelBadWords.add(scpBadWords, "2, 4, fill, fill");

    listBadWords = new JList<>();
    scpBadWords.setViewportView(listBadWords);

    JButton btnRemoveBadWord = new JButton(IconManager.REMOVE_INV);
    btnRemoveBadWord.setToolTipText(BUNDLE.getString("Button.remove")); //$NON-NLS-1$
    btnRemoveBadWord.setMargin(new Insets(2, 2, 2, 2));
    btnRemoveBadWord.addActionListener(new ActionListener() {
      @Override
      public void actionPerformed(ActionEvent arg0) {
        int row = listBadWords.getSelectedIndex();
        if (row != -1) {
          String badWord = MovieModuleManager.MOVIE_SETTINGS.getBadWords().get(row);
          MovieModuleManager.MOVIE_SETTINGS.removeBadWord(badWord);
        }
      }
    });
    panelBadWords.add(btnRemoveBadWord, "4, 4, default, bottom");

    tfAddBadword = new JTextField();
    tfAddBadword.setColumns(10);
    panelBadWords.add(tfAddBadword, "2, 6, fill, default");

    JButton btnAddBadWord = new JButton(IconManager.ADD_INV);
    btnAddBadWord.setToolTipText(BUNDLE.getString("Button.add")); //$NON-NLS-1$
    btnAddBadWord.setMargin(new Insets(2, 2, 2, 2));
    btnAddBadWord.addActionListener(new ActionListener() {
      @Override
      public void actionPerformed(ActionEvent e) {
        if (StringUtils.isNotEmpty(tfAddBadword.getText())) {
          MovieModuleManager.MOVIE_SETTINGS.addBadWord(tfAddBadword.getText());
          tfAddBadword.setText("");
        }
      }
    });
    panelBadWords.add(btnAddBadWord, "4, 6");

    initDataBindings();

    {
      // NFO filenames
      List<MovieNfoNaming> movieNfoFilenames = settings.getMovieNfoFilenames();
      if (movieNfoFilenames.contains(MovieNfoNaming.FILENAME_NFO)) {
        cbMovieNfoFilename1.setSelected(true);
      }
      if (movieNfoFilenames.contains(MovieNfoNaming.MOVIE_NFO)) {
        cbMovieNfoFilename2.setSelected(true);
      }
      if (movieNfoFilenames.contains(MovieNfoNaming.DISC_NFO)) {
        cbMovieNfoFilename3.setSelected(true);
      }

      if (!Globals.isDonator()) {
        chckbxTraktTv.setSelected(false);
        chckbxTraktTv.setEnabled(false);
        btnClearTraktTvMovies.setEnabled(false);
      }

      // set default certification style
      cbNfoFormat.addItemListener(new ItemListener() {
        @Override
        public void itemStateChanged(ItemEvent e) {
          if (cbNfoFormat.getSelectedItem() == MovieConnectors.MP) {
            for (int i = 0; i < cbCertificationStyle.getItemCount(); i++) {
              CertificationStyleWrapper wrapper = cbCertificationStyle.getItemAt(i);
              if (wrapper.style == CertificationStyle.TECHNICAL) {
                cbCertificationStyle.setSelectedItem(wrapper);
                break;
              }
            }
          }
          else if (cbNfoFormat.getSelectedItem() == MovieConnectors.XBMC) {
            for (int i = 0; i < cbCertificationStyle.getItemCount(); i++) {
              CertificationStyleWrapper wrapper = cbCertificationStyle.getItemAt(i);
              if (wrapper.style == CertificationStyle.LARGE) {
                cbCertificationStyle.setSelectedItem(wrapper);
                break;
              }
            }
          }
        }
      });
<<<<<<< HEAD
=======

      // certification examples
      for (CertificationStyle style : CertificationStyle.values()) {
        CertificationStyleWrapper wrapper = new CertificationStyleWrapper();
        wrapper.style = style;
        cbCertificationStyle.addItem(wrapper);
        if (style == settings.getMovieCertificationStyle()) {
          cbCertificationStyle.setSelectedItem(wrapper);
        }
      }

>>>>>>> b6aa1bbf
      cbCertificationStyle.addItemListener(new ItemListener() {
        @Override
        public void itemStateChanged(ItemEvent e) {
          checkChanges();
        }
      });

      // item listener
      cbMovieNfoFilename1.addItemListener(new ItemListener() {
        @Override
        public void itemStateChanged(ItemEvent e) {
          checkChanges();
        }
      });

      // certification examples
      for (CertificationStyle style : CertificationStyle.values()) {
        CertificationStyleWrapper wrapper = new CertificationStyleWrapper();
        wrapper.style = style;
        cbCertificationStyle.addItem(wrapper);
        if (style == settings.getMovieSettings().getMovieCertificationStyle()) {
          cbCertificationStyle.setSelectedItem(wrapper);
        }
      }
    }

  }

  /**
   * check changes of checkboxes
   */
  private void checkChanges() {
    // set NFO filenames
    settings.clearMovieNfoFilenames();
    if (cbMovieNfoFilename1.isSelected()) {
      settings.addMovieNfoFilename(MovieNfoNaming.FILENAME_NFO);
    }
    if (cbMovieNfoFilename2.isSelected()) {
      settings.addMovieNfoFilename(MovieNfoNaming.MOVIE_NFO);
    }
    if (cbMovieNfoFilename3.isSelected()) {
      settings.addMovieNfoFilename(MovieNfoNaming.DISC_NFO);
    }

    CertificationStyleWrapper wrapper = (CertificationStyleWrapper) cbCertificationStyle.getSelectedItem();
    if (wrapper != null && settings.getMovieCertificationStyle() != wrapper.style) {
      settings.setMovieCertificationStyle(wrapper.style);
    }
  }

  protected void initDataBindings() {
    BeanProperty<MovieSettings, MovieConnectors> settingsBeanProperty_10 = BeanProperty.create("movieConnector");
    BeanProperty<JComboBox<MovieConnectors>, Object> jComboBoxBeanProperty = BeanProperty.create("selectedItem");
    AutoBinding<MovieSettings, MovieConnectors, JComboBox<MovieConnectors>, Object> autoBinding_9 = Bindings
        .createAutoBinding(UpdateStrategy.READ_WRITE, settings, settingsBeanProperty_10, cbNfoFormat, jComboBoxBeanProperty);
    autoBinding_9.bind();
    //
    BeanProperty<MovieSettings, Boolean> settingsBeanProperty_3 = BeanProperty.create("buildImageCacheOnImport");
    BeanProperty<JCheckBox, Boolean> jCheckBoxBeanProperty = BeanProperty.create("selected");
    AutoBinding<MovieSettings, Boolean, JCheckBox, Boolean> autoBinding_3 = Bindings.createAutoBinding(UpdateStrategy.READ_WRITE, settings,
        settingsBeanProperty_3, chckbxImageCache, jCheckBoxBeanProperty);
    autoBinding_3.bind();
    //
    BeanProperty<MovieSettings, List<String>> settingsBeanProperty_6 = BeanProperty.create("badWords");
    JListBinding<String, MovieSettings, JList> jListBinding = SwingBindings.createJListBinding(UpdateStrategy.READ_WRITE, settings,
        settingsBeanProperty_6, listBadWords);
    jListBinding.bind();
    //
    BeanProperty<MovieSettings, Boolean> settingsBeanProperty_8 = BeanProperty.create("runtimeFromMediaInfo");
    AutoBinding<MovieSettings, Boolean, JCheckBox, Boolean> autoBinding_6 = Bindings.createAutoBinding(UpdateStrategy.READ_WRITE, settings,
        settingsBeanProperty_8, chckbxRuntimeFromMf, jCheckBoxBeanProperty);
    autoBinding_6.bind();
    //
    BeanProperty<MovieSettings, Boolean> settingsBeanProperty_9 = BeanProperty.create("yearColumnVisible");
    AutoBinding<MovieSettings, Boolean, JCheckBox, Boolean> autoBinding_7 = Bindings.createAutoBinding(UpdateStrategy.READ_WRITE, settings,
        settingsBeanProperty_9, chckbxYear, jCheckBoxBeanProperty);
    autoBinding_7.bind();
    //
    BeanProperty<MovieSettings, Boolean> settingsBeanProperty_13 = BeanProperty.create("trailerColumnVisible");
    AutoBinding<MovieSettings, Boolean, JCheckBox, Boolean> autoBinding_8 = Bindings.createAutoBinding(UpdateStrategy.READ_WRITE, settings,
        settingsBeanProperty_13, chckbxTrailer, jCheckBoxBeanProperty);
    autoBinding_8.bind();
    //
    BeanProperty<MovieSettings, Boolean> settingsBeanProperty_14 = BeanProperty.create("subtitleColumnVisible");
    AutoBinding<MovieSettings, Boolean, JCheckBox, Boolean> autoBinding_12 = Bindings.createAutoBinding(UpdateStrategy.READ_WRITE, settings,
        settingsBeanProperty_14, chckbxSubtitles, jCheckBoxBeanProperty);
    autoBinding_12.bind();
    //
    BeanProperty<MovieSettings, Boolean> settingsBeanProperty_15 = BeanProperty.create("imageColumnVisible");
    AutoBinding<MovieSettings, Boolean, JCheckBox, Boolean> autoBinding_13 = Bindings.createAutoBinding(UpdateStrategy.READ_WRITE, settings,
        settingsBeanProperty_15, chckbxImages, jCheckBoxBeanProperty);
    autoBinding_13.bind();
    //
    BeanProperty<MovieSettings, Boolean> settingsBeanProperty_16 = BeanProperty.create("nfoColumnVisible");
    AutoBinding<MovieSettings, Boolean, JCheckBox, Boolean> autoBinding_14 = Bindings.createAutoBinding(UpdateStrategy.READ_WRITE, settings,
        settingsBeanProperty_16, chckbxNfo, jCheckBoxBeanProperty);
    autoBinding_14.bind();
    //
    BeanProperty<MovieSettings, Boolean> settingsBeanProperty_17 = BeanProperty.create("metadataColumnVisible");
    AutoBinding<MovieSettings, Boolean, JCheckBox, Boolean> autoBinding_15 = Bindings.createAutoBinding(UpdateStrategy.READ_WRITE, settings,
        settingsBeanProperty_17, chckbxMetadata, jCheckBoxBeanProperty);
    autoBinding_15.bind();
    //
    BeanProperty<MovieSettings, Boolean> settingsBeanProperty = BeanProperty.create("syncTrakt");
    AutoBinding<MovieSettings, Boolean, JCheckBox, Boolean> autoBinding = Bindings.createAutoBinding(UpdateStrategy.READ_WRITE, settings,
        settingsBeanProperty, chckbxTraktTv, jCheckBoxBeanProperty);
    autoBinding.bind();
    //
    BeanProperty<MovieSettings, Boolean> settingsBeanProperty_1 = BeanProperty.create("watchedColumnVisible");
    AutoBinding<MovieSettings, Boolean, JCheckBox, Boolean> autoBinding_1 = Bindings.createAutoBinding(UpdateStrategy.READ_WRITE, settings,
        settingsBeanProperty_1, chckbxWatched, jCheckBoxBeanProperty);
    autoBinding_1.bind();
    //
    BeanProperty<MovieSettings, Boolean> settingsBeanProperty_5 = BeanProperty.create("ratingColumnVisible");
    AutoBinding<MovieSettings, Boolean, JCheckBox, Boolean> autoBinding_4 = Bindings.createAutoBinding(UpdateStrategy.READ_WRITE, settings,
        settingsBeanProperty_5, chckbxRating, jCheckBoxBeanProperty);
    autoBinding_4.bind();
    //
    BeanProperty<MovieSettings, Boolean> settingsBeanProperty_7 = BeanProperty.create("dateAddedColumnVisible");
    AutoBinding<MovieSettings, Boolean, JCheckBox, Boolean> autoBinding_5 = Bindings.createAutoBinding(UpdateStrategy.READ_WRITE, settings,
        settingsBeanProperty_7, chckbxDateAdded, jCheckBoxBeanProperty);
    autoBinding_5.bind();
    //
    BeanProperty<MovieSettings, Boolean> settingsBeanProperty_11 = BeanProperty.create("storeUiFilters");
    AutoBinding<MovieSettings, Boolean, JCheckBox, Boolean> autoBinding_10 = Bindings.createAutoBinding(UpdateStrategy.READ_WRITE, settings,
        settingsBeanProperty_11, chckbxSaveUiFilter, jCheckBoxBeanProperty);
    autoBinding_10.bind();
    //
    BeanProperty<MovieSettings, List<String>> settingsBeanProperty_4 = BeanProperty.create("movieDataSource");
    JListBinding<String, MovieSettings, JList> jListBinding_1 = SwingBindings.createJListBinding(UpdateStrategy.READ_WRITE, settings,
        settingsBeanProperty_4, listDataSources);
    jListBinding_1.bind();
    //
    BeanProperty<MovieSettings, List<String>> settingsBeanProperty_12 = BeanProperty.create("movieSkipFolders");
    JListBinding<String, MovieSettings, JList> jListBinding_2 = SwingBindings.createJListBinding(UpdateStrategy.READ_WRITE, settings,
        settingsBeanProperty_12, listIgnore);
    jListBinding_2.bind();
    //
    BeanProperty<MovieSettings, Boolean> settingsBeanProperty_2 = BeanProperty.create("movieRenameAfterScrape");
    AutoBinding<MovieSettings, Boolean, JCheckBox, Boolean> autoBinding_2 = Bindings.createAutoBinding(UpdateStrategy.READ_WRITE, settings,
        settingsBeanProperty_2, chckbxRename, jCheckBoxBeanProperty);
    autoBinding_2.bind();
  }

  /*
   * helper for displaying the combobox with an example
   */
  private class CertificationStyleWrapper {
    private CertificationStyle style;

    @Override
    public String toString() {
      String bundleTag = BUNDLE.getString("Settings.certification." + style.name().toLowerCase());
      return bundleTag.replace("{}", CertificationStyle.formatCertification(Certification.DE_FSK16, style));
    }
  }
}<|MERGE_RESOLUTION|>--- conflicted
+++ resolved
@@ -463,8 +463,20 @@
           }
         }
       });
-<<<<<<< HEAD
-=======
+      cbCertificationStyle.addItemListener(new ItemListener() {
+        @Override
+        public void itemStateChanged(ItemEvent e) {
+          checkChanges();
+        }
+      });
+
+      // item listener
+      cbMovieNfoFilename1.addItemListener(new ItemListener() {
+        @Override
+        public void itemStateChanged(ItemEvent e) {
+          checkChanges();
+        }
+      });
 
       // certification examples
       for (CertificationStyle style : CertificationStyle.values()) {
@@ -472,32 +484,6 @@
         wrapper.style = style;
         cbCertificationStyle.addItem(wrapper);
         if (style == settings.getMovieCertificationStyle()) {
-          cbCertificationStyle.setSelectedItem(wrapper);
-        }
-      }
-
->>>>>>> b6aa1bbf
-      cbCertificationStyle.addItemListener(new ItemListener() {
-        @Override
-        public void itemStateChanged(ItemEvent e) {
-          checkChanges();
-        }
-      });
-
-      // item listener
-      cbMovieNfoFilename1.addItemListener(new ItemListener() {
-        @Override
-        public void itemStateChanged(ItemEvent e) {
-          checkChanges();
-        }
-      });
-
-      // certification examples
-      for (CertificationStyle style : CertificationStyle.values()) {
-        CertificationStyleWrapper wrapper = new CertificationStyleWrapper();
-        wrapper.style = style;
-        cbCertificationStyle.addItem(wrapper);
-        if (style == settings.getMovieSettings().getMovieCertificationStyle()) {
           cbCertificationStyle.setSelectedItem(wrapper);
         }
       }
