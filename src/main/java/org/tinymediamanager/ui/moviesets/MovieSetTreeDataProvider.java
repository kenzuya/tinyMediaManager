--- conflicted
+++ resolved
@@ -391,13 +391,7 @@
     }
   }
 
-<<<<<<< HEAD
-  static class MovieSetTreeNode extends TmmTreeNode {
-=======
   public static class MovieSetTreeNode extends TmmTreeNode {
-    private static final long serialVersionUID = -1316609340104597133L;
-
->>>>>>> e30ec4d6
     public MovieSetTreeNode(Object userObject, TmmTreeDataProvider dataProvider) {
       super(userObject, dataProvider);
     }
