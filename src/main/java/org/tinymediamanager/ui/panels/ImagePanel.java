--- conflicted
+++ resolved
@@ -151,13 +151,8 @@
           try {
             File file = ImageCache.getCachedFile(mediaFile.getFile().getAbsolutePath());
             LOGGER.debug("loading " + file);
-<<<<<<< HEAD
-            BufferedImage bufferedImage = com.bric.image.ImageLoader.createImage(file);
+            BufferedImage bufferedImage = ImageCache.createImage(file);
             Point size = ImageCache.calculateSize(maxWidth, maxHeight, bufferedImage.getWidth(), bufferedImage.getHeight(), true);
-=======
-            BufferedImage bufferedImage = ImageCache.createImage(file);
-            Point size = ImageCache.calculateSize(300, 100, bufferedImage.getWidth(), bufferedImage.getHeight(), true);
->>>>>>> 83e96da1
             // BufferedImage img = Scaling.scale(bufferedImage, size.x, size.y);
             BufferedImage img = Scalr.resize(bufferedImage, Scalr.Method.QUALITY, Scalr.Mode.AUTOMATIC, size.x, size.y, Scalr.OP_ANTIALIAS);
             bufferedImage = null;
