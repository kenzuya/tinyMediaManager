--- conflicted
+++ resolved
@@ -84,35 +84,6 @@
  * @author Manuel Laggner
  */
 public class MediaFileEditorPanel extends JPanel {
-<<<<<<< HEAD
-  private static final long               serialVersionUID = -2416409052145301941L;
-
-  private final Set<Binding>              bindings         = new HashSet<>();
-
-  private TmmTask                         ardTask;
-  private List<MediaFileContainer>        mediaFiles;
-  private TmmTable                        tableMediaFiles;
-  private JLabel                          lblFilename;
-  private JTextField                      tfCodec;
-  private JTextField                      tfContainerFormat;
-  private JTextField                      tfWidth;
-  private JTextField                      tfHeight;
-  private TmmTable                        tableAudioStreams;
-  private TmmTable                        tableSubtitles;
-  private JButton                         btnAddAudioStream;
-  private JButton                         btnRemoveAudioStream;
-  private JButton                         btnAddSubtitle;
-  private JButton                         btnRemoveSubtitle;
-  private JComboBox<String>               cb3dFormat;
-  private JComboBox                       cbAspectRatio;
-  private JComboBox                cbAspectRatio2;
-  private JTextField                      tfFrameRate;
-  private JTextField                      tfBitDepth;
-  private JTextField                      tfHdrFormat;
-  private JTextField                      tfVideoBitrate;
-  private JTextField                      tfRuntime;
-  private JButton                         btnARD;
-=======
   private static final long        serialVersionUID = -2416409052145301941L;
 
   private final Set<Binding>       bindings         = new HashSet<>();
@@ -140,7 +111,6 @@
   private JTextField               tfVideoBitrate;
   private JTextField               tfRuntime;
   private JButton                  btnARD;
->>>>>>> 5525a0f7
 
   public MediaFileEditorPanel(List<MediaFile> mediaFiles) {
 
