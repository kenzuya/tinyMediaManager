--- conflicted
+++ resolved
@@ -17,37 +17,26 @@
 
 import java.awt.Cursor;
 import java.awt.Point;
-import java.awt.Rectangle;
-import java.awt.event.ActionEvent;
 import java.awt.event.MouseEvent;
 import java.awt.event.MouseListener;
 import java.awt.event.MouseMotionListener;
 import java.util.Comparator;
-import java.util.List;
 import java.util.Locale;
 import java.util.ResourceBundle;
 
-import javax.swing.AbstractAction;
 import javax.swing.ImageIcon;
 import javax.swing.JPanel;
-import javax.swing.JPopupMenu;
 import javax.swing.JScrollPane;
-import javax.swing.JSeparator;
 import javax.swing.JTable;
-import javax.swing.SwingConstants;
-import javax.swing.table.DefaultTableCellRenderer;
-
-import org.fourthline.cling.model.meta.Device;
+
 import org.slf4j.Logger;
 import org.slf4j.LoggerFactory;
-import org.tinymediamanager.Globals;
 import org.tinymediamanager.core.MediaFileType;
 import org.tinymediamanager.core.Message;
 import org.tinymediamanager.core.Message.MessageLevel;
 import org.tinymediamanager.core.MessageManager;
 import org.tinymediamanager.core.entities.MediaEntity;
 import org.tinymediamanager.core.entities.MediaFile;
-import org.tinymediamanager.thirdparty.upnp.Upnp;
 import org.tinymediamanager.ui.IconManager;
 import org.tinymediamanager.ui.MainWindow;
 import org.tinymediamanager.ui.TableColumnResizer;
@@ -66,17 +55,10 @@
  * 
  * @author Manuel Laggner
  */
-<<<<<<< HEAD
-public class MediaFilesPanel extends JPanel {
+public abstract class MediaFilesPanel extends JPanel {
   private static final long                 serialVersionUID = -4929581173434859034L;
   private static final Logger               LOGGER           = LoggerFactory.getLogger(MediaFilesPanel.class);
   private static final ResourceBundle       BUNDLE           = ResourceBundle.getBundle("messages", new UTF8Control()); //$NON-NLS-1$
-=======
-public abstract class MediaFilesPanel extends JPanel {
-  private static final long                 serialVersionUID    = -4929581173434859034L;
-  private static final Logger               LOGGER              = LoggerFactory.getLogger(MediaFilesPanel.class);
-  private static final ResourceBundle       BUNDLE              = ResourceBundle.getBundle("messages", new UTF8Control()); //$NON-NLS-1$
->>>>>>> d22b2fb0
 
   private TmmTable                          tableFiles;
 
@@ -100,21 +82,12 @@
       tableFiles.addMouseListener(linkListener);
       tableFiles.addMouseMotionListener(linkListener);
 
-<<<<<<< HEAD
       JScrollPane scrollPaneFiles = new JScrollPane(tableFiles);
       tableFiles.configureScrollPane(scrollPaneFiles);
       add(scrollPaneFiles, "cell 0 0,grow");
 
       scrollPaneFiles.setViewportView(tableFiles);
     }
-=======
-    scrollPaneFiles.setViewportView(tableFiles);
-
-    // align the runtime to the right
-    DefaultTableCellRenderer rightRenderer = new DefaultTableCellRenderer();
-    rightRenderer.setHorizontalAlignment(SwingConstants.RIGHT);
-    tableFiles.getColumnModel().getColumn(6).setCellRenderer(rightRenderer);
->>>>>>> d22b2fb0
   }
 
   public void adjustColumns() {
@@ -127,7 +100,7 @@
 
   /**
    * get the actual media entity holding this list of media files
-   * 
+   *
    * @return the media entity
    */
   abstract public MediaEntity getMediaEntity();
@@ -197,7 +170,7 @@
           return mediaFile.getVideoResolution();
 
         case 6:
-          return mediaFile.getDurationShort();
+          return mediaFile.getDurationHM();
 
         case 7:
           return mediaFile.getSubtitlesAsString();
@@ -248,7 +221,14 @@
         MediaFile mf = mediaFileEventList.get(row);
         // open the video file in the desired player
         if (mf.isVideo()) {
-          playVideo(mf, arg0);
+          try {
+            TmmUIHelper.openFile(mf.getFileAsPath());
+          }
+          catch (Exception e) {
+            LOGGER.error("open file", e);
+            MessageManager.instance
+                .pushMessage(new Message(MessageLevel.ERROR, mf, "message.erroropenfile", new String[] { ":", e.getLocalizedMessage() }));
+          }
         }
         // open the graphic in the lightbox
         if (mf.isGraphic()) {
@@ -298,75 +278,5 @@
     @Override
     public void mouseDragged(MouseEvent arg0) {
     }
-
-    private void playVideo(MediaFile mediaFile, MouseEvent arg0) {
-      // do we want to play via UPNP?
-      if (!Globals.settings.isUpnpRemotePlay()) {
-        playLocal(mediaFile);
-      }
-      else {
-        // show a popup with upnp devices if some are found in the network
-        List<Device> upnpDevices = Upnp.getInstance().getAvailablePlayers();
-        if (upnpDevices.isEmpty()) {
-          playLocal(mediaFile);
-        }
-        else {
-          JPopupMenu menu = new JPopupMenu();
-          menu.add(new DeviceAction("System player", null, mediaFile));
-          menu.add(new JSeparator());
-
-          for (Device device : upnpDevices) {
-            menu.add(new DeviceAction(device.getDetails().getFriendlyName(), device, mediaFile));
-          }
-
-          // show popup menu
-
-          int col = tableFiles.columnAtPoint(arg0.getPoint());
-          int row = tableFiles.rowAtPoint(arg0.getPoint());
-          row = tableFiles.convertRowIndexToModel(row);
-          Rectangle cellRect = tableFiles.getCellRect(row, col, true);
-          menu.show(arg0.getComponent(), cellRect.x, cellRect.y + cellRect.height);
-        }
-      }
-    }
-
-    private void playLocal(MediaFile mediaFile) {
-      try {
-        TmmUIHelper.openFile(mediaFile.getFileAsPath());
-      }
-      catch (Exception e) {
-        LOGGER.error("open file", e);
-        MessageManager.instance
-            .pushMessage(new Message(MessageLevel.ERROR, mediaFile, "message.erroropenfile", new String[] { ":", e.getLocalizedMessage() }));
-      }
-    }
-
-    private void playViaUpnp(Device device, MediaFile mediaFile) {
-      Upnp instance = Upnp.getInstance();
-      instance.setPlayer(device);
-      instance.playFile(getMediaEntity(), mediaFile);
-    }
-
-    private class DeviceAction extends AbstractAction {
-      private Device    device;
-      private MediaFile mediaFile;
-
-      private DeviceAction(String title, Device device, MediaFile mediaFile) {
-        putValue(NAME, title);
-        this.device = device;
-        this.mediaFile = mediaFile;
-      }
-
-      @Override
-      public void actionPerformed(ActionEvent e) {
-        // play on local media player
-        if (device == null) {
-          playLocal(mediaFile);
-        }
-        else {
-          playViaUpnp(device, mediaFile);
-        }
-      }
-    }
   }
 }