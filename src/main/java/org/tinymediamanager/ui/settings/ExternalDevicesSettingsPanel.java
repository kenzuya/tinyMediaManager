--- conflicted
+++ resolved
@@ -20,7 +20,6 @@
 import java.util.ResourceBundle;
 
 import javax.swing.JButton;
-import javax.swing.JCheckBox;
 import javax.swing.JLabel;
 import javax.swing.JPasswordField;
 import javax.swing.JScrollPane;
@@ -42,15 +41,7 @@
 import org.tinymediamanager.ui.dialogs.WolDeviceDialog;
 import org.tinymediamanager.ui.panels.ScrollablePanel;
 
-<<<<<<< HEAD
 import net.miginfocom.swing.MigLayout;
-=======
-import com.jgoodies.forms.factories.FormFactory;
-import com.jgoodies.forms.layout.ColumnSpec;
-import com.jgoodies.forms.layout.FormLayout;
-import com.jgoodies.forms.layout.FormSpecs;
-import com.jgoodies.forms.layout.RowSpec;
->>>>>>> d22b2fb0
 
 /**
  * The ExternalDevicesSettingsPanel - a panel to configure external devices
@@ -68,65 +59,11 @@
   private JTextField                  tfXbmcHost;
   private JTextField                  tfXbmcUsername;
   private JPasswordField              tfXbmcPassword;
-<<<<<<< HEAD
   private JButton                     btnRemoveWolDevice;
   private JButton                     btnAddWolDevice;
   private JButton                     btnEditWolDevice;
 
   public ExternalDevicesSettingsPanel() {
-=======
-  private JCheckBox                   chckbxUpnpRemotePlay;
-  private JCheckBox                   chckbxUpnpShareLibrary;
-
-  public ExternalDevicesSettingsPanel() {
-    setLayout(new FormLayout(new ColumnSpec[] { FormSpecs.RELATED_GAP_COLSPEC, ColumnSpec.decode("default:grow"), FormSpecs.RELATED_GAP_COLSPEC, },
-        new RowSpec[] { FormSpecs.RELATED_GAP_ROWSPEC, FormSpecs.DEFAULT_ROWSPEC, FormSpecs.RELATED_GAP_ROWSPEC, RowSpec.decode("default:grow"),
-            FormSpecs.RELATED_GAP_ROWSPEC, FormSpecs.DEFAULT_ROWSPEC, FormSpecs.RELATED_GAP_ROWSPEC, }));
-
-    JPanel panelWol = new JPanel();
-    panelWol.setBorder(new TitledBorder(null, BUNDLE.getString("tmm.wakeonlan"), TitledBorder.LEADING, TitledBorder.TOP, null, null)); //$NON-NLS-1$
-    add(panelWol, "2, 2, fill, fill");
-    panelWol.setLayout(new FormLayout(
-        new ColumnSpec[] { FormFactory.RELATED_GAP_COLSPEC, ColumnSpec.decode("max(50dlu;default):grow"), FormFactory.RELATED_GAP_COLSPEC,
-            ColumnSpec.decode("max(100px;default)"), },
-        new RowSpec[] { FormFactory.RELATED_GAP_ROWSPEC, FormFactory.DEFAULT_ROWSPEC, FormFactory.RELATED_GAP_ROWSPEC, FormFactory.DEFAULT_ROWSPEC,
-            FormFactory.RELATED_GAP_ROWSPEC, RowSpec.decode("max(40dlu;default)"), }));
-
-    JScrollPane spWolDevices = new JScrollPane();
-    panelWol.add(spWolDevices, "2, 2, 1, 5, fill, fill");
-
-    tableWolDevices = new JTable();
-    spWolDevices.setViewportView(tableWolDevices);
-
-    JButton btnAddWolDevice = new JButton(BUNDLE.getString("Button.add")); //$NON-NLS-1$
-    btnAddWolDevice.addActionListener(new ActionListener() {
-      @Override
-      public void actionPerformed(ActionEvent arg0) {
-        WolDeviceDialog dialog = new WolDeviceDialog();
-        dialog.pack();
-        dialog.setLocationRelativeTo(MainWindow.getActiveInstance());
-        dialog.setVisible(true);
-      }
-    });
-    panelWol.add(btnAddWolDevice, "4, 2, fill, default");
-
-    JButton btnEditWolDevice = new JButton(BUNDLE.getString("Button.edit")); //$NON-NLS-1$
-    btnEditWolDevice.addActionListener(new ActionListener() {
-      @Override
-      public void actionPerformed(ActionEvent e) {
-        int row = tableWolDevices.getSelectedRow();
-        row = tableWolDevices.convertRowIndexToModel(row);
-        if (row != -1) {
-          WolDevice device = Globals.settings.getWolDevices().get(row);
-          if (device != null) {
-            WolDeviceDialog dialog = new WolDeviceDialog();
-            dialog.setDevice(device);
-            dialog.pack();
-            dialog.setLocationRelativeTo(MainWindow.getActiveInstance());
-            dialog.setVisible(true);
-          }
-        }
->>>>>>> d22b2fb0
 
     // UI init
     initComponents();
@@ -162,54 +99,6 @@
       }
 
     });
-<<<<<<< HEAD
-=======
-    panelWol.add(btnRemoveWolDevice, "4, 6, fill, top");
-
-    JPanel panelXBMC = new JPanel();
-    panelXBMC.setVisible(false);
-
-    JPanel panelUpnp = new JPanel();
-    panelUpnp.setBorder(new TitledBorder(null, "UPnP", TitledBorder.LEADING, TitledBorder.TOP, null, null)); //$NON-NLS-1$
-    add(panelUpnp, "2, 4, fill, fill");
-    panelUpnp.setLayout(new FormLayout(new ColumnSpec[] { FormSpecs.RELATED_GAP_COLSPEC, FormSpecs.DEFAULT_COLSPEC, },
-        new RowSpec[] { FormSpecs.DEFAULT_ROWSPEC, FormSpecs.RELATED_GAP_ROWSPEC, FormSpecs.DEFAULT_ROWSPEC, }));
-
-    chckbxUpnpShareLibrary = new JCheckBox(BUNDLE.getString("Settings.upnp.share")); //$NON-NLS-1$
-    panelUpnp.add(chckbxUpnpShareLibrary, "2, 1");
-
-    chckbxUpnpRemotePlay = new JCheckBox(BUNDLE.getString("Settings.upnp.play")); //$NON-NLS-1$
-    panelUpnp.add(chckbxUpnpRemotePlay, "2, 3");
-    panelXBMC.setBorder(new TitledBorder(null, "Kodi / XBMC", TitledBorder.LEADING, TitledBorder.TOP, null, null));
-    add(panelXBMC, "2, 6, fill, fill");
-    panelXBMC.setLayout(new FormLayout(
-        new ColumnSpec[] { FormFactory.RELATED_GAP_COLSPEC, FormFactory.DEFAULT_COLSPEC, FormFactory.UNRELATED_GAP_COLSPEC,
-            ColumnSpec.decode("default:grow"), FormFactory.RELATED_GAP_COLSPEC, },
-        new RowSpec[] { FormFactory.RELATED_GAP_ROWSPEC, FormFactory.DEFAULT_ROWSPEC, FormFactory.RELATED_GAP_ROWSPEC, FormFactory.DEFAULT_ROWSPEC,
-            FormFactory.RELATED_GAP_ROWSPEC, FormFactory.DEFAULT_ROWSPEC, FormFactory.RELATED_GAP_ROWSPEC, }));
-
-    JLabel lblXbmcHost = new JLabel(BUNDLE.getString("Settings.proxyhost")); //$NON-NLS-1$
-    panelXBMC.add(lblXbmcHost, "2, 2, right, default");
-
-    tfXbmcHost = new JTextField();
-    panelXBMC.add(tfXbmcHost, "4, 2, fill, default");
-    tfXbmcHost.setColumns(10);
-
-    JLabel lblXbmcUsername = new JLabel(BUNDLE.getString("Settings.proxyuser")); //$NON-NLS-1$
-    panelXBMC.add(lblXbmcUsername, "2, 4, right, default");
-
-    tfXbmcUsername = new JTextField();
-    panelXBMC.add(tfXbmcUsername, "4, 4, fill, default");
-    tfXbmcUsername.setColumns(10);
-
-    JLabel lblXbmcPassword = new JLabel(BUNDLE.getString("Settings.proxypass")); //$NON-NLS-1$
-    panelXBMC.add(lblXbmcPassword, "2, 6, right, default");
-
-    tfXbmcPassword = new JPasswordField();
-    panelXBMC.add(tfXbmcPassword, "4, 6, fill, default");
-    tfXbmcPassword.setColumns(10);
-    initDataBindings();
->>>>>>> d22b2fb0
 
     // set column titles
     tableWolDevices.getColumnModel().getColumn(0).setHeaderValue(BUNDLE.getString("Settings.devicename")); //$NON-NLS-1$
@@ -299,16 +188,5 @@
     AutoBinding<Settings, String, JPasswordField, String> autoBinding_2 = Bindings.createAutoBinding(UpdateStrategy.READ_WRITE, settings,
         settingsBeanProperty_3, tfXbmcPassword, jPasswordFieldBeanProperty);
     autoBinding_2.bind();
-    //
-    BeanProperty<Settings, Boolean> settingsBeanProperty_4 = BeanProperty.create("upnpRemotePlay");
-    BeanProperty<JCheckBox, Boolean> jCheckBoxBeanProperty = BeanProperty.create("selected");
-    AutoBinding<Settings, Boolean, JCheckBox, Boolean> autoBinding_3 = Bindings.createAutoBinding(UpdateStrategy.READ_WRITE, settings,
-        settingsBeanProperty_4, chckbxUpnpRemotePlay, jCheckBoxBeanProperty);
-    autoBinding_3.bind();
-    //
-    BeanProperty<Settings, Boolean> settingsBeanProperty_5 = BeanProperty.create("upnpShareLibrary");
-    AutoBinding<Settings, Boolean, JCheckBox, Boolean> autoBinding_4 = Bindings.createAutoBinding(UpdateStrategy.READ_WRITE, settings,
-        settingsBeanProperty_5, chckbxUpnpShareLibrary, jCheckBoxBeanProperty);
-    autoBinding_4.bind();
   }
 }