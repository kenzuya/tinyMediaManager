/*
 * Copyright 2012 - 2017 Manuel Laggner
 *
 * Licensed under the Apache License, Version 2.0 (the "License");
 * you may not use this file except in compliance with the License.
 * You may obtain a copy of the License at
 *
 *     http://www.apache.org/licenses/LICENSE-2.0
 *
 * Unless required by applicable law or agreed to in writing, software
 * distributed under the License is distributed on an "AS IS" BASIS,
 * WITHOUT WARRANTIES OR CONDITIONS OF ANY KIND, either express or implied.
 * See the License for the specific language governing permissions and
 * limitations under the License.
 */
package org.tinymediamanager.ui.settings;

import java.awt.Font;
import java.awt.event.HierarchyEvent;
import java.awt.event.HierarchyListener;
import java.io.IOException;
import java.nio.file.Files;
import java.nio.file.Path;
import java.nio.file.Paths;
import java.util.ResourceBundle;
import java.util.regex.Matcher;
import java.util.regex.Pattern;

import javax.swing.JButton;
import javax.swing.JCheckBox;
import javax.swing.JComboBox;
import javax.swing.JLabel;
import javax.swing.JPasswordField;
import javax.swing.JSlider;
import javax.swing.JTextField;
import javax.swing.JTextPane;

import org.apache.commons.lang3.StringUtils;
import org.jdesktop.beansbinding.AutoBinding;
import org.jdesktop.beansbinding.BeanProperty;
import org.jdesktop.beansbinding.Bindings;
import org.jdesktop.beansbinding.AutoBinding.UpdateStrategy;
import org.tinymediamanager.core.ImageCache;
import org.tinymediamanager.core.Settings;
import org.tinymediamanager.core.TmmProperties;
import org.tinymediamanager.core.Utils;
import org.tinymediamanager.core.ImageCache.CacheType;
import org.tinymediamanager.ui.TmmFontHelper;
import org.tinymediamanager.ui.TmmUIHelper;
import org.tinymediamanager.ui.UTF8Control;
import org.tinymediamanager.ui.panels.ScrollablePanel;

import com.sun.jna.Platform;

import net.miginfocom.swing.MigLayout;

/**
 * The Class GeneralSettingsPanel.
 * 
 * @author Manuel Laggner
 */
public class GeneralSettingsPanel extends ScrollablePanel {
<<<<<<< HEAD
  private static final long           serialVersionUID = 500841588272296493L;
  /**
   * @wbp.nls.resourceBundle messages
   */
  private static final ResourceBundle BUNDLE           = ResourceBundle.getBundle("messages", new UTF8Control()); //$NON-NLS-1$
  private static final Pattern        MEMORY_PATTERN   = Pattern.compile("-Xmx([0-9]*)(.)");
=======
  private static final long           serialVersionUID   = 500841588272296493L;
  /** @wbp.nls.resourceBundle messages */
  private static final ResourceBundle BUNDLE             = ResourceBundle.getBundle("messages", new UTF8Control()); //$NON-NLS-1$
  private static final Logger         LOGGER             = LoggerFactory.getLogger(GeneralSettingsPanel.class);
  private static final Integer[]      DEFAULT_FONT_SIZES = { 12, 14, 16, 18, 20, 22, 24, 26, 28 };
  private static final Pattern        MEMORY_PATTERN     = Pattern.compile("-Xmx([0-9]*)(.)");
>>>>>>> d22b2fb0

  private Settings                    settings         = Settings.getInstance();

  private JTextField                  tfProxyHost;
  private JTextField                  tfProxyPort;
  private JTextField                  tfProxyUsername;
  private JPasswordField              tfProxyPassword;
  private JComboBox                   cbImageCacheQuality;
  private JCheckBox                   chckbxImageCache;
  private JTextField                  tfMediaPlayer;
  private JButton                     btnSearchMediaPlayer;
  private JCheckBox                   chckbxDeleteTrash;
  private JSlider                     sliderMemory;
  private JCheckBox                   chckbxAnalytics;
  private JLabel                      lblMemory;

  /**
   * Instantiates a new general settings panel.
   */
  public GeneralSettingsPanel() {

    initComponents();

    initDataBindings();

    initMemorySlider();

    // data init
    btnSearchMediaPlayer.addActionListener(arg0 -> {
      Path file = TmmUIHelper.selectFile(BUNDLE.getString("Button.chooseplayer")); //$NON-NLS-1$
      if (file != null && Utils.isRegularFile(file) || Platform.isMac()) {
        tfMediaPlayer.setText(file.toAbsolutePath().toString());
      }
    });
  }

  private void initComponents() {
    setLayout(new MigLayout("", "[25lp][][][][][grow]", "[][][][20lp][][][][20lp][][][][20lp][][][][][][][][]"));
    {
      final JLabel lblMediaPlayerT = new JLabel(BUNDLE.getString("Settings.mediaplayer")); //$NON-NLS-1$
      TmmFontHelper.changeFont(lblMediaPlayerT, 1.16667, Font.BOLD);
      add(lblMediaPlayerT, "cell 0 0 3 1");
    }
    {
      tfMediaPlayer = new JTextField();
      add(tfMediaPlayer, "flowx,cell 1 1 4 1");
      tfMediaPlayer.setColumns(35);

      btnSearchMediaPlayer = new JButton(BUNDLE.getString("Button.chooseplayer")); //$NON-NLS-1$
      add(btnSearchMediaPlayer, "cell 1 1 4 1");

      JTextPane tpMediaPlayer = new JTextPane();
      add(tpMediaPlayer, "cell 1 2 5 1,growx");
      tpMediaPlayer.setOpaque(false);
      TmmFontHelper.changeFont(tpMediaPlayer, 0.833);
      tpMediaPlayer.setText(BUNDLE.getString("Settings.mediaplayer.hint"));
    }
    {
      final JLabel lblMemorySettingsT = new JLabel(BUNDLE.getString("Settings.memoryborder")); //$NON-NLS-1$
      TmmFontHelper.changeFont(lblMemorySettingsT, 1.16667, Font.BOLD);
      add(lblMemorySettingsT, "cell 0 4 3 1");
    }
    {
      JLabel lblMemoryT = new JLabel(BUNDLE.getString("Settings.memory")); //$NON-NLS-1$
      add(lblMemoryT, "flowx,cell 1 5 4 1,aligny top");

    sliderMemory = new JSlider();
    sliderMemory.setPaintLabels(true);
    sliderMemory.setPaintTicks(true);
    sliderMemory.setSnapToTicks(true);
    sliderMemory.setMajorTickSpacing(512);
    sliderMemory.setMinorTickSpacing(128);
    sliderMemory.setMinimum(256);
    if (Platform.is64Bit()) {
      sliderMemory.setMaximum(2560);
    }
    else {
      sliderMemory.setMaximum(1536);
    }
    sliderMemory.setValue(512);
<<<<<<< HEAD
      add(sliderMemory, "cell 1 5 2 1,growx,aligny top");
=======
    panelMemory.add(sliderMemory, "4, 1, fill, default");

    lblMemory = new JLabel("512"); //$NON-NLS-1$
    panelMemory.add(lblMemory, "6, 1, right, default");

    JLabel lblMb = new JLabel("MB");
    panelMemory.add(lblMb, "7, 1, left, default");

    tpMemoryHint = new JTextPane();
    tpMemoryHint.setOpaque(false);
    tpMemoryHint.setText(BUNDLE.getString("Settings.memory.hint")); //$NON-NLS-1$
    TmmFontHelper.changeFont(tpMemoryHint, 0.833);
    panelMemory.add(tpMemoryHint, "2, 3, 6, 1, fill, fill");

    JPanel panelProxySettings = new JPanel();
    panelProxySettings.setBorder(new TitledBorder(null, BUNDLE.getString("Settings.proxy"), TitledBorder.LEADING, TitledBorder.TOP, null, null)); //$NON-NLS-1$
    add(panelProxySettings, "4, 4, fill, fill");
    panelProxySettings.setLayout(new FormLayout(
        new ColumnSpec[] { FormFactory.RELATED_GAP_COLSPEC, FormFactory.DEFAULT_COLSPEC, FormFactory.RELATED_GAP_COLSPEC,
            ColumnSpec.decode("default:grow"), },
        new RowSpec[] { FormFactory.RELATED_GAP_ROWSPEC, FormFactory.DEFAULT_ROWSPEC, FormFactory.RELATED_GAP_ROWSPEC, FormFactory.DEFAULT_ROWSPEC,
            FormFactory.RELATED_GAP_ROWSPEC, FormFactory.DEFAULT_ROWSPEC, FormFactory.RELATED_GAP_ROWSPEC, FormFactory.DEFAULT_ROWSPEC,
            FormFactory.RELATED_GAP_ROWSPEC, }));

    JLabel lblProxyHost = new JLabel(BUNDLE.getString("Settings.proxyhost")); //$NON-NLS-1$
    panelProxySettings.add(lblProxyHost, "2, 2, right, default");

    tfProxyHost = new JTextField();
    lblProxyHost.setLabelFor(tfProxyHost);
    panelProxySettings.add(tfProxyHost, "4, 2, fill, default");
    tfProxyHost.setColumns(10);

    JLabel lblProxyPort = new JLabel(BUNDLE.getString("Settings.proxyport")); //$NON-NLS-1$
    panelProxySettings.add(lblProxyPort, "2, 4, right, default");

    tfProxyPort = new JTextField();
    lblProxyPort.setLabelFor(tfProxyPort);
    panelProxySettings.add(tfProxyPort, "4, 4, fill, default");
    tfProxyPort.setColumns(10);

    JLabel lblProxyUser = new JLabel(BUNDLE.getString("Settings.proxyuser")); //$NON-NLS-1$
    panelProxySettings.add(lblProxyUser, "2, 6, right, default");

    tfProxyUsername = new JTextField();
    lblProxyUser.setLabelFor(tfProxyUsername);
    panelProxySettings.add(tfProxyUsername, "4, 6, fill, default");
    tfProxyUsername.setColumns(10);

    JLabel lblProxyPassword = new JLabel(BUNDLE.getString("Settings.proxypass")); //$NON-NLS-1$
    panelProxySettings.add(lblProxyPassword, "2, 8, right, default");

    tfProxyPassword = new JPasswordField();
    lblProxyPassword.setLabelFor(tfProxyPassword);
    panelProxySettings.add(tfProxyPassword, "4, 8, fill, default");

    JPanel panelMediaPlayer = new JPanel();
    panelMediaPlayer.setBorder(new TitledBorder(null, "MediaPlayer", TitledBorder.LEADING, TitledBorder.TOP, null, null));
    add(panelMediaPlayer, "2, 6, fill, fill");
    panelMediaPlayer.setLayout(new FormLayout(
        new ColumnSpec[] { FormSpecs.RELATED_GAP_COLSPEC, ColumnSpec.decode("default:grow"), FormSpecs.RELATED_GAP_COLSPEC, FormSpecs.DEFAULT_COLSPEC,
            FormSpecs.RELATED_GAP_COLSPEC, },
        new RowSpec[] { FormSpecs.RELATED_GAP_ROWSPEC, FormSpecs.DEFAULT_ROWSPEC, FormSpecs.RELATED_GAP_ROWSPEC, FormSpecs.DEFAULT_ROWSPEC,
            FormSpecs.RELATED_GAP_ROWSPEC, }));

    tpMediaPlayer = new JTextPane();
    tpMediaPlayer.setOpaque(false);
    TmmFontHelper.changeFont(tpMediaPlayer, 0.833);
    tpMediaPlayer.setText(BUNDLE.getString("Settings.mediaplayer.hint")); //$NON-NLS-1$
    panelMediaPlayer.add(tpMediaPlayer, "2, 2, 3, 1, fill, fill");

    tfMediaPlayer = new JTextField();
    panelMediaPlayer.add(tfMediaPlayer, "2, 4, fill, default");
    tfMediaPlayer.setColumns(10);

    btnSearchMediaPlayer = new JButton(BUNDLE.getString("Button.chooseplayer")); //$NON-NLS-1$
    btnSearchMediaPlayer.addActionListener(new ActionListener() {
      @Override
      public void actionPerformed(ActionEvent arg0) {
        String path = TmmProperties.getInstance().getProperty("chooseplayer.path");
        Path file = TmmUIHelper.selectFile(BUNDLE.getString("Button.chooseplayer"), path); //$NON-NLS-1$
        if (file != null && Utils.isRegularFile(file) || Platform.isMac()) {
          tfMediaPlayer.setText(file.toAbsolutePath().toString());
          TmmProperties.getInstance().putProperty("chooseplayer.path", file.toAbsolutePath().toString());
        }
      }
    });
    panelMediaPlayer.add(btnSearchMediaPlayer, "4, 4");

    JPanel panelCache = new JPanel();
    panelCache.setBorder(new TitledBorder(null, BUNDLE.getString("Settings.cache"), TitledBorder.LEADING, TitledBorder.TOP, null, null));//$NON-NLS-1$
    add(panelCache, "4, 6, fill, fill");
    panelCache.setLayout(new FormLayout(
        new ColumnSpec[] { FormSpecs.RELATED_GAP_COLSPEC, FormSpecs.DEFAULT_COLSPEC, FormSpecs.RELATED_GAP_COLSPEC, ColumnSpec.decode("default:grow"),
            FormSpecs.RELATED_GAP_COLSPEC, },
        new RowSpec[] { FormSpecs.RELATED_GAP_ROWSPEC, FormSpecs.DEFAULT_ROWSPEC, FormSpecs.RELATED_GAP_ROWSPEC, FormSpecs.DEFAULT_ROWSPEC,
            FormSpecs.RELATED_GAP_ROWSPEC, }));

    chckbxImageCache = new JCheckBox(BUNDLE.getString("Settings.imagecache"));//$NON-NLS-1$
    panelCache.add(chckbxImageCache, "2, 2, 3, 1");

    JLabel lblImageCacheQuality = new JLabel(BUNDLE.getString("Settings.imagecachetype"));//$NON-NLS-1$
    panelCache.add(lblImageCacheQuality, "2, 4, right, default");

    cbImageCacheQuality = new JComboBox(ImageCache.CacheType.values());
    panelCache.add(cbImageCacheQuality, "4, 4, fill, default");

    JPanel panelAnalytics = new JPanel();
    panelAnalytics
        .setBorder(new TitledBorder(null, BUNDLE.getString("Settings.analytics.border"), TitledBorder.LEADING, TitledBorder.TOP, null, null)); //$NON-NLS-1$
    add(panelAnalytics, "2, 8, fill, fill");
    panelAnalytics.setLayout(
        new FormLayout(new ColumnSpec[] { FormSpecs.RELATED_GAP_COLSPEC, ColumnSpec.decode("default:grow"), FormSpecs.RELATED_GAP_COLSPEC, },
            new RowSpec[] { FormSpecs.RELATED_GAP_ROWSPEC, FormSpecs.DEFAULT_ROWSPEC, FormSpecs.RELATED_GAP_ROWSPEC, FormSpecs.DEFAULT_ROWSPEC,
                FormSpecs.LINE_GAP_ROWSPEC, }));

    chckbxAnalytics = new JCheckBox(BUNDLE.getString("Settings.analytics"));//$NON-NLS-1$
    panelAnalytics.add(chckbxAnalytics, "2, 2");

    JTextPane tpAnalyticsDescription = new JTextPane();
    tpAnalyticsDescription.setText(BUNDLE.getString("Settings.analytics.desc"));//$NON-NLS-1$
    tpAnalyticsDescription.setOpaque(false);
    panelAnalytics.add(tpAnalyticsDescription, "2, 4, fill, fill");

    JPanel panelMisc = new JPanel();
    panelMisc.setBorder(new TitledBorder(null, BUNDLE.getString("Settings.misc"), TitledBorder.LEADING, TitledBorder.TOP, null, null)); //$NON-NLS-1$
    add(panelMisc, "4, 8, fill, fill");
    panelMisc.setLayout(new FormLayout(
        new ColumnSpec[] { FormFactory.RELATED_GAP_COLSPEC, FormFactory.DEFAULT_COLSPEC, FormFactory.RELATED_GAP_COLSPEC,
            ColumnSpec.decode("default:grow"), FormFactory.RELATED_GAP_COLSPEC, },
        new RowSpec[] { FormFactory.RELATED_GAP_ROWSPEC, FormFactory.DEFAULT_ROWSPEC, FormFactory.RELATED_GAP_ROWSPEC, }));

    chckbxDeleteTrash = new JCheckBox(BUNDLE.getString("Settings.deletetrash"));
    panelMisc.add(chckbxDeleteTrash, "2, 2, 3, 1");
>>>>>>> d22b2fb0

      lblMemory = new JLabel("512");
      add(lblMemory, "cell 1 5 4 1,aligny top");

      JLabel lblMb = new JLabel("MB");
      add(lblMb, "cell 1 5 2 1,aligny top");

      JTextPane tpMemoryHint = new JTextPane();
      add(tpMemoryHint, "cell 1 6 5 1,growx");
      tpMemoryHint.setOpaque(false);
      tpMemoryHint.setText(BUNDLE.getString("Settings.memory.hint")); //$NON-NLS-1$
      TmmFontHelper.changeFont(tpMemoryHint, 0.833);
    }
    {
      final JLabel lblProxySettingsT = new JLabel(BUNDLE.getString("Settings.proxy")); //$NON-NLS-1$
      TmmFontHelper.changeFont(lblProxySettingsT, 1.16667, Font.BOLD);
      add(lblProxySettingsT, "cell 0 8 3 1");
    }
    {
      JLabel lblProxyHostT = new JLabel(BUNDLE.getString("Settings.proxyhost")); //$NON-NLS-1$
      add(lblProxyHostT, "cell 1 9,alignx right");

      tfProxyHost = new JTextField();
      add(tfProxyHost, "cell 2 9");
      tfProxyHost.setColumns(20);
      lblProxyHostT.setLabelFor(tfProxyHost);

      JLabel lblProxyPortT = new JLabel(BUNDLE.getString("Settings.proxyport")); //$NON-NLS-1$
      add(lblProxyPortT, "cell 3 9,alignx right");
      lblProxyPortT.setLabelFor(tfProxyPort);

      tfProxyPort = new JTextField();
      add(tfProxyPort, "cell 4 9");
      tfProxyPort.setColumns(20);

      JLabel lblProxyUserT = new JLabel(BUNDLE.getString("Settings.proxyuser")); //$NON-NLS-1$
      add(lblProxyUserT, "cell 1 10,alignx right");
      lblProxyUserT.setLabelFor(tfProxyUsername);

      tfProxyUsername = new JTextField();
      add(tfProxyUsername, "cell 2 10");
      tfProxyUsername.setColumns(20);

      JLabel lblProxyPasswordT = new JLabel(BUNDLE.getString("Settings.proxypass")); //$NON-NLS-1$
      add(lblProxyPasswordT, "cell 3 10,alignx right");
      lblProxyPasswordT.setLabelFor(tfProxyPassword);

      tfProxyPassword = new JPasswordField();
      tfProxyPassword.setColumns(20);
      add(tfProxyPassword, "cell 4 10");
    }
    {
      final JLabel lblMiscSettingsT = new JLabel(BUNDLE.getString("Settings.misc")); //$NON-NLS-1$
      TmmFontHelper.changeFont(lblMiscSettingsT, 1.16667, Font.BOLD);
      add(lblMiscSettingsT, "cell 0 12 3 1");
    }
    {
      chckbxImageCache = new JCheckBox(BUNDLE.getString("Settings.imagecache"));
      add(chckbxImageCache, "cell 1 13 2 1");

      JLabel lblImageCacheQuality = new JLabel(BUNDLE.getString("Settings.imagecachetype"));
      add(lblImageCacheQuality, "flowx,cell 2 14");

      cbImageCacheQuality = new JComboBox(ImageCache.CacheType.values());
      add(cbImageCacheQuality, "cell 2 14");

      chckbxDeleteTrash = new JCheckBox(BUNDLE.getString("Settings.deletetrash"));
      add(chckbxDeleteTrash, "cell 1 16 2 1");

      chckbxAnalytics = new JCheckBox(BUNDLE.getString("Settings.analytics"));
      add(chckbxAnalytics, "cell 1 18 2 1");

      JTextPane tpAnalyticsDescription = new JTextPane();
      add(tpAnalyticsDescription, "cell 1 19 5 1,growx");
      tpAnalyticsDescription.setText(BUNDLE.getString("Settings.analytics.desc"));//$NON-NLS-1$
      tpAnalyticsDescription.setOpaque(false);
    }
  }

  private void initMemorySlider() {
    Path file = Paths.get("extra.txt");
    int maxMemory = 512;
    if (Files.exists(file)) {
      // parse out memory option from extra.txt
      try {
        String extraTxt = Utils.readFileToString(file);
        Matcher matcher = MEMORY_PATTERN.matcher(extraTxt);
        if (matcher.find()) {
          maxMemory = Integer.parseInt(matcher.group(1));
          String dimension = matcher.group(2);
          if ("k".equalsIgnoreCase(dimension)) {
            maxMemory /= 1024;
          }
          if ("g".equalsIgnoreCase(dimension)) {
            maxMemory *= 1024;
          }
        }
      }
      catch (Exception e) {
        maxMemory = 512;
      }
    }

    sliderMemory.setValue(maxMemory);

    // add a listener to write the actual memory state to extra.txt
    addHierarchyListener(new HierarchyListener() {
      private boolean oldState = false;

      @Override
      public void hierarchyChanged(HierarchyEvent e) {
        if (oldState != isShowing()) {
          oldState = isShowing();
          if (!isShowing()) {
            writeMemorySettings();
          }
        }
      }
    });
  }

  private void writeMemorySettings() {
    int memoryAmount = sliderMemory.getValue();
    String jvmArg = "-Xmx" + memoryAmount + "m";

    // no need of putting the default value in the file
    if (memoryAmount == 512) {
      jvmArg = "";
    }

    Path file = Paths.get("extra.txt");
    // new file - do not write when 512MB is set
    if (memoryAmount != 512 && !Files.exists(file)) {
      try {
        Utils.writeStringToFile(file, jvmArg);
      }
      catch (IOException ignored) {
      }
    }
    else if (Files.exists(file)) {
      try {
        String extraTxt = Utils.readFileToString(file);
        Matcher matcher = MEMORY_PATTERN.matcher(extraTxt);
        if (matcher.find()) {
          extraTxt = extraTxt.replace(matcher.group(0), jvmArg);
        }
        else {
          extraTxt += "\r\n" + jvmArg;
        }
        // nothing in the file?
        if (StringUtils.isBlank(extraTxt)) {
          // yes -> delete it
          Utils.deleteFileSafely(file);
        }
        else {
          // no -> rewrite it
          Utils.writeStringToFile(file, extraTxt);
        }
      }
      catch (Exception ignored) {
      }
    }
  }

  protected void initDataBindings() {
    BeanProperty<Settings, String> settingsBeanProperty = BeanProperty.create("proxyHost");
    BeanProperty<JTextField, String> jTextFieldBeanProperty = BeanProperty.create("text");
    AutoBinding<Settings, String, JTextField, String> autoBinding = Bindings.createAutoBinding(UpdateStrategy.READ_WRITE, settings,
        settingsBeanProperty, tfProxyHost, jTextFieldBeanProperty);
    autoBinding.bind();
    //
    BeanProperty<Settings, String> settingsBeanProperty_1 = BeanProperty.create("proxyPort");
    BeanProperty<JTextField, String> jTextFieldBeanProperty_1 = BeanProperty.create("text");
    AutoBinding<Settings, String, JTextField, String> autoBinding_1 = Bindings.createAutoBinding(UpdateStrategy.READ_WRITE, settings,
        settingsBeanProperty_1, tfProxyPort, jTextFieldBeanProperty_1);
    autoBinding_1.bind();
    //
    BeanProperty<Settings, String> settingsBeanProperty_2 = BeanProperty.create("proxyUsername");
    BeanProperty<JTextField, String> jTextFieldBeanProperty_2 = BeanProperty.create("text");
    AutoBinding<Settings, String, JTextField, String> autoBinding_2 = Bindings.createAutoBinding(UpdateStrategy.READ_WRITE, settings,
        settingsBeanProperty_2, tfProxyUsername, jTextFieldBeanProperty_2);
    autoBinding_2.bind();
    //
    BeanProperty<Settings, String> settingsBeanProperty_3 = BeanProperty.create("proxyPassword");
    BeanProperty<JPasswordField, String> jPasswordFieldBeanProperty = BeanProperty.create("text");
    AutoBinding<Settings, String, JPasswordField, String> autoBinding_3 = Bindings.createAutoBinding(UpdateStrategy.READ_WRITE, settings,
        settingsBeanProperty_3, tfProxyPassword, jPasswordFieldBeanProperty);
    autoBinding_3.bind();
    //
    BeanProperty<Settings, CacheType> settingsBeanProperty_7 = BeanProperty.create("imageCacheType");
    BeanProperty<JComboBox, Object> jComboBoxBeanProperty = BeanProperty.create("selectedItem");
    AutoBinding<Settings, CacheType, JComboBox, Object> autoBinding_5 = Bindings.createAutoBinding(UpdateStrategy.READ_WRITE, settings,
        settingsBeanProperty_7, cbImageCacheQuality, jComboBoxBeanProperty);
    autoBinding_5.bind();
    //
    BeanProperty<Settings, Boolean> settingsBeanProperty_9 = BeanProperty.create("imageCache");
    BeanProperty<JCheckBox, Boolean> jCheckBoxBeanProperty = BeanProperty.create("selected");
    AutoBinding<Settings, Boolean, JCheckBox, Boolean> autoBinding_7 = Bindings.createAutoBinding(UpdateStrategy.READ_WRITE, settings,
        settingsBeanProperty_9, chckbxImageCache, jCheckBoxBeanProperty);
    autoBinding_7.bind();
    //
    BeanProperty<Settings, String> settingsBeanProperty_6 = BeanProperty.create("mediaPlayer");
    BeanProperty<JTextField, String> jTextFieldBeanProperty_3 = BeanProperty.create("text");
    AutoBinding<Settings, String, JTextField, String> autoBinding_9 = Bindings.createAutoBinding(UpdateStrategy.READ_WRITE, settings,
        settingsBeanProperty_6, tfMediaPlayer, jTextFieldBeanProperty_3);
    autoBinding_9.bind();
    //
    BeanProperty<Settings, Boolean> settingsBeanProperty_10 = BeanProperty.create("deleteTrashOnExit");
    AutoBinding<Settings, Boolean, JCheckBox, Boolean> autoBinding_10 = Bindings.createAutoBinding(UpdateStrategy.READ_WRITE, settings,
        settingsBeanProperty_10, chckbxDeleteTrash, jCheckBoxBeanProperty);
    autoBinding_10.bind();
    //
    BeanProperty<JSlider, Integer> jSliderBeanProperty = BeanProperty.create("value");
    BeanProperty<JLabel, String> jLabelBeanProperty = BeanProperty.create("text");
    AutoBinding<JSlider, Integer, JLabel, String> autoBinding_11 = Bindings.createAutoBinding(UpdateStrategy.READ, sliderMemory, jSliderBeanProperty,
        lblMemory, jLabelBeanProperty);
    autoBinding_11.bind();
    //
    BeanProperty<Settings, Boolean> settingsBeanProperty_4 = BeanProperty.create("enableAnalytics");
    AutoBinding<Settings, Boolean, JCheckBox, Boolean> autoBinding_4 = Bindings.createAutoBinding(UpdateStrategy.READ_WRITE, settings,
        settingsBeanProperty_4, chckbxAnalytics, jCheckBoxBeanProperty);
    autoBinding_4.bind();
  }
}<|MERGE_RESOLUTION|>--- conflicted
+++ resolved
@@ -60,21 +60,12 @@
  * @author Manuel Laggner
  */
 public class GeneralSettingsPanel extends ScrollablePanel {
-<<<<<<< HEAD
   private static final long           serialVersionUID = 500841588272296493L;
   /**
    * @wbp.nls.resourceBundle messages
    */
   private static final ResourceBundle BUNDLE           = ResourceBundle.getBundle("messages", new UTF8Control()); //$NON-NLS-1$
   private static final Pattern        MEMORY_PATTERN   = Pattern.compile("-Xmx([0-9]*)(.)");
-=======
-  private static final long           serialVersionUID   = 500841588272296493L;
-  /** @wbp.nls.resourceBundle messages */
-  private static final ResourceBundle BUNDLE             = ResourceBundle.getBundle("messages", new UTF8Control()); //$NON-NLS-1$
-  private static final Logger         LOGGER             = LoggerFactory.getLogger(GeneralSettingsPanel.class);
-  private static final Integer[]      DEFAULT_FONT_SIZES = { 12, 14, 16, 18, 20, 22, 24, 26, 28 };
-  private static final Pattern        MEMORY_PATTERN     = Pattern.compile("-Xmx([0-9]*)(.)");
->>>>>>> d22b2fb0
 
   private Settings                    settings         = Settings.getInstance();
 
@@ -104,7 +95,8 @@
 
     // data init
     btnSearchMediaPlayer.addActionListener(arg0 -> {
-      Path file = TmmUIHelper.selectFile(BUNDLE.getString("Button.chooseplayer")); //$NON-NLS-1$
+      String path = TmmProperties.getInstance().getProperty("chooseplayer.path"); //$NON-NLS-1$
+      Path file = TmmUIHelper.selectFile(BUNDLE.getString("Button.chooseplayer"), path); //$NON-NLS-1$
       if (file != null && Utils.isRegularFile(file) || Platform.isMac()) {
         tfMediaPlayer.setText(file.toAbsolutePath().toString());
       }
@@ -155,143 +147,7 @@
       sliderMemory.setMaximum(1536);
     }
     sliderMemory.setValue(512);
-<<<<<<< HEAD
       add(sliderMemory, "cell 1 5 2 1,growx,aligny top");
-=======
-    panelMemory.add(sliderMemory, "4, 1, fill, default");
-
-    lblMemory = new JLabel("512"); //$NON-NLS-1$
-    panelMemory.add(lblMemory, "6, 1, right, default");
-
-    JLabel lblMb = new JLabel("MB");
-    panelMemory.add(lblMb, "7, 1, left, default");
-
-    tpMemoryHint = new JTextPane();
-    tpMemoryHint.setOpaque(false);
-    tpMemoryHint.setText(BUNDLE.getString("Settings.memory.hint")); //$NON-NLS-1$
-    TmmFontHelper.changeFont(tpMemoryHint, 0.833);
-    panelMemory.add(tpMemoryHint, "2, 3, 6, 1, fill, fill");
-
-    JPanel panelProxySettings = new JPanel();
-    panelProxySettings.setBorder(new TitledBorder(null, BUNDLE.getString("Settings.proxy"), TitledBorder.LEADING, TitledBorder.TOP, null, null)); //$NON-NLS-1$
-    add(panelProxySettings, "4, 4, fill, fill");
-    panelProxySettings.setLayout(new FormLayout(
-        new ColumnSpec[] { FormFactory.RELATED_GAP_COLSPEC, FormFactory.DEFAULT_COLSPEC, FormFactory.RELATED_GAP_COLSPEC,
-            ColumnSpec.decode("default:grow"), },
-        new RowSpec[] { FormFactory.RELATED_GAP_ROWSPEC, FormFactory.DEFAULT_ROWSPEC, FormFactory.RELATED_GAP_ROWSPEC, FormFactory.DEFAULT_ROWSPEC,
-            FormFactory.RELATED_GAP_ROWSPEC, FormFactory.DEFAULT_ROWSPEC, FormFactory.RELATED_GAP_ROWSPEC, FormFactory.DEFAULT_ROWSPEC,
-            FormFactory.RELATED_GAP_ROWSPEC, }));
-
-    JLabel lblProxyHost = new JLabel(BUNDLE.getString("Settings.proxyhost")); //$NON-NLS-1$
-    panelProxySettings.add(lblProxyHost, "2, 2, right, default");
-
-    tfProxyHost = new JTextField();
-    lblProxyHost.setLabelFor(tfProxyHost);
-    panelProxySettings.add(tfProxyHost, "4, 2, fill, default");
-    tfProxyHost.setColumns(10);
-
-    JLabel lblProxyPort = new JLabel(BUNDLE.getString("Settings.proxyport")); //$NON-NLS-1$
-    panelProxySettings.add(lblProxyPort, "2, 4, right, default");
-
-    tfProxyPort = new JTextField();
-    lblProxyPort.setLabelFor(tfProxyPort);
-    panelProxySettings.add(tfProxyPort, "4, 4, fill, default");
-    tfProxyPort.setColumns(10);
-
-    JLabel lblProxyUser = new JLabel(BUNDLE.getString("Settings.proxyuser")); //$NON-NLS-1$
-    panelProxySettings.add(lblProxyUser, "2, 6, right, default");
-
-    tfProxyUsername = new JTextField();
-    lblProxyUser.setLabelFor(tfProxyUsername);
-    panelProxySettings.add(tfProxyUsername, "4, 6, fill, default");
-    tfProxyUsername.setColumns(10);
-
-    JLabel lblProxyPassword = new JLabel(BUNDLE.getString("Settings.proxypass")); //$NON-NLS-1$
-    panelProxySettings.add(lblProxyPassword, "2, 8, right, default");
-
-    tfProxyPassword = new JPasswordField();
-    lblProxyPassword.setLabelFor(tfProxyPassword);
-    panelProxySettings.add(tfProxyPassword, "4, 8, fill, default");
-
-    JPanel panelMediaPlayer = new JPanel();
-    panelMediaPlayer.setBorder(new TitledBorder(null, "MediaPlayer", TitledBorder.LEADING, TitledBorder.TOP, null, null));
-    add(panelMediaPlayer, "2, 6, fill, fill");
-    panelMediaPlayer.setLayout(new FormLayout(
-        new ColumnSpec[] { FormSpecs.RELATED_GAP_COLSPEC, ColumnSpec.decode("default:grow"), FormSpecs.RELATED_GAP_COLSPEC, FormSpecs.DEFAULT_COLSPEC,
-            FormSpecs.RELATED_GAP_COLSPEC, },
-        new RowSpec[] { FormSpecs.RELATED_GAP_ROWSPEC, FormSpecs.DEFAULT_ROWSPEC, FormSpecs.RELATED_GAP_ROWSPEC, FormSpecs.DEFAULT_ROWSPEC,
-            FormSpecs.RELATED_GAP_ROWSPEC, }));
-
-    tpMediaPlayer = new JTextPane();
-    tpMediaPlayer.setOpaque(false);
-    TmmFontHelper.changeFont(tpMediaPlayer, 0.833);
-    tpMediaPlayer.setText(BUNDLE.getString("Settings.mediaplayer.hint")); //$NON-NLS-1$
-    panelMediaPlayer.add(tpMediaPlayer, "2, 2, 3, 1, fill, fill");
-
-    tfMediaPlayer = new JTextField();
-    panelMediaPlayer.add(tfMediaPlayer, "2, 4, fill, default");
-    tfMediaPlayer.setColumns(10);
-
-    btnSearchMediaPlayer = new JButton(BUNDLE.getString("Button.chooseplayer")); //$NON-NLS-1$
-    btnSearchMediaPlayer.addActionListener(new ActionListener() {
-      @Override
-      public void actionPerformed(ActionEvent arg0) {
-        String path = TmmProperties.getInstance().getProperty("chooseplayer.path");
-        Path file = TmmUIHelper.selectFile(BUNDLE.getString("Button.chooseplayer"), path); //$NON-NLS-1$
-        if (file != null && Utils.isRegularFile(file) || Platform.isMac()) {
-          tfMediaPlayer.setText(file.toAbsolutePath().toString());
-          TmmProperties.getInstance().putProperty("chooseplayer.path", file.toAbsolutePath().toString());
-        }
-      }
-    });
-    panelMediaPlayer.add(btnSearchMediaPlayer, "4, 4");
-
-    JPanel panelCache = new JPanel();
-    panelCache.setBorder(new TitledBorder(null, BUNDLE.getString("Settings.cache"), TitledBorder.LEADING, TitledBorder.TOP, null, null));//$NON-NLS-1$
-    add(panelCache, "4, 6, fill, fill");
-    panelCache.setLayout(new FormLayout(
-        new ColumnSpec[] { FormSpecs.RELATED_GAP_COLSPEC, FormSpecs.DEFAULT_COLSPEC, FormSpecs.RELATED_GAP_COLSPEC, ColumnSpec.decode("default:grow"),
-            FormSpecs.RELATED_GAP_COLSPEC, },
-        new RowSpec[] { FormSpecs.RELATED_GAP_ROWSPEC, FormSpecs.DEFAULT_ROWSPEC, FormSpecs.RELATED_GAP_ROWSPEC, FormSpecs.DEFAULT_ROWSPEC,
-            FormSpecs.RELATED_GAP_ROWSPEC, }));
-
-    chckbxImageCache = new JCheckBox(BUNDLE.getString("Settings.imagecache"));//$NON-NLS-1$
-    panelCache.add(chckbxImageCache, "2, 2, 3, 1");
-
-    JLabel lblImageCacheQuality = new JLabel(BUNDLE.getString("Settings.imagecachetype"));//$NON-NLS-1$
-    panelCache.add(lblImageCacheQuality, "2, 4, right, default");
-
-    cbImageCacheQuality = new JComboBox(ImageCache.CacheType.values());
-    panelCache.add(cbImageCacheQuality, "4, 4, fill, default");
-
-    JPanel panelAnalytics = new JPanel();
-    panelAnalytics
-        .setBorder(new TitledBorder(null, BUNDLE.getString("Settings.analytics.border"), TitledBorder.LEADING, TitledBorder.TOP, null, null)); //$NON-NLS-1$
-    add(panelAnalytics, "2, 8, fill, fill");
-    panelAnalytics.setLayout(
-        new FormLayout(new ColumnSpec[] { FormSpecs.RELATED_GAP_COLSPEC, ColumnSpec.decode("default:grow"), FormSpecs.RELATED_GAP_COLSPEC, },
-            new RowSpec[] { FormSpecs.RELATED_GAP_ROWSPEC, FormSpecs.DEFAULT_ROWSPEC, FormSpecs.RELATED_GAP_ROWSPEC, FormSpecs.DEFAULT_ROWSPEC,
-                FormSpecs.LINE_GAP_ROWSPEC, }));
-
-    chckbxAnalytics = new JCheckBox(BUNDLE.getString("Settings.analytics"));//$NON-NLS-1$
-    panelAnalytics.add(chckbxAnalytics, "2, 2");
-
-    JTextPane tpAnalyticsDescription = new JTextPane();
-    tpAnalyticsDescription.setText(BUNDLE.getString("Settings.analytics.desc"));//$NON-NLS-1$
-    tpAnalyticsDescription.setOpaque(false);
-    panelAnalytics.add(tpAnalyticsDescription, "2, 4, fill, fill");
-
-    JPanel panelMisc = new JPanel();
-    panelMisc.setBorder(new TitledBorder(null, BUNDLE.getString("Settings.misc"), TitledBorder.LEADING, TitledBorder.TOP, null, null)); //$NON-NLS-1$
-    add(panelMisc, "4, 8, fill, fill");
-    panelMisc.setLayout(new FormLayout(
-        new ColumnSpec[] { FormFactory.RELATED_GAP_COLSPEC, FormFactory.DEFAULT_COLSPEC, FormFactory.RELATED_GAP_COLSPEC,
-            ColumnSpec.decode("default:grow"), FormFactory.RELATED_GAP_COLSPEC, },
-        new RowSpec[] { FormFactory.RELATED_GAP_ROWSPEC, FormFactory.DEFAULT_ROWSPEC, FormFactory.RELATED_GAP_ROWSPEC, }));
-
-    chckbxDeleteTrash = new JCheckBox(BUNDLE.getString("Settings.deletetrash"));
-    panelMisc.add(chckbxDeleteTrash, "2, 2, 3, 1");
->>>>>>> d22b2fb0
 
       lblMemory = new JLabel("512");
       add(lblMemory, "cell 1 5 4 1,aligny top");
