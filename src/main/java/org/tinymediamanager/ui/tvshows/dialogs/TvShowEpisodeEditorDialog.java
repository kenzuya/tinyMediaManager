--- conflicted
+++ resolved
@@ -277,7 +277,10 @@
       JLabel lblMediasource = new JLabel(BUNDLE.getString("metatag.source")); //$NON-NLS-1$
       detailsPanel.add(lblMediasource, "2, 16, right, default");
 
-      cbMediaSource = new JComboBox<>(MediaSource.values());
+      cbMediaSource = new JComboBox<>();
+      for (MediaSource source : MediaSource.values()) {
+        cbMediaSource.addItem(source);
+      }
       detailsPanel.add(cbMediaSource, "4, 16, 4, 1, fill, default");
 
       JLabel lblPlot = new JLabel(BUNDLE.getString("metatag.plot")); //$NON-NLS-1$
@@ -344,46 +347,26 @@
       JButton btnAddActor = new JButton("");
       btnAddActor.setMargin(new Insets(2, 2, 2, 2));
       btnAddActor.setAction(new AddActorAction());
-<<<<<<< HEAD
       btnAddActor.setIcon(IconManager.ADD_INV);
-      detailsPanel.add(btnAddActor, "2, 24, right, top");
-=======
-      btnAddActor.setIcon(IconManager.LIST_ADD);
       detailsPanel.add(btnAddActor, "2, 26, right, top");
->>>>>>> 83e96da1
 
       JButton btnAddTag = new JButton("");
       btnAddTag.setMargin(new Insets(2, 2, 2, 2));
       btnAddTag.setAction(new AddTagAction());
-<<<<<<< HEAD
       btnAddTag.setIcon(IconManager.ADD_INV);
-      detailsPanel.add(btnAddTag, "20, 24, right, top");
-=======
-      btnAddTag.setIcon(IconManager.LIST_ADD);
       detailsPanel.add(btnAddTag, "20, 26, right, top");
->>>>>>> 83e96da1
 
       JButton btnRemoveActor = new JButton("");
       btnRemoveActor.setMargin(new Insets(2, 2, 2, 2));
       btnRemoveActor.setAction(new RemoveActorAction());
-<<<<<<< HEAD
       btnRemoveActor.setIcon(IconManager.REMOVE_INV);
-      detailsPanel.add(btnRemoveActor, "2, 26, right, top");
-=======
-      btnRemoveActor.setIcon(IconManager.LIST_REMOVE);
       detailsPanel.add(btnRemoveActor, "2, 28, right, top");
->>>>>>> 83e96da1
 
       JButton btnRemoveTag = new JButton("");
       btnRemoveTag.setMargin(new Insets(2, 2, 2, 2));
       btnRemoveTag.setAction(new RemoveTagAction());
-<<<<<<< HEAD
       btnRemoveTag.setIcon(IconManager.REMOVE_INV);
-      detailsPanel.add(btnRemoveTag, "20, 26, right, top");
-=======
-      btnRemoveTag.setIcon(IconManager.LIST_REMOVE);
       detailsPanel.add(btnRemoveTag, "20, 28, right, top");
->>>>>>> 83e96da1
 
       cbTags = new AutocompleteComboBox(tvShowList.getTagsInEpisodes().toArray());
       cbTags.setEditable(true);
