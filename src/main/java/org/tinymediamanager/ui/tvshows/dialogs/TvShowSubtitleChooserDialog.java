/*
 * Copyright 2012 - 2016 Manuel Laggner
 *
 * Licensed under the Apache License, Version 2.0 (the "License");
 * you may not use this file except in compliance with the License.
 * You may obtain a copy of the License at
 *
 *     http://www.apache.org/licenses/LICENSE-2.0
 *
 * Unless required by applicable law or agreed to in writing, software
 * distributed under the License is distributed on an "AS IS" BASIS,
 * WITHOUT WARRANTIES OR CONDITIONS OF ANY KIND, either express or implied.
 * See the License for the specific language governing permissions and
 * limitations under the License.
 */
package org.tinymediamanager.ui.tvshows.dialogs;

import java.awt.BorderLayout;
import java.awt.Cursor;
import java.awt.Font;
import java.awt.Point;
import java.awt.event.ActionEvent;
import java.awt.event.ActionListener;
import java.awt.event.MouseEvent;
import java.awt.event.MouseListener;
import java.awt.event.MouseMotionListener;
import java.io.File;
import java.util.ArrayList;
import java.util.Collections;
import java.util.Comparator;
import java.util.List;
import java.util.ResourceBundle;

import javax.swing.ImageIcon;
import javax.swing.JButton;
import javax.swing.JComboBox;
import javax.swing.JLabel;
import javax.swing.JPanel;
import javax.swing.JProgressBar;
import javax.swing.JScrollPane;
import javax.swing.JTable;
import javax.swing.SwingUtilities;
import javax.swing.SwingWorker;

import org.apache.commons.io.FilenameUtils;
import org.apache.commons.lang3.LocaleUtils;
import org.apache.commons.lang3.StringUtils;
import org.tinymediamanager.core.entities.MediaFile;
import org.tinymediamanager.core.movie.MovieList;
import org.tinymediamanager.core.threading.DownloadTask;
import org.tinymediamanager.core.threading.TmmTaskManager;
import org.tinymediamanager.core.tvshow.TvShowList;
import org.tinymediamanager.core.tvshow.TvShowModuleManager;
import org.tinymediamanager.core.tvshow.entities.TvShowEpisode;
import org.tinymediamanager.core.tvshow.tasks.TvShowSubtitleDownloadTask;
import org.tinymediamanager.scraper.MediaScraper;
import org.tinymediamanager.scraper.SubtitleSearchOptions;
import org.tinymediamanager.scraper.SubtitleSearchResult;
import org.tinymediamanager.scraper.entities.MediaLanguages;
import org.tinymediamanager.scraper.mediaprovider.IMediaSubtitleProvider;
import org.tinymediamanager.ui.EqualsLayout;
import org.tinymediamanager.ui.IconManager;
import org.tinymediamanager.ui.TableColumnResizer;
import org.tinymediamanager.ui.TmmFontHelper;
import org.tinymediamanager.ui.UTF8Control;
import org.tinymediamanager.ui.components.combobox.MediaScraperCheckComboBox;
import org.tinymediamanager.ui.dialogs.TmmDialog;
import org.tinymediamanager.ui.tvshows.TvShowSubtitleChooserModel;

import com.jgoodies.forms.factories.FormFactory;
import com.jgoodies.forms.layout.ColumnSpec;
import com.jgoodies.forms.layout.FormLayout;
import com.jgoodies.forms.layout.FormSpecs;
import com.jgoodies.forms.layout.RowSpec;

import ca.odell.glazedlists.BasicEventList;
import ca.odell.glazedlists.EventList;
import ca.odell.glazedlists.GlazedLists;
import ca.odell.glazedlists.ObservableElementList;
import ca.odell.glazedlists.gui.AdvancedTableFormat;
import ca.odell.glazedlists.swing.DefaultEventTableModel;
import ca.odell.glazedlists.swing.GlazedListsSwing;

/**
 * This dialog is used to show a chooser for subtitles found with the subtitle scrapers
 * 
 * @author Manuel Laggner
 */
public class TvShowSubtitleChooserDialog extends TmmDialog {
  private static final long                                  serialVersionUID   = -3104541519073924724L;
  /** @wbp.nls.resourceBundle messages */
  private static final ResourceBundle                        BUNDLE             = ResourceBundle.getBundle("messages", new UTF8Control()); //$NON-NLS-1$

  private final TvShowList                                   tvShowList         = TvShowList.getInstance();
  private final TvShowEpisode                                episodeToScrape;
  private final MediaFile                                    fileToScrape;
  private SearchTask                                         activeSearchTask   = null;

  private EventList<TvShowSubtitleChooserModel>              subtitleEventList  = null;
  private DefaultEventTableModel<TvShowSubtitleChooserModel> subtitleTableModel = null;

  private final boolean                                      inQueue;
  private boolean                                            continueQueue      = true;

  // UI components
  private JTable                                             tableSubs;
  private JComboBox<MediaLanguages>                          cbLanguage;
  private MediaScraperCheckComboBox                          cbScraper;
  private JLabel                                             lblProgressAction;
  private JProgressBar                                       progressBar;

  public TvShowSubtitleChooserDialog(TvShowEpisode episode, MediaFile mediaFile, boolean inQueue) {
    super(BUNDLE.getString("tvshowepisodesubtitlechooser.search"), "episodeSubtitleChooser"); //$NON-NLS-1$
    setBounds(5, 5, 712, 429);

    this.episodeToScrape = episode;
    this.fileToScrape = mediaFile;
    this.inQueue = inQueue;

    subtitleEventList = GlazedLists.threadSafeList(
        new ObservableElementList<>(new BasicEventList<TvShowSubtitleChooserModel>(), GlazedLists.beanConnector(TvShowSubtitleChooserModel.class)));
    subtitleTableModel = new DefaultEventTableModel<>(GlazedListsSwing.swingThreadProxyList(subtitleEventList), new SubtitleTableFormat());

    initComponents();

    // initializations
    LinkListener linkListener = new LinkListener();
    tableSubs.addMouseListener(linkListener);
    tableSubs.addMouseMotionListener(linkListener);
    tableSubs.setAutoResizeMode(JTable.AUTO_RESIZE_OFF);
    TableColumnResizer.adjustColumnPreferredWidths(tableSubs, 7);

<<<<<<< HEAD
    // Subtitle scraper
    List<MediaScraper> selectedSubtitleScrapers = new ArrayList<>();
    for (MediaScraper subtitleScraper : MovieList.getInstance().getAvailableSubtitleScrapers()) {
      if (TvShowModuleManager.TV_SHOW_SETTINGS.getTvShowSubtitleScrapers().contains(subtitleScraper.getId())) {
        selectedSubtitleScrapers.add(subtitleScraper);
=======
    cbScraper.setTextFor(CheckComboBox.NONE, BUNDLE.getString("scraper.selected.none")); //$NON-NLS-1$
    cbScraper.setTextFor(CheckComboBox.MULTIPLE, BUNDLE.getString("scraper.selected.multiple")); //$NON-NLS-1$
    cbScraper.setTextFor(CheckComboBox.ALL, BUNDLE.getString("scraper.selected.all")); //$NON-NLS-1$

    ListCheckModel model = cbScraper.getModel();
    for (MediaScraper scraper : tvShowList.getAvailableSubtitleScrapers()) {
      model.addElement(scraper);

      if (TvShowModuleManager.SETTINGS.getTvShowSubtitleScrapers().contains(scraper.getId())) {
        model.addCheck(scraper);
>>>>>>> b6aa1bbf
      }
    }
    if (!selectedSubtitleScrapers.isEmpty()) {
      cbScraper.setSelectedItems(selectedSubtitleScrapers);
    }

    for (MediaLanguages language : MediaLanguages.values()) {
      cbLanguage.addItem(language);
      if (language == TvShowModuleManager.SETTINGS.getSubtitleScraperLanguage()) {
        cbLanguage.setSelectedItem(language);
      }
    }

    // start initial search
    searchSubtitle(fileToScrape.getFileAsPath().toFile(), episodeToScrape.getTvShow().getImdbId(), episodeToScrape.getSeason(),
        episodeToScrape.getEpisode());
  }

  private void initComponents() {
    getContentPane().setLayout(new BorderLayout());

    final JPanel panelContent = new JPanel();
    getContentPane().add(panelContent, BorderLayout.CENTER);
    panelContent.setLayout(new FormLayout(
        new ColumnSpec[] { FormSpecs.RELATED_GAP_COLSPEC, FormSpecs.DEFAULT_COLSPEC, FormSpecs.RELATED_GAP_COLSPEC, ColumnSpec.decode("100dlu:grow"),
            FormSpecs.RELATED_GAP_COLSPEC, FormSpecs.DEFAULT_COLSPEC, FormSpecs.RELATED_GAP_COLSPEC, FormSpecs.DEFAULT_COLSPEC,
            FormSpecs.RELATED_GAP_COLSPEC, ColumnSpec.decode("200dlu:grow"), FormSpecs.RELATED_GAP_COLSPEC, },
        new RowSpec[] { FormSpecs.RELATED_GAP_ROWSPEC, FormSpecs.DEFAULT_ROWSPEC, FormSpecs.LABEL_COMPONENT_GAP_ROWSPEC, FormSpecs.DEFAULT_ROWSPEC,
            FormSpecs.LABEL_COMPONENT_GAP_ROWSPEC, FormSpecs.DEFAULT_ROWSPEC, FormSpecs.RELATED_GAP_ROWSPEC, FormSpecs.DEFAULT_ROWSPEC,
            FormSpecs.UNRELATED_GAP_ROWSPEC, FormSpecs.DEFAULT_ROWSPEC, FormSpecs.LABEL_COMPONENT_GAP_ROWSPEC, FormSpecs.DEFAULT_ROWSPEC,
            FormSpecs.RELATED_GAP_ROWSPEC, RowSpec.decode("120dlu:grow"), FormSpecs.RELATED_GAP_ROWSPEC, }));

    final JLabel lblEpisodeTitle = new JLabel(episodeToScrape.getTitle());
    TmmFontHelper.changeFont(lblEpisodeTitle, 1.33, Font.BOLD);
    panelContent.add(lblEpisodeTitle, "2, 2, 9, 1");

    JLabel lblSeasonT = new JLabel(BUNDLE.getString("metatag.season")); //$NON-NLS-1$
    panelContent.add(lblSeasonT, "2, 4, right, default");

    JLabel lblSeason = new JLabel(String.valueOf(episodeToScrape.getSeason()));
    panelContent.add(lblSeason, "4, 4");

    JLabel lblEpisodeT = new JLabel(BUNDLE.getString("metatag.episode")); //$NON-NLS-1$
    panelContent.add(lblEpisodeT, "2, 6, right, default");

    JLabel lblEpisode = new JLabel(String.valueOf(episodeToScrape.getEpisode()));
    panelContent.add(lblEpisode, "4, 6");

    final JLabel lblMediaFileNameT = new JLabel(BUNDLE.getString("metatag.filename")); //$NON-NLS-1$
    panelContent.add(lblMediaFileNameT, "2, 8, right, default");

    final JLabel lblMediaFileName = new JLabel(fileToScrape.getFilename());
    panelContent.add(lblMediaFileName, "4, 8, 7, 1");

    final JLabel lblScraperT = new JLabel(BUNDLE.getString("scraper")); //$NON-NLS-1$
    panelContent.add(lblScraperT, "2, 10, right, default");

    cbScraper = new MediaScraperCheckComboBox(tvShowList.getAvailableSubtitleScrapers());
    panelContent.add(cbScraper, "4, 10, fill, default");

    final JLabel lblLanguageT = new JLabel(BUNDLE.getString("metatag.language")); //$NON-NLS-1$
    panelContent.add(lblLanguageT, "2, 12, right, default");

    cbLanguage = new JComboBox<>();
    panelContent.add(cbLanguage, "4, 12, fill, default");

    final JButton btnSearch = new JButton(BUNDLE.getString("Button.search")); //$NON-NLS-1$
    btnSearch.addActionListener(new ActionListener() {
      @Override
      public void actionPerformed(ActionEvent e) {
        searchSubtitle(fileToScrape.getFileAsPath().toFile(), episodeToScrape.getTvShow().getImdbId(), episodeToScrape.getSeason(),
            episodeToScrape.getEpisode());
      }
    });
    panelContent.add(btnSearch, "8, 12");

    final JScrollPane scrollPaneSubs = new JScrollPane();
    panelContent.add(scrollPaneSubs, "2, 14, 9, 1, fill, fill");

    tableSubs = new JTable(subtitleTableModel);
    scrollPaneSubs.setViewportView(tableSubs);

    {
      JPanel panelBottom = new JPanel();
      getContentPane().add(panelBottom, BorderLayout.SOUTH);
      panelBottom.setLayout(new FormLayout(
          new ColumnSpec[] { FormFactory.LABEL_COMPONENT_GAP_COLSPEC, ColumnSpec.decode("max(82dlu;default)"), FormFactory.RELATED_GAP_COLSPEC,
              ColumnSpec.decode("default:grow"), FormFactory.DEFAULT_COLSPEC, },
          new RowSpec[] { FormFactory.LINE_GAP_ROWSPEC, FormFactory.DEFAULT_ROWSPEC, FormFactory.LINE_GAP_ROWSPEC }));

      progressBar = new JProgressBar();
      panelBottom.add(progressBar, "2, 2");

      lblProgressAction = new JLabel("");
      panelBottom.add(lblProgressAction, "4, 2");

      {
        final JPanel panelButtons = new JPanel();
        EqualsLayout layout = new EqualsLayout(5);
        layout.setMinWidth(100);
        panelButtons.setLayout(layout);
        panelBottom.add(panelButtons, "5, 2, fill, fill");

        JButton btnDone = new JButton(BUNDLE.getString("Button.done")); //$NON-NLS-1$
        btnDone.setIcon(IconManager.APPLY_INV);
        btnDone.addActionListener(new ActionListener() {
          @Override
          public void actionPerformed(ActionEvent e) {
            setVisible(false);
          }
        });
        panelButtons.add(btnDone);

        if (inQueue) {
          JButton btnAbortQueue = new JButton(BUNDLE.getString("Button.abortqueue")); //$NON-NLS-1$
          btnAbortQueue.setIcon(IconManager.PROCESS_STOP);
          btnAbortQueue.addActionListener(new ActionListener() {
            @Override
            public void actionPerformed(ActionEvent e) {
              continueQueue = false;
              setVisible(false);
            }
          });
          panelButtons.add(btnAbortQueue);
        }
      }
    }
  }

  private void searchSubtitle(File file, String imdbId, int season, int episode) {
    if (activeSearchTask != null && !activeSearchTask.isDone()) {
      activeSearchTask.cancel();
    }

    // scrapers
    List<MediaScraper> scrapers = new ArrayList<>();
    for (MediaScraper scraper : cbScraper.getSelectedItems()) {
      scrapers.add(scraper);
    }

    activeSearchTask = new SearchTask(file, imdbId, season, episode, scrapers);
    activeSearchTask.execute();
  }

  private void startProgressBar(final String description) {
    SwingUtilities.invokeLater(new Runnable() {
      @Override
      public void run() {
        lblProgressAction.setText(description);
        progressBar.setVisible(true);
        progressBar.setIndeterminate(true);
      }
    });
  }

  private void stopProgressBar() {
    SwingUtilities.invokeLater(new Runnable() {
      @Override
      public void run() {
        lblProgressAction.setText("");
        progressBar.setVisible(false);
        progressBar.setIndeterminate(false);
      }
    });
  }

  /**
   * Shows the dialog and returns whether the work on the queue should be continued.
   *
   * @return true, if successful
   */
  public boolean showDialog() {
    // pack();
    // setLocationRelativeTo(MainWindow.getActiveInstance());
    setVisible(true);
    return continueQueue;
  }

  private class SearchTask extends SwingWorker<Void, Void> {
    private File                       file;
    private int                        season;
    private int                        episode;
    private String                     imdbId;
    private List<SubtitleSearchResult> searchResults;
    private MediaLanguages             language;
    private List<MediaScraper>         scrapers;
    boolean                            cancel;

    SearchTask(File file, String imdbId, int season, int episode, List<MediaScraper> scrapers) {
      this.file = file;
      this.season = season;
      this.episode = episode;
      this.imdbId = imdbId;
      this.language = (MediaLanguages) cbLanguage.getSelectedItem();
      this.searchResults = new ArrayList<>();
      this.scrapers = scrapers;
      this.cancel = false;
    }

    @Override
    public Void doInBackground() {
      startProgressBar(BUNDLE.getString("chooser.searchingfor") + " " + episodeToScrape.getTitle()); //$NON-NLS-1$
      for (MediaScraper scraper : scrapers) {
        try {
          IMediaSubtitleProvider subtitleProvider = (IMediaSubtitleProvider) scraper.getMediaProvider();
          SubtitleSearchOptions options = new SubtitleSearchOptions(file);
          options.setImdbId(imdbId);
          options.setLanguage(LocaleUtils.toLocale(language.name()));
          options.setSeason(season);
          options.setEpisode(episode);
          searchResults.addAll(subtitleProvider.search(options));
        }
        catch (Exception ignored) {
        }
      }

      Collections.sort(searchResults);
      Collections.reverse(searchResults);

      return null;
    }

    public void cancel() {
      cancel = true;
    }

    @Override
    public void done() {
      if (!cancel) {
        subtitleEventList.clear();
        if (searchResults == null || searchResults.size() == 0) {
          // display empty result
          subtitleEventList.add(TvShowSubtitleChooserModel.EMPTY_RESULT);
        }
        else {
          for (SubtitleSearchResult result : searchResults) {
            subtitleEventList.add(new TvShowSubtitleChooserModel(result, language));
            // get metadataProvider from searchresult
          }
        }
        if (!subtitleEventList.isEmpty()) {
          tableSubs.setRowSelectionInterval(0, 0); // select first row
        }
        TableColumnResizer.adjustColumnPreferredWidths(tableSubs, 7);
      }
      stopProgressBar();
    }
  }

  private static class SubtitleTableFormat implements AdvancedTableFormat<TvShowSubtitleChooserModel> {
    @Override
    public int getColumnCount() {
      return 3;
    }

    @Override
    public String getColumnName(int column) {
      switch (column) {
        case 0:
          return "";

        case 1:
          return BUNDLE.getString("metatag.title"); //$NON-NLS-1$

        case 2:
          return BUNDLE.getString("metatag.releasename"); //$NON-NLS-1$

      }

      throw new IllegalStateException();
    }

    @Override
    public Object getColumnValue(TvShowSubtitleChooserModel model, int column) {
      switch (column) {
        case 0:
          return IconManager.DOWNLOAD;

        case 1:
          return model.getName();

        case 2:
          return model.getReleaseName();
      }

      throw new IllegalStateException();
    }

    @SuppressWarnings("rawtypes")
    @Override
    public Class getColumnClass(int column) {
      switch (column) {
        case 0:
          return ImageIcon.class;

        case 1:
        case 2:
          return String.class;
      }

      throw new IllegalStateException();
    }

    @SuppressWarnings("rawtypes")
    @Override
    public Comparator getColumnComparator(int arg0) {
      return null;
    }
  }

  private class LinkListener implements MouseListener, MouseMotionListener {
    @Override
    public void mouseClicked(MouseEvent e) {
      JTable table = (JTable) e.getSource();
      int row = table.rowAtPoint(new Point(e.getX(), e.getY()));
      int col = table.columnAtPoint(new Point(e.getX(), e.getY()));

      // click on the download button
      if (col == 0) {
        row = table.convertRowIndexToModel(row);
        TvShowSubtitleChooserModel model = subtitleEventList.get(row);

        if (StringUtils.isNotBlank(model.getDownloadUrl())) {
          String filename = FilenameUtils.getBaseName(fileToScrape.getFilename()) + "." + model.getLanguage().name();
          DownloadTask task = new TvShowSubtitleDownloadTask(model.getDownloadUrl(), episodeToScrape.getPathNIO().resolve(filename), episodeToScrape);
          TmmTaskManager.getInstance().addDownloadTask(task);
        }
      }
    }

    @Override
    public void mouseEntered(MouseEvent e) {
      JTable table = (JTable) e.getSource();
      int col = table.columnAtPoint(new Point(e.getX(), e.getY()));
      if (col == 0) {
        table.setCursor(new Cursor(Cursor.HAND_CURSOR));
      }
    }

    @Override
    public void mouseExited(MouseEvent e) {
      JTable table = (JTable) e.getSource();
      int col = table.columnAtPoint(new Point(e.getX(), e.getY()));
      if (col != 0) {
        table.setCursor(new Cursor(Cursor.DEFAULT_CURSOR));
      }
    }

    @Override
    public void mouseMoved(MouseEvent e) {
      JTable table = (JTable) e.getSource();
      int col = table.columnAtPoint(new Point(e.getX(), e.getY()));
      if (col != 0 && table.getCursor().getType() == Cursor.HAND_CURSOR) {
        table.setCursor(new Cursor(Cursor.DEFAULT_CURSOR));
      }
      if (col == 0 && table.getCursor().getType() == Cursor.DEFAULT_CURSOR) {
        table.setCursor(new Cursor(Cursor.HAND_CURSOR));
      }
    }

    @Override
    public void mousePressed(MouseEvent e) {
    }

    @Override
    public void mouseReleased(MouseEvent e) {
    }

    @Override
    public void mouseDragged(MouseEvent arg0) {
    }
  }
}<|MERGE_RESOLUTION|>--- conflicted
+++ resolved
@@ -46,7 +46,6 @@
 import org.apache.commons.lang3.LocaleUtils;
 import org.apache.commons.lang3.StringUtils;
 import org.tinymediamanager.core.entities.MediaFile;
-import org.tinymediamanager.core.movie.MovieList;
 import org.tinymediamanager.core.threading.DownloadTask;
 import org.tinymediamanager.core.threading.TmmTaskManager;
 import org.tinymediamanager.core.tvshow.TvShowList;
@@ -130,24 +129,11 @@
     tableSubs.setAutoResizeMode(JTable.AUTO_RESIZE_OFF);
     TableColumnResizer.adjustColumnPreferredWidths(tableSubs, 7);
 
-<<<<<<< HEAD
     // Subtitle scraper
     List<MediaScraper> selectedSubtitleScrapers = new ArrayList<>();
-    for (MediaScraper subtitleScraper : MovieList.getInstance().getAvailableSubtitleScrapers()) {
-      if (TvShowModuleManager.TV_SHOW_SETTINGS.getTvShowSubtitleScrapers().contains(subtitleScraper.getId())) {
+    for (MediaScraper subtitleScraper : tvShowList.getAvailableSubtitleScrapers()) {
+      if (TvShowModuleManager.SETTINGS.getTvShowSubtitleScrapers().contains(subtitleScraper.getId())) {
         selectedSubtitleScrapers.add(subtitleScraper);
-=======
-    cbScraper.setTextFor(CheckComboBox.NONE, BUNDLE.getString("scraper.selected.none")); //$NON-NLS-1$
-    cbScraper.setTextFor(CheckComboBox.MULTIPLE, BUNDLE.getString("scraper.selected.multiple")); //$NON-NLS-1$
-    cbScraper.setTextFor(CheckComboBox.ALL, BUNDLE.getString("scraper.selected.all")); //$NON-NLS-1$
-
-    ListCheckModel model = cbScraper.getModel();
-    for (MediaScraper scraper : tvShowList.getAvailableSubtitleScrapers()) {
-      model.addElement(scraper);
-
-      if (TvShowModuleManager.SETTINGS.getTvShowSubtitleScrapers().contains(scraper.getId())) {
-        model.addCheck(scraper);
->>>>>>> b6aa1bbf
       }
     }
     if (!selectedSubtitleScrapers.isEmpty()) {
