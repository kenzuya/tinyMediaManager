/*
 * Copyright 2012 - 2020 Manuel Laggner
 *
 * Licensed under the Apache License, Version 2.0 (the "License");
 * you may not use this file except in compliance with the License.
 * You may obtain a copy of the License at
 *
 *     http://www.apache.org/licenses/LICENSE-2.0
 *
 * Unless required by applicable law or agreed to in writing, software
 * distributed under the License is distributed on an "AS IS" BASIS,
 * WITHOUT WARRANTIES OR CONDITIONS OF ANY KIND, either express or implied.
 * See the License for the specific language governing permissions and
 * limitations under the License.
 */

package org.tinymediamanager.ui.tvshows.panels.episode;

import org.jdesktop.beansbinding.AutoBinding;
import org.jdesktop.beansbinding.AutoBinding.UpdateStrategy;
import org.jdesktop.beansbinding.BeanProperty;
import org.jdesktop.beansbinding.Bindings;
import org.tinymediamanager.core.MediaFileType;
import org.tinymediamanager.core.TmmResourceBundle;
import org.tinymediamanager.core.entities.MediaEntity;
import org.tinymediamanager.core.entities.MediaFile;
import org.tinymediamanager.core.entities.MediaFileAudioStream;
import org.tinymediamanager.core.entities.MediaFileSubtitle;
import org.tinymediamanager.core.tvshow.entities.TvShowEpisode;
import org.tinymediamanager.ui.components.LinkLabel;
import org.tinymediamanager.ui.panels.MediaInformationPanel;
import org.tinymediamanager.ui.tvshows.TvShowEpisodeSelectionModel;

import javax.swing.JCheckBox;
import javax.swing.JLabel;
import java.beans.PropertyChangeListener;
import java.util.List;

import static org.tinymediamanager.core.Constants.MEDIA_FILES;
import static org.tinymediamanager.core.Constants.MEDIA_INFORMATION;
import static org.tinymediamanager.core.Constants.MEDIA_SOURCE;

/**
 * The Class TvShowEpisodeMediaInformationPanel.
 * 
 * @author Manuel Laggner
 */
public class TvShowEpisodeMediaInformationPanel extends MediaInformationPanel {
  private static final long           serialVersionUID = 2513029074142934502L;
  /** @wbp.nls.resourceBundle messages */
  

  private TvShowEpisodeSelectionModel selectionModel;

  public TvShowEpisodeMediaInformationPanel(TvShowEpisodeSelectionModel model) {
    super();
    panelMediaFiles.installTmmUILayoutStore("tvshows.episode");

    this.selectionModel = model;

    // install the propertychangelistener
    PropertyChangeListener propertyChangeListener = propertyChangeEvent -> {
      String property = propertyChangeEvent.getPropertyName();
      Object source = propertyChangeEvent.getSource();
      // react on selection of an episode and change of media files
      if (source.getClass() != TvShowEpisodeSelectionModel.class) {
        return;
      }

      if ("selectedTvShowEpisode".equals(property) || MEDIA_INFORMATION.equals(property) || MEDIA_FILES.equals(property)
          || MEDIA_SOURCE.equals(property)) {
        fillVideoStreamDetails();
        buildAudioStreamDetails();
        buildSubtitleStreamDetails();

        // this does sometimes not work. simply wrap it
        try {
          mediaFileEventList.getReadWriteLock().writeLock().lock();
          mediaFileEventList.clear();
          mediaFileEventList.addAll(selectionModel.getSelectedTvShowEpisode().getMediaFiles());
        }
        catch (Exception ignored) {
          // nothing to do here
        }
        finally {
          mediaFileEventList.getReadWriteLock().writeLock().unlock();
        }
        panelMediaFiles.adjustColumns();
      }
    };

    selectionModel.addPropertyChangeListener(propertyChangeListener);
    initDataBindings();
  }

  @Override
  protected MediaEntity getMediaEntity() {
    return selectionModel.getSelectedTvShowEpisode();
  }

  @Override
  protected void fillVideoStreamDetails() {
    TvShowEpisode tvShowEpisode = selectionModel.getSelectedTvShowEpisode();
    List<MediaFile> mediaFiles = tvShowEpisode.getMediaFiles(MediaFileType.VIDEO);

    if (mediaFiles.isEmpty()) {
      return;
    }

    MediaFile mediaFile = tvShowEpisode.getMainVideoFile();

    int runtime = 0;
    for (MediaFile mf : mediaFiles) {
      runtime += mf.getDuration();
    }

    if (runtime == 0) {
      lblRuntime.setText("");
    }
    else {
      int minutes = (runtime / 60) % 60;
      int hours = (runtime / (60 * 60)) % 24;
      int seconds = runtime % 60;
      lblRuntime.setText(String.format("%dh %02dm %02ds", hours, minutes, seconds));
    }

    chckbxWatched.setSelected(tvShowEpisode.isWatched());

    lblVideoCodec.setText(mediaFile.getVideoCodec());
    if (mediaFile.getAspectRatio() > 0) {
      lblVideoResolution.setText(String.format("%s (%.2f:1)", mediaFile.getVideoResolution(), mediaFile.getAspectRatio()));
    }
    else {
      lblVideoResolution.setText(mediaFile.getVideoResolution());
    }
    lblVideoBitrate.setText(mediaFile.getVideoBitRateInKbps());
    lblVideoBitDepth.setText(mediaFile.getBitDepthString());
    lblSource.setText(tvShowEpisode.getMediaSource().toString());
    lblFrameRate.setText(String.format("%.2f fps", mediaFile.getFrameRate()));
    lblOriginalFilename.setText(tvShowEpisode.getOriginalFilename());
    lblHdrFormat.setText(mediaFile.getHdrFormat());
  }

  @Override
  protected void buildAudioStreamDetails() {
    try {
      audioStreamEventList.getReadWriteLock().writeLock().lock();
      audioStreamEventList.clear();

      TvShowEpisode tvShowEpisode = selectionModel.getSelectedTvShowEpisode();
      List<MediaFile> mediaFiles = tvShowEpisode.getMediaFilesContainingAudioStreams();

      for (MediaFile mediaFile : mediaFiles) {
        for (int i = 0; i < mediaFile.getAudioStreams().size(); i++) {
          MediaFileAudioStream audioStream = mediaFile.getAudioStreams().get(i);

          AudioStreamContainer container = new AudioStreamContainer();
          container.audioStream = audioStream;

<<<<<<< HEAD
        if (mediaFile.getType() == MediaFileType.VIDEO) {
          container.source = TmmResourceBundle.getString("metatag.internal");
        }
        else {
          container.source = TmmResourceBundle.getString("metatag.external");
        }
=======
          if (mediaFile.getType() == MediaFileType.VIDEO) {
            container.source = BUNDLE.getString("metatag.internal");
          } else {
            container.source = BUNDLE.getString("metatag.external");
          }
>>>>>>> 73452a2d

          audioStreamEventList.add(container);
        }
      }
    } catch (Exception ignored) {
      //ignored
    } finally {
      audioStreamEventList.getReadWriteLock().writeLock().unlock();
      tableAudioStreams.adjustColumnPreferredWidths(6);
    }
  }

  @Override
  protected void buildSubtitleStreamDetails() {
    try {
      subtitleEventList.getReadWriteLock().writeLock().lock();
      subtitleEventList.clear();

      TvShowEpisode tvShowEpisode = selectionModel.getSelectedTvShowEpisode();
      List<MediaFile> mediaFiles = tvShowEpisode.getMediaFilesContainingSubtitles();

      for (MediaFile mediaFile : mediaFiles) {
        for (int i = 0; i < mediaFile.getSubtitles().size(); i++) {
          MediaFileSubtitle subtitle = mediaFile.getSubtitles().get(i);

          SubtitleContainer container = new SubtitleContainer();
          container.subtitle = subtitle;

<<<<<<< HEAD
        if (mediaFile.getType() == MediaFileType.VIDEO) {
          container.source = TmmResourceBundle.getString("metatag.internal");
        }
        else {
          container.source = TmmResourceBundle.getString("metatag.external");
        }
=======
          if (mediaFile.getType() == MediaFileType.VIDEO) {
            container.source = BUNDLE.getString("metatag.internal");
          } else {
            container.source = BUNDLE.getString("metatag.external");
          }
>>>>>>> 73452a2d

          subtitleEventList.add(container);
        }
      }
    } catch (Exception ignored) {
      // ignored
    } finally {
      subtitleEventList.getReadWriteLock().writeLock().unlock();
      tableSubtitles.adjustColumnPreferredWidths(6);
    }
  }

  protected void initDataBindings() {
    BeanProperty<TvShowEpisodeSelectionModel, String> tvShowEpisodeSelectionModelBeanProperty = BeanProperty.create("selectedTvShowEpisode.path");
    BeanProperty<LinkLabel, String> linkLabelBeanProperty = BeanProperty.create("text");
    AutoBinding<TvShowEpisodeSelectionModel, String, LinkLabel, String> autoBinding = Bindings.createAutoBinding(UpdateStrategy.READ, selectionModel,
        tvShowEpisodeSelectionModelBeanProperty, this.lblPath, linkLabelBeanProperty);
    autoBinding.bind();
    //
    BeanProperty<TvShowEpisodeSelectionModel, String> tvShowEpisodeSelectionModelBeanProperty_1 = BeanProperty
        .create("selectedTvShowEpisode.dateAddedAsString");
    BeanProperty<JLabel, String> jLabelBeanProperty = BeanProperty.create("text");
    AutoBinding<TvShowEpisodeSelectionModel, String, JLabel, String> autoBinding_1 = Bindings.createAutoBinding(UpdateStrategy.READ, selectionModel,
        tvShowEpisodeSelectionModelBeanProperty_1, this.lblDateAdded, jLabelBeanProperty);
    autoBinding_1.bind();
    //
    BeanProperty<TvShowEpisodeSelectionModel, Boolean> tvShowEpisodeSelectionModelBeanProperty_2 = BeanProperty
        .create("selectedTvShowEpisode.watched");
    BeanProperty<JCheckBox, Boolean> jCheckBoxBeanProperty = BeanProperty.create("selected");
    AutoBinding<TvShowEpisodeSelectionModel, Boolean, JCheckBox, Boolean> autoBinding_2 = Bindings.createAutoBinding(UpdateStrategy.READ,
        selectionModel, tvShowEpisodeSelectionModelBeanProperty_2, this.chckbxWatched, jCheckBoxBeanProperty);
    autoBinding_2.bind();
    //
    BeanProperty<TvShowEpisodeSelectionModel, String> tvShowEpisodeSelectionModelBeanProperty_3 = BeanProperty
        .create("selectedTvShowEpisode.originalFilename");
    BeanProperty<JLabel, String> jLabelBeanProperty_1 = BeanProperty.create("text");
    AutoBinding<TvShowEpisodeSelectionModel, String, JLabel, String> autoBinding_3 = Bindings.createAutoBinding(UpdateStrategy.READ, selectionModel,
        tvShowEpisodeSelectionModelBeanProperty_3, this.lblOriginalFilename, jLabelBeanProperty_1);
    autoBinding_3.bind();
  }
}<|MERGE_RESOLUTION|>--- conflicted
+++ resolved
@@ -16,6 +16,16 @@
 
 package org.tinymediamanager.ui.tvshows.panels.episode;
 
+import static org.tinymediamanager.core.Constants.MEDIA_FILES;
+import static org.tinymediamanager.core.Constants.MEDIA_INFORMATION;
+import static org.tinymediamanager.core.Constants.MEDIA_SOURCE;
+
+import java.beans.PropertyChangeListener;
+import java.util.List;
+
+import javax.swing.JCheckBox;
+import javax.swing.JLabel;
+
 import org.jdesktop.beansbinding.AutoBinding;
 import org.jdesktop.beansbinding.AutoBinding.UpdateStrategy;
 import org.jdesktop.beansbinding.BeanProperty;
@@ -31,15 +41,6 @@
 import org.tinymediamanager.ui.panels.MediaInformationPanel;
 import org.tinymediamanager.ui.tvshows.TvShowEpisodeSelectionModel;
 
-import javax.swing.JCheckBox;
-import javax.swing.JLabel;
-import java.beans.PropertyChangeListener;
-import java.util.List;
-
-import static org.tinymediamanager.core.Constants.MEDIA_FILES;
-import static org.tinymediamanager.core.Constants.MEDIA_INFORMATION;
-import static org.tinymediamanager.core.Constants.MEDIA_SOURCE;
-
 /**
  * The Class TvShowEpisodeMediaInformationPanel.
  * 
@@ -48,7 +49,7 @@
 public class TvShowEpisodeMediaInformationPanel extends MediaInformationPanel {
   private static final long           serialVersionUID = 2513029074142934502L;
   /** @wbp.nls.resourceBundle messages */
-  
+
 
   private TvShowEpisodeSelectionModel selectionModel;
 
@@ -157,27 +158,21 @@
           AudioStreamContainer container = new AudioStreamContainer();
           container.audioStream = audioStream;
 
-<<<<<<< HEAD
-        if (mediaFile.getType() == MediaFileType.VIDEO) {
-          container.source = TmmResourceBundle.getString("metatag.internal");
-        }
-        else {
-          container.source = TmmResourceBundle.getString("metatag.external");
-        }
-=======
           if (mediaFile.getType() == MediaFileType.VIDEO) {
-            container.source = BUNDLE.getString("metatag.internal");
-          } else {
-            container.source = BUNDLE.getString("metatag.external");
-          }
->>>>>>> 73452a2d
+            container.source = TmmResourceBundle.getString("metatag.internal");
+          }
+          else {
+            container.source = TmmResourceBundle.getString("metatag.external");
+          }
 
           audioStreamEventList.add(container);
         }
       }
-    } catch (Exception ignored) {
-      //ignored
-    } finally {
+    }
+    catch (Exception ignored) {
+      // ignored
+    }
+    finally {
       audioStreamEventList.getReadWriteLock().writeLock().unlock();
       tableAudioStreams.adjustColumnPreferredWidths(6);
     }
@@ -199,27 +194,21 @@
           SubtitleContainer container = new SubtitleContainer();
           container.subtitle = subtitle;
 
-<<<<<<< HEAD
-        if (mediaFile.getType() == MediaFileType.VIDEO) {
-          container.source = TmmResourceBundle.getString("metatag.internal");
-        }
-        else {
-          container.source = TmmResourceBundle.getString("metatag.external");
-        }
-=======
           if (mediaFile.getType() == MediaFileType.VIDEO) {
-            container.source = BUNDLE.getString("metatag.internal");
-          } else {
-            container.source = BUNDLE.getString("metatag.external");
-          }
->>>>>>> 73452a2d
+            container.source = TmmResourceBundle.getString("metatag.internal");
+          }
+          else {
+            container.source = TmmResourceBundle.getString("metatag.external");
+          }
 
           subtitleEventList.add(container);
         }
       }
-    } catch (Exception ignored) {
+    }
+    catch (Exception ignored) {
       // ignored
-    } finally {
+    }
+    finally {
       subtitleEventList.getReadWriteLock().writeLock().unlock();
       tableSubtitles.adjustColumnPreferredWidths(6);
     }
