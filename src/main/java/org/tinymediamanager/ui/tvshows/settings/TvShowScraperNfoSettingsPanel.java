/*
 * Copyright 2012 - 2022 Manuel Laggner
 *
 * Licensed under the Apache License, Version 2.0 (the "License");
 * you may not use this file except in compliance with the License.
 * You may obtain a copy of the License at
 *
 *     http://www.apache.org/licenses/LICENSE-2.0
 *
 * Unless required by applicable law or agreed to in writing, software
 * distributed under the License is distributed on an "AS IS" BASIS,
 * WITHOUT WARRANTIES OR CONDITIONS OF ANY KIND, either express or implied.
 * See the License for the specific language governing permissions and
 * limitations under the License.
 */
package org.tinymediamanager.ui.tvshows.settings;

import static org.tinymediamanager.ui.TmmFontHelper.H3;

import java.awt.event.ItemListener;
import java.util.List;
import java.util.Locale;

import javax.swing.JButton;
import javax.swing.JCheckBox;
import javax.swing.JComboBox;
import javax.swing.JLabel;
import javax.swing.JPanel;

import org.jdesktop.beansbinding.AutoBinding;
import org.jdesktop.beansbinding.AutoBinding.UpdateStrategy;
import org.jdesktop.beansbinding.BeanProperty;
import org.jdesktop.beansbinding.Bindings;
import org.jdesktop.beansbinding.Property;
import org.slf4j.Logger;
import org.slf4j.LoggerFactory;
import org.tinymediamanager.core.CertificationStyle;
import org.tinymediamanager.core.DateField;
import org.tinymediamanager.core.Message;
import org.tinymediamanager.core.MessageManager;
import org.tinymediamanager.core.TmmResourceBundle;
import org.tinymediamanager.core.tvshow.TvShowModuleManager;
import org.tinymediamanager.core.tvshow.TvShowSettings;
import org.tinymediamanager.core.tvshow.connector.TvShowConnectors;
import org.tinymediamanager.core.tvshow.filenaming.TvShowEpisodeNfoNaming;
import org.tinymediamanager.core.tvshow.filenaming.TvShowNfoNaming;
import org.tinymediamanager.scraper.entities.MediaCertification;
import org.tinymediamanager.scraper.entities.MediaLanguages;
import org.tinymediamanager.ui.IconManager;
import org.tinymediamanager.ui.TmmUIHelper;
import org.tinymediamanager.ui.components.CollapsiblePanel;
import org.tinymediamanager.ui.components.DocsButton;
import org.tinymediamanager.ui.components.JHintCheckBox;
import org.tinymediamanager.ui.components.LinkLabel;
import org.tinymediamanager.ui.components.TmmLabel;

import net.miginfocom.swing.MigLayout;

/**
 * The class {@link TvShowScraperSettingsPanel} is used to display NFO related settings.
 * 
 * @author Manuel Laggner
 */
class TvShowScraperNfoSettingsPanel extends JPanel {
<<<<<<< HEAD
=======
  private static final long                    serialVersionUID = 4999827736720726395L;
  private static final Logger                  LOGGER           = LoggerFactory.getLogger(TvShowScraperNfoSettingsPanel.class);

>>>>>>> 26f80ada
  private final TvShowSettings                 settings         = TvShowModuleManager.getInstance().getSettings();
  private final ItemListener                   checkBoxListener;
  private final ItemListener                   comboBoxListener;

  private JComboBox<TvShowConnectors>          cbNfoFormat;
  private JComboBox<CertificationStyleWrapper> cbCertificationStyle;
  private JCheckBox                            chckbxWriteCleanNfo;
  private JComboBox<MediaLanguages>            cbNfoLanguage;
  private JComboBox<DateField>                 cbDatefield;
  private JCheckBox                            chckbxEpisodeNfo1;
  private JCheckBox                            chckbxTvShowNfo1;
  private JCheckBox                            chckbxWriteEpisodeguide;
  private JCheckBox                            chckbxWriteDateEnded;
  private JCheckBox                            chckbxEmbedAllActors;
  private JCheckBox                            chckbxFirstStudio;
  private JHintCheckBox                        chckbxLockdata;
  private JCheckBox                            chckbxNewEpisodeguideFormat;

  /**
   * Instantiates a new movie scraper settings panel.
   */
  TvShowScraperNfoSettingsPanel() {
    checkBoxListener = e -> checkChanges();
    comboBoxListener = e -> checkChanges();

    // UI init
    initComponents();
    initDataBindings();

    // data init

    // implement checkBoxListener for preset events
    settings.addPropertyChangeListener(evt -> {
      if ("preset".equals(evt.getPropertyName()) || "wizard".equals(evt.getPropertyName())) {
        buildComboBoxes();
        buildCheckBoxes();
      }
    });

    buildCheckBoxes();
    buildComboBoxes();
  }

  private void initComponents() {
    setLayout(new MigLayout("", "[600lp,grow]", "[]"));
    {
      JPanel panelNfo = new JPanel();
      // 16lp ~ width of the checkbox
      panelNfo.setLayout(new MigLayout("hidemode 1, insets 0", "[20lp!][16lp!][grow]", "[][][][10lp!][][][][][10lp!][][][][][][10lp!][][]"));
      JLabel lblNfoT = new TmmLabel(TmmResourceBundle.getString("Settings.nfo"), H3);
      CollapsiblePanel collapsiblePanel = new CollapsiblePanel(panelNfo, lblNfoT, true);
      collapsiblePanel.addExtraTitleComponent(new DocsButton("/tvshows/settings#nfo-settings"));
      add(collapsiblePanel, "cell 0 0,growx, wmin 0");
      {
        JLabel lblNfoFormatT = new JLabel(TmmResourceBundle.getString("Settings.nfoFormat"));
        panelNfo.add(lblNfoFormatT, "cell 1 0 2 1");

        cbNfoFormat = new JComboBox(TvShowConnectors.values());
        panelNfo.add(cbNfoFormat, "cell 1 0 2 1");

        JButton docsButton = new DocsButton("/tvshows/nfo-formats");
        panelNfo.add(docsButton, "cell 1 0 2 1");

        {
          JLabel lblNfoFileNaming = new JLabel(TmmResourceBundle.getString("Settings.nofFileNaming"));
          panelNfo.add(lblNfoFileNaming, "cell 1 1 2 1");

          JPanel panel = new JPanel();
          panelNfo.add(panel, "cell 2 2");
          panel.setLayout(new MigLayout("insets 0", "[][]", ""));

          JLabel lblTvShow = new JLabel(TmmResourceBundle.getString("metatag.tvshow"));
          panel.add(lblTvShow, "cell 0 0");

          chckbxTvShowNfo1 = new JCheckBox("tvshow.nfo");
          panel.add(chckbxTvShowNfo1, "cell 1 0");

          JLabel lblEpisode = new JLabel(TmmResourceBundle.getString("metatag.episode"));
          panel.add(lblEpisode, "cell 0 1");

          chckbxEpisodeNfo1 = new JCheckBox(TmmResourceBundle.getString("Settings.tvshow.episodename") + ".nfo");
          panel.add(chckbxEpisodeNfo1, "cell 1 1");
        }

        JLabel lblNfoDatefield = new JLabel(TmmResourceBundle.getString("Settings.dateadded"));
        panelNfo.add(lblNfoDatefield, "cell 1 4 2 1");

        cbDatefield = new JComboBox(DateField.values());
        panelNfo.add(cbDatefield, "cell 1 4 2 1");

        JLabel lblNfoLanguage = new JLabel(TmmResourceBundle.getString("Settings.nfolanguage"));
        panelNfo.add(lblNfoLanguage, "cell 1 5 2 1");

        cbNfoLanguage = new JComboBox(MediaLanguages.valuesSorted());
        panelNfo.add(cbNfoLanguage, "cell 1 5 2 1");

        JLabel lblNfoLanguageDesc = new JLabel(TmmResourceBundle.getString("Settings.nfolanguage.desc"));
        panelNfo.add(lblNfoLanguageDesc, "cell 2 6");

        JLabel lblCertificationFormatT = new JLabel(TmmResourceBundle.getString("Settings.certificationformat"));
        panelNfo.add(lblCertificationFormatT, "cell 1 7 2 1");

        cbCertificationStyle = new JComboBox();
        panelNfo.add(cbCertificationStyle, "cell 1 7 2 1, wmin 0");

        chckbxWriteEpisodeguide = new JCheckBox(TmmResourceBundle.getString("Settings.writeepisodeguide"));
        panelNfo.add(chckbxWriteEpisodeguide, "cell 1 9 2 1");

        chckbxNewEpisodeguideFormat = new JCheckBox(TmmResourceBundle.getString("Settings.writeepisodeguide.newstyle"));
        panelNfo.add(chckbxNewEpisodeguideFormat, "cell 2 10");

        LinkLabel lblEpisodeGuideLink = new LinkLabel("https://forum.kodi.tv/showthread.php?tid=370489");
        lblEpisodeGuideLink.addActionListener(arg0 -> {
          try {
            TmmUIHelper.browseUrl(lblEpisodeGuideLink.getText());
          }
          catch (Exception e) {
            LOGGER.error(e.getMessage());
            MessageManager.instance.pushMessage(new Message(Message.MessageLevel.ERROR, lblEpisodeGuideLink.getText(), "message.erroropenurl",
                new String[] { ":", e.getLocalizedMessage() }));//$NON-NLS-1$
          }
        });
        panelNfo.add(lblEpisodeGuideLink, "cell 2 10");

        chckbxWriteDateEnded = new JCheckBox(TmmResourceBundle.getString("Settings.nfo.writeenddate"));
        panelNfo.add(chckbxWriteDateEnded, "cell 1 11 2 1");

        chckbxEmbedAllActors = new JCheckBox(TmmResourceBundle.getString("Settings.nfo.includeallactors"));
        panelNfo.add(chckbxEmbedAllActors, "cell 1 12 2 1");

        chckbxFirstStudio = new JCheckBox(TmmResourceBundle.getString("Settings.singlestudio"));
        panelNfo.add(chckbxFirstStudio, "cell 1 13 2 1");

        chckbxWriteCleanNfo = new JCheckBox(TmmResourceBundle.getString("Settings.writecleannfo"));
        panelNfo.add(chckbxWriteCleanNfo, "cell 1 15 2 1");
      }

      chckbxLockdata = new JHintCheckBox(TmmResourceBundle.getString("Settings.lockdata"));
      chckbxLockdata.setToolTipText(TmmResourceBundle.getString("Settings.lockdata.hint"));
      chckbxLockdata.setHintIcon(IconManager.HINT);
      panelNfo.add(chckbxLockdata, "cell 1 16 2 1");
    }
  }

  /**
   * check changes of checkboxes
   */
  private void checkChanges() {
    CertificationStyleWrapper wrapper = (CertificationStyleWrapper) cbCertificationStyle.getSelectedItem();
    if (wrapper != null && settings.getCertificationStyle() != wrapper.style) {
      settings.setCertificationStyle(wrapper.style);
    }

    // set NFO filenames
    settings.clearNfoFilenames();
    if (chckbxTvShowNfo1.isSelected()) {
      settings.addNfoFilename(TvShowNfoNaming.TV_SHOW);
    }

    settings.clearEpisodeNfoFilenames();
    if (chckbxEpisodeNfo1.isSelected()) {
      settings.addEpisodeNfoFilename(TvShowEpisodeNfoNaming.FILENAME);
    }
  }

  private void buildComboBoxes() {
    cbCertificationStyle.removeItemListener(comboBoxListener);
    cbCertificationStyle.removeAllItems();

    // certification examples
    for (CertificationStyle style : CertificationStyle.values()) {
      CertificationStyleWrapper wrapper = new CertificationStyleWrapper();
      wrapper.style = style;
      cbCertificationStyle.addItem(wrapper);
      if (style == settings.getCertificationStyle()) {
        cbCertificationStyle.setSelectedItem(wrapper);
      }
    }

    cbCertificationStyle.addItemListener(comboBoxListener);
  }

  private void buildCheckBoxes() {
    chckbxTvShowNfo1.removeItemListener(checkBoxListener);
    chckbxEpisodeNfo1.removeItemListener(checkBoxListener);
    clearSelection(chckbxTvShowNfo1, chckbxEpisodeNfo1);

    // NFO filenames
    List<TvShowNfoNaming> tvShowNfoNamings = settings.getNfoFilenames();
    if (tvShowNfoNamings.contains(TvShowNfoNaming.TV_SHOW)) {
      chckbxTvShowNfo1.setSelected(true);
    }

    List<TvShowEpisodeNfoNaming> TvShowEpisodeNfoNamings = settings.getEpisodeNfoFilenames();
    if (TvShowEpisodeNfoNamings.contains(TvShowEpisodeNfoNaming.FILENAME)) {
      chckbxEpisodeNfo1.setSelected(true);
    }

    chckbxTvShowNfo1.addItemListener(checkBoxListener);
    chckbxEpisodeNfo1.addItemListener(checkBoxListener);
  }

  private void clearSelection(JCheckBox... checkBoxes) {
    for (JCheckBox checkBox : checkBoxes) {
      checkBox.setSelected(false);
    }
  }

  /*
   * helper for displaying the combobox with an example
   */
  private static class CertificationStyleWrapper {
    private CertificationStyle style;

    @Override
    public String toString() {
      String bundleTag = TmmResourceBundle.getString("Settings.certification." + style.name().toLowerCase(Locale.ROOT));
      return bundleTag.replace("{}", CertificationStyle.formatCertification(MediaCertification.DE_FSK16, style));
    }
  }

  protected void initDataBindings() {
    Property tvShowSettingsBeanProperty = BeanProperty.create("tvShowConnector");
    Property jComboBoxBeanProperty = BeanProperty.create("selectedItem");
    AutoBinding autoBinding_1 = Bindings.createAutoBinding(UpdateStrategy.READ_WRITE, settings, tvShowSettingsBeanProperty, cbNfoFormat,
        jComboBoxBeanProperty);
    autoBinding_1.bind();
    //
    Property tvShowSettingsBeanProperty_1 = BeanProperty.create("writeCleanNfo");
    Property jCheckBoxBeanProperty = BeanProperty.create("selected");
    AutoBinding autoBinding_2 = Bindings.createAutoBinding(UpdateStrategy.READ_WRITE, settings, tvShowSettingsBeanProperty_1, chckbxWriteCleanNfo,
        jCheckBoxBeanProperty);
    autoBinding_2.bind();
    //
    Property tvShowSettingsBeanProperty_2 = BeanProperty.create("nfoLanguage");
    AutoBinding autoBinding_4 = Bindings.createAutoBinding(UpdateStrategy.READ_WRITE, settings, tvShowSettingsBeanProperty_2, cbNfoLanguage,
        jComboBoxBeanProperty);
    autoBinding_4.bind();
    //
    Property tvShowSettingsBeanProperty_3 = BeanProperty.create("nfoDateAddedField");
    AutoBinding autoBinding_5 = Bindings.createAutoBinding(UpdateStrategy.READ_WRITE, settings, tvShowSettingsBeanProperty_3, cbDatefield,
        jComboBoxBeanProperty);
    autoBinding_5.bind();
    //
    Property tvShowSettingsBeanProperty_4 = BeanProperty.create("nfoWriteEpisodeguide");
    AutoBinding autoBinding = Bindings.createAutoBinding(UpdateStrategy.READ_WRITE, settings, tvShowSettingsBeanProperty_4, chckbxWriteEpisodeguide,
        jCheckBoxBeanProperty);
    autoBinding.bind();
    //
    Property tvShowSettingsBeanProperty_5 = BeanProperty.create("nfoWriteDateEnded");
    AutoBinding autoBinding_3 = Bindings.createAutoBinding(UpdateStrategy.READ_WRITE, settings, tvShowSettingsBeanProperty_5, chckbxWriteDateEnded,
        jCheckBoxBeanProperty);
    autoBinding_3.bind();
    //
    Property tvShowSettingsBeanProperty_6 = BeanProperty.create("nfoWriteAllActors");
    AutoBinding autoBinding_6 = Bindings.createAutoBinding(UpdateStrategy.READ_WRITE, settings, tvShowSettingsBeanProperty_6, chckbxEmbedAllActors,
        jCheckBoxBeanProperty);
    autoBinding_6.bind();
    //
    Property tvShowSettingsBeanProperty_7 = BeanProperty.create("nfoWriteSingleStudio");
    AutoBinding autoBinding_7 = Bindings.createAutoBinding(UpdateStrategy.READ_WRITE, settings, tvShowSettingsBeanProperty_7, chckbxFirstStudio,
        jCheckBoxBeanProperty);
    autoBinding_7.bind();
    //
    Property tvShowSettingsBeanProperty_8 = BeanProperty.create("nfoWriteLockdata");
    AutoBinding autoBinding_8 = Bindings.createAutoBinding(UpdateStrategy.READ_WRITE, settings, tvShowSettingsBeanProperty_8, chckbxLockdata,
        jCheckBoxBeanProperty);
    autoBinding_8.bind();
    //
    Property tvShowSettingsBeanProperty_9 = BeanProperty.create("nfoWriteNewEpisodeguideStyle");
    AutoBinding autoBinding_9 = Bindings.createAutoBinding(UpdateStrategy.READ_WRITE, settings, tvShowSettingsBeanProperty_9,
        chckbxNewEpisodeguideFormat, jCheckBoxBeanProperty);
    autoBinding_9.bind();
  }
}<|MERGE_RESOLUTION|>--- conflicted
+++ resolved
@@ -62,12 +62,6 @@
  * @author Manuel Laggner
  */
 class TvShowScraperNfoSettingsPanel extends JPanel {
-<<<<<<< HEAD
-=======
-  private static final long                    serialVersionUID = 4999827736720726395L;
-  private static final Logger                  LOGGER           = LoggerFactory.getLogger(TvShowScraperNfoSettingsPanel.class);
-
->>>>>>> 26f80ada
   private final TvShowSettings                 settings         = TvShowModuleManager.getInstance().getSettings();
   private final ItemListener                   checkBoxListener;
   private final ItemListener                   comboBoxListener;
