/*
 * Copyright 2012 - 2024 Manuel Laggner
 *
 * Licensed under the Apache License, Version 2.0 (the "License");
 * you may not use this file except in compliance with the License.
 * You may obtain a copy of the License at
 *
 *     http://www.apache.org/licenses/LICENSE-2.0
 *
 * Unless required by applicable law or agreed to in writing, software
 * distributed under the License is distributed on an "AS IS" BASIS,
 * WITHOUT WARRANTIES OR CONDITIONS OF ANY KIND, either express or implied.
 * See the License for the specific language governing permissions and
 * limitations under the License.
 */

package org.tinymediamanager.updater;

import java.io.IOException;
import java.io.InterruptedIOException;
import java.net.URL;
import java.nio.file.Files;
import java.nio.file.Path;
import java.nio.file.Paths;
import java.util.ArrayList;
import java.util.Date;
import java.util.List;
import java.util.Scanner;

import org.apache.commons.lang3.StringUtils;
import org.slf4j.Logger;
import org.slf4j.LoggerFactory;
import org.tinymediamanager.ReleaseInfo;
import org.tinymediamanager.core.TmmProperties;
import org.tinymediamanager.core.Utils;
import org.tinymediamanager.license.License;
import org.tinymediamanager.scraper.http.Url;
import org.tinymediamanager.scraper.util.UrlUtil;

/**
 * the class {@link UpdateCheck} is used to check for a new update
 * 
 * @author Manuel Laggner, Myron Boyle
 */
public class UpdateCheck {
  private static final Logger LOGGER      = LoggerFactory.getLogger(UpdateCheck.class);

  private String              changelog   = "";
  private String              baseUrl     = "";
  private boolean             forceUpdate = false;

  public boolean isUpdateAvailable() {
    TmmProperties.getInstance().putProperty("lastUpdateCheck", Long.toString(new Date().getTime()));
    if (ReleaseInfo.isGitBuild()) {
      return false;
    }

    Path getdownFile = getFile("getdown.txt");
    Path digestFile = getFile("digest.txt");
    LOGGER.info("Checking for updates...");

    List<String> updateUrls = new ArrayList<>();
    try (Scanner scanner = new Scanner(getdownFile.toFile())) {
      while (scanner.hasNextLine()) {
        String[] kv = scanner.nextLine().split("=");
        if ("appbase".equals(kv[0].trim()) || "mirror".equals(kv[0].trim())) {
          updateUrls.add(kv[1].trim());
        }
      }

      boolean valid = false;
      String remoteDigest = "";
      String remoteUrl = "";
      // try to download from all our mirrors
      for (String uu : updateUrls) {
        if (!uu.endsWith("/")) {
          uu += '/';
        }

        // extract the base url from the remote
        try {
          URL url = new URL(uu);
          String protocol = url.getProtocol();
          String authority = url.getAuthority();
          baseUrl = String.format("%s://%s", protocol, authority);
        }
        catch (Exception e) {
          LOGGER.debug("could not parse appbase - '{}'", e.getMessage());
        }

        String urlAsString = uu + "digest.txt";

        LOGGER.trace("Checking {}", uu);
        try {
<<<<<<< HEAD
          Url url = new Url(urlAsString + "?z=" + System.nanoTime() + "&clientver=" + License.getInstance().ref());
=======
          Url url;

          if (ReleaseInfo.isNightly()) {
            // different webserver, no caching - no need to create a cached call
            url = new Url(urlAsString);
          }
          else {
            url = new Url(urlAsString + "?z=" + System.nanoTime() + "&clientver=" + License.getInstance().ref());
          }
>>>>>>> 27ac16ea

          remoteDigest = UrlUtil.getStringFromUrl(url);
          if (remoteDigest != null && remoteDigest.contains("tmm.jar")) {
            remoteDigest = remoteDigest.trim();
            valid = true; // bingo!
            remoteUrl = uu;
          }
        }
        catch (InterruptedException | InterruptedIOException e) {
          // do not swallow these Exceptions
          Thread.currentThread().interrupt();
        }
        catch (Exception e) {
          LOGGER.warn("Unable to download from url {} - {}", urlAsString, e.getMessage());
        }
        if (valid) {
          break; // no exception - step out :)
        }
      }

      if (!valid) {
        // we failed to download from all mirrors
        // last chance: throw ex and try really hardcoded mirror
        throw new IOException("Error downloading remote checksum information.");
      }

      // compare with our local
      String localDigest = "";
      try {
        localDigest = Utils.readFileToString(digestFile).trim();
      }
      catch (Exception ignored) {
        // ignored
      }
      if (!localDigest.equals(remoteDigest)) {
        LOGGER.info("Update needed...");

        String remoteGD = UrlUtil.getStringFromUrl(remoteUrl + "getdown.txt");
        if (remoteGD.contains("forceUpdate")) {
          forceUpdate = true;
        }

        // download changelog.txt for preview
        changelog = UrlUtil.getStringFromUrl(remoteUrl + "changelog.txt");
        return true;
      }
      else {
        LOGGER.info("Already up2date :)");
      }
    }
    catch (InterruptedException | InterruptedIOException e) {
      // do not swallow these Exceptions
      Thread.currentThread().interrupt();
    }
    catch (Exception e) {
      LOGGER.warn("Update task failed badly! {}", e.getMessage());

      try {
        // try a hardcoded "backup url" for GD.txt, where we could specify a new location :)
        LOGGER.info("Trying fallback...");
        String fallback = "https://www.tinymediamanager.org";
        if (ReleaseInfo.isPreRelease()) {
          fallback += "/getdown_prerelease_v5.txt";
        }
        else if (ReleaseInfo.isNightly()) {
          fallback += "/getdown_nightly_v5.txt";
        }
        else {
          fallback += "/getdown_v5.txt";
        }

        String gd = UrlUtil.getStringFromUrl(fallback);
        if (StringUtils.isBlank(gd) || !gd.contains("appbase")) {
          throw new IOException("could not even download our fallback");
        }
        Utils.writeStringToFile(getdownFile, gd);
        return true;
      }
      catch (InterruptedException | InterruptedIOException e2) {
        // do not swallow these Exceptions
        Thread.currentThread().interrupt();
      }
      catch (Exception e2) {
        LOGGER.warn("Update fallback failed - {}", e2.getMessage());
      }
    }
    return false;
  }

  /**
   * get the changelog for the new update
   * 
   * @return the changelog
   */
  public String getChangelog() {
    return changelog;
  }

  /**
   * get the base url where the update can be found
   * 
   * @return the base url
   */
  public String getBaseUrl() {
    return baseUrl;
  }

  /**
   * when forced, do not ask for confirmation dialog.
   *
   * @return true/false
   */
  public boolean isForcedUpdate() {
    return forceUpdate;
  }

  // FROM GETDOWN:
  // try reading data from our backup config file; thanks to funny windows
  // bullshit, we have to do this backup file fiddling in case we got screwed while
  // updating getdown.txt during normal operation
  private Path getFile(String file) {
    Path ret = Paths.get(file);
    if (!Files.exists(ret)) {
      ret = Paths.get(file + "_old");
    }
    return ret;
  }
}<|MERGE_RESOLUTION|>--- conflicted
+++ resolved
@@ -92,9 +92,6 @@
 
         LOGGER.trace("Checking {}", uu);
         try {
-<<<<<<< HEAD
-          Url url = new Url(urlAsString + "?z=" + System.nanoTime() + "&clientver=" + License.getInstance().ref());
-=======
           Url url;
 
           if (ReleaseInfo.isNightly()) {
@@ -104,7 +101,6 @@
           else {
             url = new Url(urlAsString + "?z=" + System.nanoTime() + "&clientver=" + License.getInstance().ref());
           }
->>>>>>> 27ac16ea
 
           remoteDigest = UrlUtil.getStringFromUrl(url);
           if (remoteDigest != null && remoteDigest.contains("tmm.jar")) {
