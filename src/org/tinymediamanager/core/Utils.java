/*
 * Copyright 2012 - 2015 Manuel Laggner
 *
 * Licensed under the Apache License, Version 2.0 (the "License");
 * you may not use this file except in compliance with the License.
 * You may obtain a copy of the License at
 *
 *     http://www.apache.org/licenses/LICENSE-2.0
 *
 * Unless required by applicable law or agreed to in writing, software
 * distributed under the License is distributed on an "AS IS" BASIS,
 * WITHOUT WARRANTIES OR CONDITIONS OF ANY KIND, either express or implied.
 * See the License for the specific language governing permissions and
 * limitations under the License.
 */
package org.tinymediamanager.core;

import java.io.BufferedReader;
import java.io.File;
import java.io.FileInputStream;
import java.io.FileNotFoundException;
import java.io.FileOutputStream;
import java.io.FileReader;
import java.io.IOException;
import java.io.InputStream;
import java.io.UnsupportedEncodingException;
import java.lang.management.ManagementFactory;
import java.lang.management.RuntimeMXBean;
import java.net.DatagramPacket;
import java.net.DatagramSocket;
import java.net.InetAddress;
import java.net.URLEncoder;
import java.text.DateFormat;
import java.text.SimpleDateFormat;
import java.util.ArrayList;
import java.util.Collections;
import java.util.Comparator;
import java.util.HashMap;
import java.util.LinkedHashMap;
import java.util.LinkedList;
import java.util.List;
import java.util.Locale;
import java.util.Map;
import java.util.MissingResourceException;
import java.util.UUID;
import java.util.regex.Matcher;
import java.util.regex.Pattern;
import java.util.zip.ZipEntry;
import java.util.zip.ZipOutputStream;

import org.apache.commons.io.FileExistsException;
import org.apache.commons.io.FileUtils;
import org.apache.commons.io.IOUtils;
import org.apache.commons.lang3.LocaleUtils;
import org.apache.commons.lang3.StringEscapeUtils;
import org.apache.commons.lang3.StringUtils;
import org.slf4j.Logger;
import org.slf4j.LoggerFactory;
import org.tinymediamanager.Globals;
import org.tinymediamanager.LaunchUtil;
import org.tinymediamanager.ReleaseInfo;
import org.tinymediamanager.core.Message.MessageLevel;
import org.tinymediamanager.scraper.util.StrgUtils;
import org.tinymediamanager.scraper.util.Url;
import org.tinymediamanager.ui.TmmWindowSaver;

/**
 * The Class Utils.
 * 
 * @author Manuel Laggner / Myron Boyle
 */
public class Utils {
<<<<<<< HEAD
  private static final Logger                       LOGGER            = LoggerFactory.getLogger(Utils.class);
=======
  private static final Logger LOGGER = LoggerFactory.getLogger(Utils.class);
>>>>>>> ceb59980

  /**
   * Map of all known English/UserLocalized String to base locale, key is LOWERCASE
   */
  public static final LinkedHashMap<String, Locale> KEY_TO_LOCALE_MAP = generateSubtitleLanguageArray();

  private static LinkedHashMap<String, Locale> generateSubtitleLanguageArray() {
    Map<String, Locale> langArray = new HashMap<String, Locale>();

    Locale intl = Locale.ENGLISH;
    Locale locales[] = Locale.getAvailableLocales();
    // all possible variants of language/country/prefixes/non-iso style
    for (Locale locale : locales) {
      Locale base = new Locale(locale.getLanguage()); // from all, create only the base languages
      langArray.put(base.getDisplayLanguage(intl), base);
      langArray.put(base.getDisplayLanguage(), base);
      try {
        langArray.put(base.getDisplayLanguage(intl).substring(0, 3), base); // eg German -> Ger, where iso3=deu
      }
      catch (Exception e) {
        // ignore
      }
      langArray.put(base.getISO3Language(), base);
      langArray.put(base.getCountry(), base);
      try {
        String c = base.getISO3Country();
        langArray.put(c, base);
      }
      catch (MissingResourceException e) {
        // tjo... not available, see javadoc
      }
    }
    for (String l : Locale.getISOLanguages()) {
      langArray.put(l, new Locale(l));
    }

    // sort
    List<String> keys = new LinkedList<String>(langArray.keySet());
    Collections.sort(keys, new Comparator<String>() {
      @Override
      public int compare(String s1, String s2) {
        return s2.length() - s1.length();
      }
    });
    LinkedHashMap<String, Locale> sortedMap = new LinkedHashMap<String, Locale>();
    for (String key : keys) {
      if (!key.isEmpty()) {
        sortedMap.put(key.toLowerCase(), langArray.get(key));
      }
    }

    return sortedMap;
  }

  /**
   * uses our localized language mapping table, to get the iso3 code
   * 
   * @param text
   * @return 3 chars or empty string
   */
  public static String getIso3LanguageFromLocalizedString(String text) {
    Locale l = KEY_TO_LOCALE_MAP.get(text.toLowerCase());
    if (l != null) {
      return l.getISO3Language();
    }
    return "";
  }

  /**
   * returns the relative path of 2 absolute file paths
   * 
   * @param parent
   *          the directory
   * @param child
   *          the subdirectory
   * @return relative path
   */
  public static String relPath(String parent, String child) {
    return relPath(new File(parent), new File(child));
  }

  /**
   * returns the relative path of 2 absolute file paths
   * 
   * @param parent
   *          the directory
   * @param child
   *          the subdirectory
   * @return relative path
   */
  public static String relPath(File parent, String child) {
    return relPath(parent, new File(child));
  }

  /**
   * returns the relative path of 2 absolute file paths
   * 
   * @param parent
   *          the directory
   * @param child
   *          the subdirectory
   * @return relative path
   */
  public static String relPath(String parent, File child) {
    return relPath(new File(parent), child);
  }

  /**
   * returns the relative path of 2 absolute file paths
   * 
   * @param parent
   *          the directory
   * @param child
   *          the subdirectory
   * @return relative path
   */
  public static String relPath(File parent, File child) {
    return parent.toURI().relativize(child.toURI()).getPath();
  }

  /**
   * Returns the sortable variant of title/originaltitle<br>
   * eg "The Bourne Legacy" -> "Bourne Legacy, The".
   * 
   * @param title
   *          the title
   * @return the title/originaltitle in its sortable format
   */
  public static String getSortableName(String title) {
    if (title == null || title.isEmpty()) {
      return "";
    }
    if (title.toLowerCase().matches("^die hard$") || title.toLowerCase().matches("^die hard[:\\s].*")) {
      return title;
    }
    for (String prfx : Settings.getInstance().getTitlePrefix()) {
      String delim = "\\s+"; // one or more spaces needed
      if (prfx.matches(".*['`´]$")) { // ends with hand-picked delim, so no space might be possible
        delim = "";
      }
<<<<<<< HEAD
      title = title.replaceAll("(?i)^" + prfx + delim + "(.*)", "$1, " + prfx);
=======
      title = title.replaceAll("(?i)^" + Pattern.quote(prfx) + delim + "(.*)", "$1, " + prfx);
>>>>>>> ceb59980
    }
    return title.trim();
  }

  /**
   * Returns the common name of title/originaltitle when it is named sortable<br>
   * eg "Bourne Legacy, The" -> "The Bourne Legacy".
   * 
   * @param title
   *          the title
   * @return the original title
   */
  public static String removeSortableName(String title) {
    if (title == null || title.isEmpty()) {
      return "";
    }
    for (String prfx : Settings.getInstance().getTitlePrefix()) {
      String delim = " "; // one spaces as delim
      if (prfx.matches(".*['`´]$")) { // ends with hand-picked delim, so no space between prefix and title
        delim = "";
      }
      title = title.replaceAll("(?i)(.*), " + prfx, prfx + delim + "$1");
    }
    return title.trim();
  }

  /**
   * Read file as string. DEPRECATED: use FileUtils.readFileToString(file)
   * 
   * @param file
   *          the file
   * @return the string
   * @throws IOException
   *           Signals that an I/O exception has occurred.
   */
  @Deprecated
  public static String readFileAsString(File file) throws java.io.IOException {
    StringBuffer fileData = new StringBuffer(1000);
    BufferedReader reader = new BufferedReader(new FileReader(file));
    char[] buf = new char[1024];
    int numRead = 0;
    while ((numRead = reader.read(buf)) != -1) {
      String readData = String.valueOf(buf, 0, numRead);
      fileData.append(readData);
      buf = new char[1024];
    }

    reader.close();
    return fileData.toString();
  }

  /**
   * Clean stacking markers.
   * 
   * @param filename
   *          the filename
   * @return the string
   */
  public static String cleanStackingMarkers(String filename) {
    if (!StringUtils.isEmpty(filename)) {
      return filename.replaceAll("(?i)([\\( _.-]*(cd|dvd|part|pt|dis[ck])([0-9]{1,2})[\\) _.-]*)", "").trim();
    }
    return filename;
  }

  /**
   * Returns the stacking information from filename
   * 
   * @param filename
   *          the filename
   * @return the stacking information
   */
  public static String getStackingMarker(String filename) {
    if (!StringUtils.isEmpty(filename)) {
      return StrgUtils.substr(filename, "(?i)((cd|dvd|part|pt|dis[ck])([0-9]{1,2}))");
    }
    return "";
  }

  /**
   * Returns the stacking prefix
   * 
   * @param filename
   *          the filename
   * @return the stacking information
   */
  public static String getStackingPrefix(String filename) {
    return getStackingMarker(filename).replaceAll("[0-9]", "");
  }

  /**
   * Returns the stacking information from filename
   * 
   * @param filename
   *          the filename
   * @return the stacking information
   */
  public static int getStackingNumber(String filename) {
    if (!StringUtils.isEmpty(filename)) {
      String stack = getStackingMarker(filename);
      if (!stack.isEmpty()) {
        try {
          int s = Integer.parseInt(stack.replaceAll("[^0-9]", "")); // remove all non numbers
          return s;
        }
        catch (Exception e) {
          return 0;
        }
      }
    }
    return 0;
  }

  /**
   * Checks if is valid imdb id.
   * 
   * @param imdbId
   *          the imdb id
   * @return true, if is valid imdb id
   */
  public static boolean isValidImdbId(String imdbId) {
    if (StringUtils.isEmpty(imdbId)) {
      return false;
    }

    return imdbId.matches("tt\\d{7}");
  }

  /**
   * Unquote.
   * 
   * @param str
   *          the str
   * @return the string
   */
  public static String unquote(String str) {
    if (str == null)
      return null;
    return str.replaceFirst("^\\\"(.*)\\\"$", "$1");
  }

  /**
   * Starts a thread and does a "ping" on our tracking server, sending the event (and the random UUID + some env vars).<br>
   * use "startup" / "shutdown" for tracking sessions
   * 
   * @param event
   *          The event for the GET request
   */
  public static void trackEvent(final String event) {
    new Thread(new Runnable() {
      @Override
      public void run() {
        try {
          Thread.currentThread().setName("trackEventThread");
          File uuidFile = new File("tmm.uuid");
          File disable = new File("tmm.uuid.disable");
          if (!uuidFile.exists()) {
            FileUtils.write(uuidFile, UUID.randomUUID().toString());
          }

          if (uuidFile.exists() && !disable.exists()) {
            String uuid = FileUtils.readFileToString(uuidFile);
            System.setProperty("tmm.uuid", uuid);

            String session = "";
            if ("startup".equals(event)) {
              session = "&sc=start";
            }
            else if ("shutdown".equals(event)) {
              session = "&sc=end";
            }

            // https://developers.google.com/analytics/devguides/collection/protocol/v1/parameters
            // @formatter:off
            String ga = "v=1"
                + "&tid=UA-35564534-5"
                + "&cid=" + uuid 
                + "&an=tinyMediaManager" 
                + "&av=" + ReleaseInfo.getBuild() // svn revision number (or nightly/prerel)
                + "&t=event"
                + "&ec=" + event
                + "&ea=" + event 
                + "&aip=1" 
                + "&je=1"
                + session
                + "&ul=" + getEncProp("user.language") + "-" + getEncProp("user.country")  // use real system language
                + "&vp=" + TmmWindowSaver.getInstance().getInteger("mainWindowW") + "x" + TmmWindowSaver.getInstance().getInteger("mainWindowH")
                + "&sr=" + java.awt.Toolkit.getDefaultToolkit().getScreenSize().width + "x" + java.awt.Toolkit.getDefaultToolkit().getScreenSize().height 
                + "&cd1=" + getEncProp("os.name") 
                + "&cd2=" + getEncProp("os.arch") 
                + "&cd3=" + getEncProp("java.specification.version") // short; eg 1.7
                + "&cd4=" + ReleaseInfo.getVersion() // TMM version eg 2.5.5
                + "&cd5=" + (Globals.isDonator() ? "1" : "0")
                + "&z=" + System.currentTimeMillis();
            // @formatter:on
            Url url = new Url("http://www.google-analytics.com/collect?" + ga);

            InputStream in = url.getInputStream();
            in.close();
          }
        }
        catch (Exception e) {
          LOGGER.warn("could not ping our update server...");
        }
      }
    }).start();
  }

  /**
   * gets the UTF-8 encoded System property.
   * 
   * @param prop
   *          the property to fetch
   * @return the enc prop
   */
  @SuppressWarnings("deprecation")
  private static String getEncProp(String prop) {
    try {
      return URLEncoder.encode(System.getProperty(prop), "UTF-8");
    }
    catch (UnsupportedEncodingException e) {
      return URLEncoder.encode(System.getProperty(prop));
    }
  }

  public static void removeEmptyStringsFromList(List<String> list) {
    list.removeAll(Collections.singleton(null));
    list.removeAll(Collections.singleton(""));
  }

  /**
   * replaces a string with placeholder ({}) with the string from the replacement array the strings in the replacement array have to be in the same
   * order as the placeholder in the source string
   * 
   * @param source
   *          string
   * @param replacements
   *          array
   * @return replaced string
   */
  public static String replacePlaceholders(String source, String[] replacements) {
    String result = source;
    int index = 0;

    Pattern pattern = Pattern.compile("\\{\\}");
    while (true) {
      Matcher matcher = pattern.matcher(result);
      if (matcher.find()) {
        try {
          // int index = Integer.parseInt(matcher.group(1));
          if (replacements.length > index) {
            result = result.replaceFirst(pattern.pattern(), StringEscapeUtils.escapeJava(replacements[index]));
          }
          else {
            result = result.replaceFirst(pattern.pattern(), "");
          }
        }
        catch (Exception e) {
          result = result.replaceFirst(pattern.pattern(), "");
        }
        index++;
      }
      else {
        break;
      }
    }
    return StrgUtils.removeDuplicateWhitespace(result);
  }

  /**
   * modified version of commons-io FileUtils.moveDirectory();<br>
   * since renameTo() might not work in first place, retry it up to 5 times.<br>
   * (better wait 5 sec for success, than always copying a 50gig directory ;)<br>
   * <b>And NO, we're NOT doing a copy+delete as fallback!</b>
   * 
   * @param srcDir
   *          the directory to be moved
   * @param destDir
   *          the destination directory
   * @return true, if successful
   * @throws IOException
   *           if an IO error occurs moving the file
   */
  public static boolean moveDirectorySafe(File srcDir, File destDir) throws IOException {
    // rip-off from
    // http://svn.apache.org/repos/asf/commons/proper/io/trunk/src/main/java/org/apache/commons/io/FileUtils.java
    if (srcDir == null) {
      throw new NullPointerException("Source must not be null");
    }
    if (destDir == null) {
      throw new NullPointerException("Destination must not be null");
    }
    LOGGER.debug("try to move folder " + srcDir.getPath() + " to " + destDir.getPath());
    if (!srcDir.exists()) {
      throw new FileNotFoundException("Source '" + srcDir + "' does not exist");
    }
    if (!srcDir.isDirectory()) {
      throw new IOException("Source '" + srcDir + "' is not a directory");
    }
    if (destDir.exists() && !srcDir.equals(destDir)) { // extra check for windows, where the File.equals is case insensitive
      throw new FileExistsException("Destination '" + destDir + "' already exists");
    }
    if (!destDir.getParentFile().exists()) {
      // create parent folder structure, else renameTo does not work
      boolean ok = destDir.getParentFile().mkdirs();
      if (!ok) {
        LOGGER.error("could not create directory structure " + destDir.getParentFile());
      }
    }

    // rename folder; try 5 times and wait a sec
    boolean rename = false;
    for (int i = 0; i < 5; i++) {
      rename = srcDir.renameTo(destDir);
      if (rename) {
        break; // ok it worked, step out
      }
      try {
        LOGGER.debug("rename did not work - sleep a while and try again...");
        Thread.sleep(1000);
      }
      catch (InterruptedException e) {
        LOGGER.warn("I'm so excited - could not sleep");
      }
    }

    // ok, we tried it 5 times - it still seems to be locked somehow. Continue
    // with copying as fallback
    // NOOO - we don't like to have some files copied and some not.

    if (!rename) {
      LOGGER.error("Failed to rename directory '" + srcDir + " to " + destDir.getPath());
      LOGGER.error("Movie renaming aborted.");
      MessageManager.instance.pushMessage(new Message(MessageLevel.ERROR, srcDir.getPath(), "message.renamer.failedrename"));
      return false;
    }
    else {
      LOGGER.info("Successfully moved folder " + srcDir.getPath() + " to " + destDir.getPath());
      return true;
    }
  }

  /**
   * modified version of commons-io FileUtils.moveFile();<br>
   * since renameTo() might not work in first place, retry it up to 5 times.<br>
   * (better wait 5 sec for success, than always copying a 50gig directory ;)<br>
   * <b>And NO, we're NOT doing a copy+delete as fallback!</b>
   * 
   * @param srcFile
   *          the file to be moved
   * @param destFile
   *          the destination file
   * @throws NullPointerException
   *           if source or destination is {@code null}
   * @throws FileExistsException
   *           if the destination file exists
   * @throws IOException
   *           if source or destination is invalid
   * @throws IOException
   *           if an IO error occurs moving the file
   * @since 1.4
   */
  public static boolean moveFileSafe(final File srcFile, final File destFile) throws IOException {
    if (srcFile == null) {
      throw new NullPointerException("Source must not be null");
    }
    if (destFile == null) {
      throw new NullPointerException("Destination must not be null");
    }
    // if (!srcFile.equals(destFile)) {
    if (!srcFile.getAbsolutePath().equals(destFile.getAbsolutePath())) {
      LOGGER.debug("try to move file " + srcFile.getPath() + " to " + destFile.getPath());
      if (!srcFile.exists()) {
        throw new FileNotFoundException("Source '" + srcFile + "' does not exist");
      }
      if (srcFile.isDirectory()) {
        throw new IOException("Source '" + srcFile + "' is a directory");
      }
      if (destFile.exists() && !srcFile.equals(destFile)) { // extra check for windows, where the File.equals is case insensitive
        throw new FileExistsException("Destination '" + destFile + "' already exists");
      }
      if (destFile.isDirectory()) {
        throw new IOException("Destination '" + destFile + "' is a directory");
      }

      // rename folder; try 5 times and wait a sec
      boolean rename = false;
      for (int i = 0; i < 5; i++) {
        rename = srcFile.renameTo(destFile);
        if (rename) {
          break; // ok it worked, step out
        }
        try {
          LOGGER.debug("rename did not work - sleep a while and try again...");
          Thread.sleep(1000);
        }
        catch (InterruptedException e) {
          LOGGER.warn("I'm so excited - could not sleep");
        }
      }

      // ok, we tried it 5 times - it still seems to be locked somehow. Continue
      // with copying as fallback
      // NOOO - we don't like to have some files copied and some not.

      if (!rename) {
        LOGGER.error("Failed to rename file '" + srcFile + " to " + destFile.getPath());
        MessageManager.instance.pushMessage(new Message(MessageLevel.ERROR, srcFile.getPath(), "message.renamer.failedrename"));
        return false;
      }
      else {
        LOGGER.info("Successfully moved file from " + srcFile.getPath() + " to " + destFile.getPath());
        return true;
      }
    }
    return true; // files are equal
  }

  /**
   * <b>PHYSICALLY</b> deletes a file by moving it to datasource backup folder<br>
   * DS\.backup\&lt;filename&gt;<br>
   * maintaining its originating directory
   * 
   * @param file
   * @param datasource
   *          the datasource of this file
   * @return true/false if successful
   */
  public static boolean deleteFileSafely(File file, String datasource) {
    String fn = file.getAbsolutePath();
    if (file.isDirectory()) {
      LOGGER.warn("could not delete file '" + fn + "': file is a directory!");
      return false;
    }
    if (!fn.startsWith(datasource)) { // safety
      LOGGER.warn("could not delete file '" + fn + "': datasource '" + datasource + "' does not match");
      return false;
    }

    // inject backup path
    fn = fn.replace(datasource, datasource + File.separator + Constants.BACKUP_FOLDER);

    // backup
    try {
      // create path
      File backup = new File(fn);
      if (!backup.getParentFile().exists()) {
        backup.getParentFile().mkdirs();
      }
      // overwrite backup file by deletion prior
      FileUtils.deleteQuietly(backup);
      return Utils.moveFileSafe(file, backup);
    }
    catch (IOException e) {
      LOGGER.warn("could not delete file: " + e.getMessage());
      return false;
    }
  }

  /**
   * <b>PHYSICALLY</b> deletes a complete directory by moving it to datasource backup folder<br>
   * DS\.backup\&lt;foldername&gt;<br>
   * maintaining its originating directory
   * 
   * @param folder
   * @param datasource
   *          the datasource of this folder
   * @return true/false if successful
   */
  public static boolean deleteDirectorySafely(File folder, String datasource) {
    String fn = folder.getAbsolutePath();
    if (folder.isFile()) {
      LOGGER.warn("could not delete folder '" + fn + "': folder is a file, NOT a directory!");
      return false;
    }
    if (!fn.startsWith(datasource)) { // safety
      LOGGER.warn("could not delete folder '" + fn + "': datasource '" + datasource + "' does not match");
      return false;
    }

    // inject backup path
    fn = fn.replace(datasource, datasource + File.separator + Constants.BACKUP_FOLDER);

    // backup
    try {
      // create path
      File backup = new File(fn);
      if (!backup.getParentFile().exists()) {
        backup.getParentFile().mkdirs();
      }
      // overwrite backup file by deletion prior
      FileUtils.deleteDirectory(backup);
      return Utils.moveDirectorySafe(folder, backup);
    }
    catch (IOException e) {
      LOGGER.warn("could not delete file: " + e.getMessage());
      return false;
    }
  }

  /**
   * returns a list of all available GUI languages
   * 
   * @return List of Locales
   */
  public static List<Locale> getLanguages() {
    ArrayList<Locale> loc = new ArrayList<Locale>();
    loc.add(getLocaleFromLanguage(Locale.ENGLISH.getLanguage()));
    try {
      File[] props = new File("locale").listFiles();
      for (File file : props) {
        String l = file.getName().substring(9, 11); // messages_XX.properties
        Locale myloc = getLocaleFromLanguage(l);
        if (myloc != null && !loc.contains(myloc)) {
          loc.add(myloc);
        }
      }
    }
    catch (Exception e) {
      // do nothing
    }
    return loc;
  }

  /**
   * Gets a correct Locale (language + country) from given language.
   * 
   * @param language
   *          as 2char
   * @return Locale
   */
  public static Locale getLocaleFromLanguage(String language) {
    if (language == null || language.isEmpty()) {
      return null;
    }
    if (language.equalsIgnoreCase("en")) {
      return new Locale("en", "US"); // don't mess around; at least fixtate this
    }
    Locale l = null;
    List<Locale> countries = LocaleUtils.countriesByLanguage(language.toLowerCase());
    for (Locale locale : countries) {
      if (locale.getCountry().equalsIgnoreCase(language)) {
        // map to main countries; de->de_DE (and not de_CH)
        l = locale;
      }
    }
    if (l == null && countries.size() > 0) {
      // well, take the first one
      l = countries.get(0);
    }

    return l;
  }

  /**
   * creates a zipped backup of file in backup folder with yyyy-MM-dd timestamp<br>
   * <b>does not overwrite already existing file from today!</b>
   * 
   * @param f
   *          the file to backup
   */
  public static final void createBackupFile(File f) {
    createBackupFile(f, false);
  }

  /**
   * creates a zipped backup of file in backup folder with yyyy-MM-dd timestamp
   * 
   * @param f
   *          the file to backup
   * @param overwrite
   *          if file is already there, ignore that and overwrite with new copy
   */
  public static final void createBackupFile(File f, boolean overwrite) {
    File backup = new File("backup");
    if (!backup.exists()) {
      backup.mkdir();
    }
    if (!f.exists()) {
      return;
    }
    DateFormat formatter = new SimpleDateFormat("yyyy-MM-dd");
    String date = formatter.format(f.lastModified());
    backup = new File("backup", f.getName() + "." + date + ".zip");
    if (!backup.exists() || overwrite == true) {
      try {
        // FileUtils.copyFile(f, backup, true);

        ZipOutputStream zos = new ZipOutputStream(new FileOutputStream(backup));
        zos.setComment("backup from " + date);
        ZipEntry ze = new ZipEntry(f.getName());
        zos.putNextEntry(ze);
        FileInputStream in = new FileInputStream(f);
        IOUtils.copy(in, zos);
        in.close();
        zos.closeEntry();
        zos.close();

      }
      catch (IOException e) {
        LOGGER.error("Could not backup file " + backup);
      }
    }
  }

  /**
   * Deletes old backup files in backup folder; keep only last X files
   * 
   * @param f
   *          the file of backup to be deleted
   * @param keep
   *          keep last X versions
   */
  public static final void deleteOldBackupFile(File f, int keep) {
    File[] files = new File("backup").listFiles();
    if (files == null) {
      return;
    }
    ArrayList<File> al = new ArrayList<File>();
    for (File s : files) {
      if (s.getName().matches(f.getName() + "\\.\\d{4}\\-\\d{2}\\-\\d{2}\\.zip") || // name.ext.yyyy-mm-dd.zip
          s.getName().matches(f.getName() + "\\.\\d{4}\\-\\d{2}\\-\\d{2}")) { // old name.ext.yyyy-mm-dd
        al.add(s);
      }
    }
    for (int i = 0; i < al.size() - keep; i++) {
      // System.out.println("del " + al.get(i).getName());
      FileUtils.deleteQuietly(al.get(i));
    }
  }

  /**
   * Sends a wake-on-lan packet for specified MAC address across subnet
   * 
   * @param macAddr
   *          the mac address to 'wake up'
   */
  public static final void sendWakeOnLanPacket(String macAddr) {
    // Broadcast IP address
    final String IP = "255.255.255.255";
    final int port = 7;

    try {
      final byte[] MACBYTE = new byte[6];
      final String[] hex = macAddr.split("(\\:|\\-)");

      for (int i = 0; i < 6; i++) {
        MACBYTE[i] = (byte) Integer.parseInt(hex[i], 16);
      }
      final byte[] bytes = new byte[6 + 16 * MACBYTE.length];
      for (int i = 0; i < 6; i++) {
        bytes[i] = (byte) 0xff;
      }
      for (int i = 6; i < bytes.length; i += MACBYTE.length) {
        System.arraycopy(MACBYTE, 0, bytes, i, MACBYTE.length);
      }

      // Send UDP packet here
      final InetAddress address = InetAddress.getByName(IP);
      final DatagramPacket packet = new DatagramPacket(bytes, bytes.length, address, port);
      final DatagramSocket socket = new DatagramSocket();
      socket.send(packet);
      socket.close();

      LOGGER.info("Sent WOL packet to " + macAddr);
    }
    catch (final Exception e) {
      LOGGER.error("Error sending WOL packet to " + macAddr, e);
    }
  }

  /**
   * Converts milliseconds to HH:MM:SS
   * 
   * @param msec
   * @return formatted time
   */
  public static String MSECtoHHMMSS(long msec) {
    if (msec == 0) {
      return "";
    }
    long sec = msec / 1000; // sec
    int seconds = (int) sec % 60;
    int minutes = (int) (sec / 60) % 60;
    int hours = (int) (sec / (60 * 60)) % 24;
    return String.format("%02d", hours) + ":" + String.format("%02d", minutes) + ":" + String.format("%02d", seconds);
  }

  /**
   * create a ProcessBuilder for restarting TMM
   * 
   * @return the process builder
   */
  public static ProcessBuilder getPBforTMMrestart() {
    File f = new File("tmm.jar");
    if (!f.exists()) {
      LOGGER.error("cannot restart TMM - tmm.jar not found.");
      return null; // when we are in SVN, return null = normal close
    }
    List<String> arguments = getJVMArguments();
    arguments.add(0, LaunchUtil.getJVMPath()); // java exe before JVM args
    arguments.add("-jar");
    arguments.add("tmm.jar");
    ProcessBuilder pb = new ProcessBuilder(arguments);
    pb.directory(new File("").getAbsoluteFile()); // set working directory (current TMM dir)
    return pb;
  }

  /**
   * create a ProcessBuilder for restarting TMM to the updater
   * 
   * @return the process builder
   */
  public static ProcessBuilder getPBforTMMupdate() {
    File f = new File("getdown.jar");
    if (!f.exists()) {
      LOGGER.error("cannot start updater - getdown.jar not found.");
      return null; // when we are in SVN, return null = normal close
    }
    List<String> arguments = getJVMArguments();
    arguments.add(0, LaunchUtil.getJVMPath()); // java exe before JVM args
    arguments.add("-jar");
    arguments.add("getdown.jar");
    arguments.add(".");
    ProcessBuilder pb = new ProcessBuilder(arguments);
    pb.directory(new File("").getAbsoluteFile()); // set working directory (current TMM dir)
    return pb;
  }

  /**
   * gets all the JVM parameters used for starting TMM<br>
   * like -Dfile.encoding=UTF8 or others<br>
   * needed for restarting tmm :)
   * 
   * @return list of jvm parameters
   */
  private static List<String> getJVMArguments() {
    RuntimeMXBean runtimeMxBean = ManagementFactory.getRuntimeMXBean();
    List<String> arguments = new ArrayList<String>(runtimeMxBean.getInputArguments());
    // fixtate some
    if (!arguments.contains("-Djava.net.preferIPv4Stack=true")) {
      arguments.add("-Djava.net.preferIPv4Stack=true");
    }
    if (!arguments.contains("-Dfile.encoding=UTF-8")) {
      arguments.add("-Dfile.encoding=UTF-8");
    }
    return arguments;
  }
}<|MERGE_RESOLUTION|>--- conflicted
+++ resolved
@@ -70,11 +70,7 @@
  * @author Manuel Laggner / Myron Boyle
  */
 public class Utils {
-<<<<<<< HEAD
-  private static final Logger                       LOGGER            = LoggerFactory.getLogger(Utils.class);
-=======
   private static final Logger LOGGER = LoggerFactory.getLogger(Utils.class);
->>>>>>> ceb59980
 
   /**
    * Map of all known English/UserLocalized String to base locale, key is LOWERCASE
@@ -215,11 +211,7 @@
       if (prfx.matches(".*['`´]$")) { // ends with hand-picked delim, so no space might be possible
         delim = "";
       }
-<<<<<<< HEAD
-      title = title.replaceAll("(?i)^" + prfx + delim + "(.*)", "$1, " + prfx);
-=======
       title = title.replaceAll("(?i)^" + Pattern.quote(prfx) + delim + "(.*)", "$1, " + prfx);
->>>>>>> ceb59980
     }
     return title.trim();
   }
