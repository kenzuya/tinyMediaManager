--- conflicted
+++ resolved
@@ -44,11 +44,7 @@
   private final static Logger         LOGGER = LoggerFactory.getLogger(MovieAssignMovieSetTask.class);
   private static final ResourceBundle BUNDLE = ResourceBundle.getBundle("messages", new UTF8Control()); //$NON-NLS-1$
 
-<<<<<<< HEAD
-  private List<Movie>                 moviesToScrape;
-=======
   private List<Movie> moviesToScrape;
->>>>>>> ceb59980
 
   public MovieAssignMovieSetTask(List<Movie> moviesToScrape) {
     super(BUNDLE.getString("movie.assignmovieset"));
@@ -129,10 +125,7 @@
             movieSet.insertMovie(movie);
             movieSet.updateMovieSorttitle();
             movie.saveToDb();
-<<<<<<< HEAD
-=======
             movie.writeNFO();
->>>>>>> ceb59980
           }
         }
 
