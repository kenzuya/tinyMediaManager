/*
 * Copyright 2012 - 2015 Manuel Laggner
 *
 * Licensed under the Apache License, Version 2.0 (the "License");
 * you may not use this file except in compliance with the License.
 * You may obtain a copy of the License at
 *
 *     http://www.apache.org/licenses/LICENSE-2.0
 *
 * Unless required by applicable law or agreed to in writing, software
 * distributed under the License is distributed on an "AS IS" BASIS,
 * WITHOUT WARRANTIES OR CONDITIONS OF ANY KIND, either express or implied.
 * See the License for the specific language governing permissions and
 * limitations under the License.
 */
package org.tinymediamanager.core.tvshow;

import java.io.File;
import java.util.ArrayList;
import java.util.List;
import java.util.regex.Matcher;
import java.util.regex.Pattern;

import org.apache.commons.io.FileUtils;
import org.apache.commons.io.FilenameUtils;
import org.apache.commons.lang3.StringUtils;
import org.apache.commons.lang3.SystemUtils;
import org.slf4j.Logger;
import org.slf4j.LoggerFactory;
import org.tinymediamanager.Globals;
import org.tinymediamanager.core.MediaFileType;
import org.tinymediamanager.core.Message;
import org.tinymediamanager.core.Message.MessageLevel;
import org.tinymediamanager.core.MessageManager;
import org.tinymediamanager.core.Utils;
import org.tinymediamanager.core.entities.MediaFile;
import org.tinymediamanager.core.entities.MediaFileSubtitle;
import org.tinymediamanager.core.tvshow.entities.TvShow;
import org.tinymediamanager.core.tvshow.entities.TvShowEpisode;
import org.tinymediamanager.scraper.util.StrgUtils;

/**
 * The TvShow renamer Works on per MediaFile basis
 * 
 * @author Myron Boyle
 */
public class TvShowRenamer {
<<<<<<< HEAD
  private static final Logger         LOGGER                   = LoggerFactory.getLogger(TvShowRenamer.class);
  private static final TvShowSettings SETTINGS                 = Globals.settings.getTvShowSettings();

  // the regexp to find the episode relevant tokens which have to be repeated on multi ep files
  private static final Pattern        multiEpisodeTokenPattern = Pattern
                                                                   .compile("(S|Season|Staffel)?(\\$1|\\$2|\\$3|\\$4|\\$E|\\$D|\\$T)+?.*(\\$1|\\$2|\\$3|\\$4|\\$E|\\$D|\\$T)?");
=======
  private static final Logger         LOGGER   = LoggerFactory.getLogger(TvShowRenamer.class);
  private static final TvShowSettings SETTINGS = Globals.settings.getTvShowSettings();

  // the regexp to find the episode relevant tokens which have to be repeated on multi ep files
  private static final Pattern multiEpisodeTokenPattern = Pattern
      .compile("(S|Season|Staffel)?(\\$1|\\$2|\\$3|\\$4|\\$E|\\$D|\\$T)+?.*(\\$1|\\$2|\\$3|\\$4|\\$E|\\$D|\\$T)?");
>>>>>>> ceb59980

  /**
   * add leadingZero if only 1 char
   * 
   * @param num
   *          the number
   * @return the string with a leading 0
   */
  private static String lz(int num) {
    return String.format("%02d", num);
  }

  /**
   * renames the TvSHow root folder and updates all mediaFiles
   * 
   * @param show
   *          the show
   */
  public static void renameTvShowRoot(TvShow show) {
    LOGGER.debug("TV show year: " + show.getYear());
    LOGGER.debug("TV show path: " + show.getPath());
    String newPathname = generateTvShowDir(SETTINGS.getRenamerTvShowFoldername(), show);
    String oldPathname = show.getPath();

    if (!newPathname.isEmpty()) {
      // newPathname = show.getDataSource() + File.separator + newPathname;
      File srcDir = new File(oldPathname);
      File destDir = new File(newPathname);
      // move directory if needed
      // if (!srcDir.equals(destDir)) {
      if (!srcDir.getAbsolutePath().equals(destDir.getAbsolutePath())) {
        try {
          // FileUtils.moveDirectory(srcDir, destDir);
          boolean ok = Utils.moveDirectorySafe(srcDir, destDir);
          if (ok) {
            show.updateMediaFilePath(srcDir, destDir); // TvShow MFs
            show.setPath(newPathname);
            for (TvShowEpisode episode : new ArrayList<TvShowEpisode>(show.getEpisodes())) {
              episode.replacePathForRenamedFolder(srcDir, destDir);
              episode.updateMediaFilePath(srcDir, destDir);
            }
            show.saveToDb();
<<<<<<< HEAD
=======
            show.writeNFO();
>>>>>>> ceb59980
          }
        }
        catch (Exception e) {
          LOGGER.error("error moving folder: ", e.getMessage());
<<<<<<< HEAD
          MessageManager.instance.pushMessage(new Message(MessageLevel.ERROR, srcDir.getPath(), "message.renamer.failedrename", new String[] { ":",
              e.getLocalizedMessage() }));
=======
          MessageManager.instance.pushMessage(
              new Message(MessageLevel.ERROR, srcDir.getPath(), "message.renamer.failedrename", new String[] { ":", e.getLocalizedMessage() }));
>>>>>>> ceb59980
        }
      }
    }
  }

  /**
   * Rename Episode (PLUS all Episodes having the same MediaFile!!!).
   * 
   * @param episode
   *          the Episode
   */
  public static void renameEpisode(TvShowEpisode episode) {
    // test for valid season/episode number
    if (episode.getSeason() < 0 || episode.getEpisode() < 0) {
<<<<<<< HEAD
      LOGGER.warn("failed to rename episode " + episode.getTitle() + " (TV show " + episode.getTvShow().getTitle()
          + ") - invalid season/episode number");
      MessageManager.instance.pushMessage(new Message(MessageLevel.ERROR, episode.getTvShow().getTitle(), "tvshow.renamer.failedrename",
          new String[] { episode.getTitle() }));
=======
      LOGGER.warn(
          "failed to rename episode " + episode.getTitle() + " (TV show " + episode.getTvShow().getTitle() + ") - invalid season/episode number");
      MessageManager.instance.pushMessage(
          new Message(MessageLevel.ERROR, episode.getTvShow().getTitle(), "tvshow.renamer.failedrename", new String[] { episode.getTitle() }));
>>>>>>> ceb59980
      return;
    }

    LOGGER.info("Renaming TvShow '" + episode.getTvShow().getTitle() + "' Episode " + episode.getEpisode());
    for (MediaFile mf : new ArrayList<MediaFile>(episode.getMediaFiles())) {
      renameMediaFile(mf, episode.getTvShow());
    }
  }

  /**
   * Renames a MediaFiles<br>
   * gets all episodes of it, creates season folder, updates MFs & DB
   * 
   * @param mf
   *          the MediaFile
   * @param show
   *          the tvshow (only needed for path)
   */
  public static void renameMediaFile(MediaFile mf, TvShow show) {
    // #######################################################
    // Assumption: all multi-episodes share the same season!!!
    // #######################################################

    List<TvShowEpisode> eps = TvShowList.getInstance().getTvEpisodesByFile(show, mf.getFile());
    if (eps == null || eps.size() == 0) {
      // this should not happen, but unluckily ODB does it sometimes; try a second time to get the episode
      try {
        Thread.sleep(250);
      }
      catch (Exception e) {
      }
      eps = TvShowList.getInstance().getTvEpisodesByFile(show, mf.getFile());
    }
    if (eps == null || eps.size() == 0) {
      // FIXME: workaround for r1972
      // when moving video file, all NFOs get deleted and a new gets created.
      // so this OLD NFO is not found anylonger - just delete it
      if (mf.getType() == MediaFileType.NFO) {
        FileUtils.deleteQuietly(mf.getFile());
        return;
      }

      LOGGER.warn("No episodes found for file '" + mf.getFilename() + "' - skipping");
      return;
    }

    // get first, for isDisc and season
    TvShowEpisode ep = eps.get(0);

    // test access rights or return
    LOGGER.debug("testing file S:" + ep.getSeason() + " E:" + ep.getEpisode() + " MF:" + mf.getFile().getAbsolutePath());
    File f = mf.getFile();
    boolean testRenameOk = false;
    for (int i = 0; i < 5; i++) {
      testRenameOk = f.renameTo(f); // haahaa, try to rename to itself :P
      if (testRenameOk) {
        break; // ok it worked, step out
      }
      try {
        if (!f.exists()) {
          LOGGER.debug("Hmmm... file " + f + " does not even exists; delete from DB");
          // delete from MF
          for (TvShowEpisode e : eps) {
            e.removeFromMediaFiles(mf);
            e.saveToDb();
<<<<<<< HEAD
=======
            e.writeNFO();
>>>>>>> ceb59980
          }
          return;
        }
        LOGGER.debug("rename did not work - sleep a while and try again...");
        Thread.sleep(1000);
      }
      catch (InterruptedException e) {
        LOGGER.warn("I'm so excited - could not sleep");
      }
    }
    if (!testRenameOk) {
      LOGGER.warn("File " + mf.getFile().getAbsolutePath() + " is not accessible!");
      MessageManager.instance.pushMessage(new Message(MessageLevel.ERROR, mf.getFilename(), "message.renamer.failedrename"));
      return;
    }

    // create SeasonDir
    // String seasonName = "Season " + String.valueOf(ep.getSeason());
    String seasonName = generateSeasonDir(SETTINGS.getRenamerSeasonFoldername(), ep);
    File seasonDir = null;
    if (StringUtils.isNotBlank(seasonName)) {
      seasonDir = new File(show.getPath(), seasonName);
      if (!seasonDir.exists()) {
        seasonDir.mkdir();
      }
    }
    else {
      seasonDir = new File(show.getPath());
    }

    // rename epFolder accordingly
    if (ep.isDisc() || mf.isDiscFile()) {
      // \Season 1\S01E02E03\VIDEO_TS\VIDEO_TS.VOB
      // ........ \epFolder \disc... \ file
      File disc = mf.getFile().getParentFile();
      File epFolder = disc.getParentFile();

      // sanity check
      if (!disc.getName().equalsIgnoreCase("BDMV") && !disc.getName().equalsIgnoreCase("VIDEO_TS")) {
        LOGGER.error("Episode is labeled as 'on BD/DVD', but structure seems not to match. Better exit and do nothing... o_O");
        return;
      }

      String newFoldername = FilenameUtils.getBaseName(generateFolderename(show, mf)); // w/o extension
      if (newFoldername != null && !newFoldername.isEmpty()) {
        File newEpFolder = new File(seasonDir + File.separator + newFoldername);
        File newDisc = new File(newEpFolder + File.separator + disc.getName()); // old disc name

        try {
          // if (!epFolder.equals(newEpFolder)) {
          if (!epFolder.getAbsolutePath().equals(newEpFolder.getAbsolutePath())) {
            boolean ok = false;
            try {
              ok = Utils.moveDirectorySafe(epFolder, newEpFolder);
            }
            catch (Exception e) {
              LOGGER.error(e.getMessage());
<<<<<<< HEAD
              MessageManager.instance.pushMessage(new Message(MessageLevel.ERROR, epFolder.getName(), "message.renamer.failedrename", new String[] {
                  ":", e.getLocalizedMessage() }));
=======
              MessageManager.instance.pushMessage(
                  new Message(MessageLevel.ERROR, epFolder.getName(), "message.renamer.failedrename", new String[] { ":", e.getLocalizedMessage() }));
>>>>>>> ceb59980
            }
            if (ok) {
              // iterate over all EPs & MFs and fix new path
              LOGGER.debug("updating *all* MFs for new path -> " + newEpFolder);
              for (TvShowEpisode e : eps) {
                e.updateMediaFilePath(disc, newDisc);
                e.setPath(newEpFolder.getPath());
                e.saveToDb();
<<<<<<< HEAD
=======
                e.writeNFO();
>>>>>>> ceb59980
              }
            }
            // and cleanup
            cleanEmptyDir(epFolder);
          }
          else {
            // old and new folder are equal, do nothing
          }
        }
        catch (Exception e) {
          LOGGER.error("error moving video file " + disc.getName() + " to " + newFoldername, e);
<<<<<<< HEAD
          MessageManager.instance.pushMessage(new Message(MessageLevel.ERROR, mf.getFilename(), "message.renamer.failedrename", new String[] { ":",
              e.getLocalizedMessage() }));
=======
          MessageManager.instance.pushMessage(
              new Message(MessageLevel.ERROR, mf.getFilename(), "message.renamer.failedrename", new String[] { ":", e.getLocalizedMessage() }));
>>>>>>> ceb59980
        }
      }
    } // end isDisc
    else {
      MediaFile newMF = new MediaFile(mf); // clone MF
      if (mf.getType().equals(MediaFileType.TRAILER)) {
        // move trailer into separate dir - not supported by XBMC
        File sample = new File(seasonDir, "sample");
        if (!sample.exists()) {
          sample.mkdir();
        }
        seasonDir = sample; // change directory storage
      }
      String filename = generateFilename(show, mf);
      LOGGER.debug("new filename should be " + filename);
      if (filename != null && !filename.isEmpty()) {
        File newFile = new File(seasonDir, filename);

        try {
          // if (!mf.getFile().equals(newFile)) {
          if (!mf.getFile().getAbsolutePath().equals(newFile.getAbsolutePath())) {
            File oldMfFile = mf.getFile();
            boolean ok = false;
            try {
              ok = Utils.moveFileSafe(oldMfFile, newFile);
            }
            catch (Exception e) {
              LOGGER.error(e.getMessage());
<<<<<<< HEAD
              MessageManager.instance.pushMessage(new Message(MessageLevel.ERROR, oldMfFile.getPath(), "message.renamer.failedrename", new String[] {
                  ":", e.getLocalizedMessage() }));
=======
              MessageManager.instance.pushMessage(new Message(MessageLevel.ERROR, oldMfFile.getPath(), "message.renamer.failedrename",
                  new String[] { ":", e.getLocalizedMessage() }));
>>>>>>> ceb59980
            }
            if (ok) {
              newMF.setPath(seasonDir.getAbsolutePath());
              newMF.setFilename(filename);
              // iterate over all EPs and delete old / set new MF
              for (TvShowEpisode e : eps) {
                e.removeFromMediaFiles(mf);
                e.addToMediaFiles(newMF);
                e.setPath(seasonDir.getAbsolutePath());
                e.saveToDb();
<<<<<<< HEAD
=======
                e.writeNFO();
>>>>>>> ceb59980
              }
            }
            // and cleanup
            cleanEmptyDir(oldMfFile.getParentFile());
          }
          else {
            // old and new file are equal, keep MF
          }
        }
        catch (Exception e) {
          LOGGER.error("error moving video file " + mf.getFilename() + " to " + newFile.getPath(), e);
<<<<<<< HEAD
          MessageManager.instance.pushMessage(new Message(MessageLevel.ERROR, mf.getFilename(), "message.renamer.failedrename", new String[] { ":",
              e.getLocalizedMessage() }));
=======
          MessageManager.instance.pushMessage(
              new Message(MessageLevel.ERROR, mf.getFilename(), "message.renamer.failedrename", new String[] { ":", e.getLocalizedMessage() }));
>>>>>>> ceb59980
        }
      }
    }
  }

  private static void cleanEmptyDir(File dir) {
    if (dir.isDirectory() && dir.listFiles().length == 0) {
      dir.delete();
      cleanEmptyDir(dir.getParentFile());
    }
  }

  /**
   * generates the filename of a TvShow MediaFile according to settings <b>(without path)</b>
   * 
   * @param tvShow
   *          the tvShow
   * @param mf
   *          the MF for multiepisode
   * @return the file name for the media file
   */
  public static String generateFilename(TvShow tvShow, MediaFile mf) {
    return generateName("", tvShow, mf, true);
  }

  /**
   * generates the filename of a TvShow MediaFile according to settings <b>(without path)</b>
   * 
   * @param template
   *          the renaming template
   * @param tvShow
   *          the tvShow
   * @param mf
   *          the MF for multiepisode
   * @return the file name for the media file
   */
  public static String generateFilename(String template, TvShow tvShow, MediaFile mf) {
    return generateName(template, tvShow, mf, true);
  }

  /**
   * generates the foldername of a TvShow MediaFile according to settings <b>(without path)</b><br>
   * Mainly for DISC files
   * 
   * @param tvShow
   *          the tvShow
   * @param mf
   *          the MF for multiepisode
   * @return the file name for media file
   */
  public static String generateFolderename(TvShow tvShow, MediaFile mf) {
    return generateName("", tvShow, mf, false);
  }

  private static String generateName(String template, TvShow tvShow, MediaFile mf, boolean forFile) {
    String filename = "";
    List<TvShowEpisode> eps = TvShowList.getInstance().getTvEpisodesByFile(tvShow, mf.getFile());
    if (eps == null || eps.size() == 0) {
      // this should not happen, but unluckily ODB does it sometimes; try a second time to get the episode
      try {
        Thread.sleep(250);
      }
      catch (Exception ex) {
      }
      eps = TvShowList.getInstance().getTvEpisodesByFile(tvShow, mf.getFile());
    }
    if (eps == null || eps.size() == 0) {
      return "";
    }

    if (StringUtils.isBlank(template)) {
      filename = createDestination(SETTINGS.getRenamerFilename(), tvShow, eps);
    }
    else {
      filename = createDestination(template, tvShow, eps);
    }

    // since we can use this method for folders too, use the next options solely for files
    if (forFile) {
      if (mf.getType().equals(MediaFileType.THUMB)) {
        if (SETTINGS.isUseRenamerThumbPostfix()) {
          filename = filename + "-thumb";
        }
        // else let the filename as is
      }
      if (mf.getType().equals(MediaFileType.FANART)) {
        filename = filename + "-fanart";
      }
      if (mf.getType().equals(MediaFileType.TRAILER)) {
        filename = filename + "-trailer";
      }
      if (mf.getType().equals(MediaFileType.VIDEO_EXTRA)) {
        String name = mf.getBasename();
        Pattern p = Pattern.compile("(?i).*([ _.-]extras[ _.-]).*");
        Matcher m = p.matcher(name);
        if (m.matches()) {
          name = name.substring(m.end(1)); // everything behind
        }
        // if not, MF must be within /extras/ folder - use name 1:1
        filename = filename + "-extras-" + name;
      }
      if (mf.getType().equals(MediaFileType.SUBTITLE)) {
        List<MediaFileSubtitle> subtitles = mf.getSubtitles();
        if (subtitles != null && subtitles.size() > 0) {
          MediaFileSubtitle mfs = mf.getSubtitles().get(0);
          if (mfs != null) {
            if (!mfs.getLanguage().isEmpty()) {
              filename = filename + "." + mfs.getLanguage();
            }
            if (mfs.isForced()) {
              filename = filename + ".forced";
            }
          }
          else {
            // TODO: meh, we didn't have an actual MF yet - need to parse filename ourselves (like movie). But with a recent scan of files/DB this
            // should not occur.
          }
        }
      }
    } // end forFile

    // ASCII replacement
    if (SETTINGS.isAsciiReplacement()) {
      filename = StrgUtils.convertToAscii(filename, false);
    }

    filename = filename + "." + mf.getExtension(); // readd original extension

    return filename;
  }

  public static String generateSeasonDir(String template, TvShowEpisode episode) {
    String seasonDir = template;

    // replace $1 and $2 as the only episode specific tokens
    seasonDir = seasonDir.replace("$1", String.valueOf(episode.getSeason()));
    seasonDir = seasonDir.replace("$2", lz(episode.getSeason()));
    seasonDir = seasonDir.replace("$1", String.valueOf(episode.getDvdSeason()));
    seasonDir = seasonDir.replace("$2", lz(episode.getDvdSeason()));

    // replace all other tokens
    seasonDir = createDestination(seasonDir, episode.getTvShow(), new ArrayList<TvShowEpisode>());

    // only allow empty season dir if the season is in the filename
<<<<<<< HEAD
    if (StringUtils.isBlank(seasonDir)
        && !(SETTINGS.getRenamerFilename().contains("$1") || SETTINGS.getRenamerFilename().contains("$2")
            || SETTINGS.getRenamerFilename().contains("$3") || SETTINGS.getRenamerFilename().contains("$4"))) {
=======
    if (StringUtils.isBlank(seasonDir) && !(SETTINGS.getRenamerFilename().contains("$1") || SETTINGS.getRenamerFilename().contains("$2")
        || SETTINGS.getRenamerFilename().contains("$3") || SETTINGS.getRenamerFilename().contains("$4"))) {
>>>>>>> ceb59980
      seasonDir = "Season " + String.valueOf(episode.getSeason());
    }
    return seasonDir;
  }

  public static String generateTvShowDir(TvShow tvShow) {
    return generateTvShowDir(SETTINGS.getRenamerTvShowFoldername(), tvShow);
  }

  public static String generateTvShowDir(String template, TvShow tvShow) {
    String newPathname;

    if (StringUtils.isNotBlank(SETTINGS.getRenamerTvShowFoldername())) {
      newPathname = tvShow.getDataSource() + File.separator + createDestination(template, tvShow, new ArrayList<TvShowEpisode>());
    }
    else {
      newPathname = tvShow.getPath();
    }

    return newPathname;
  }

  /**
   * Creates the new file/folder name according to template string
   * 
   * @param template
   *          the template
   * @param show
   *          the TV show
   * @param episodes
   *          the TV show episodes; nullable for TV show root foldername
   * @return the string
   */
  public static String createDestination(String template, TvShow show, List<TvShowEpisode> episodes) {
    String newDestination = template;
    TvShowEpisode firstEp = null;

    // replace token show title ($N)
    if (newDestination.contains("$N")) {
      newDestination = replaceToken(newDestination, "$N", show.getTitle());
    }

    // parse out episode depended tokens - for multi EP naming
    if (!episodes.isEmpty()) {
      Matcher matcher = multiEpisodeTokenPattern.matcher(template);
      String episodeTokens = "";

      if (matcher.find()) {
        episodeTokens = matcher.group(0);
      }

      String combinedEpisodeParts = "";
      for (TvShowEpisode episode : episodes) {
        String episodePart = episodeTokens;

        // remember first episode for media file tokens
        if (firstEp == null) {
          firstEp = episode;
        }

        // Season w/o leading zeros ($1)
        if (episodePart.contains("$1")) {
          episodePart = replaceToken(episodePart, "$1", String.valueOf(episode.getSeason()));
        }

        // Season leading zeros ($2)
        if (episodePart.contains("$2")) {
          episodePart = replaceToken(episodePart, "$2", lz(episode.getSeason()));
        }

        // DVD-Season w/o leading zeros ($3)
        if (episodePart.contains("$3")) {
          episodePart = replaceToken(episodePart, "$3", String.valueOf(episode.getDvdSeason()));
        }

        // DVD-Season leading zeros ($4)
        if (episodePart.contains("$4")) {
          episodePart = replaceToken(episodePart, "$4", lz(episode.getDvdSeason()));
        }

        // episode number
        if (episodePart.contains("$E")) {
          episodePart = replaceToken(episodePart, "$E", lz(episode.getEpisode()));
        }

        // DVD-episode number
        if (episodePart.contains("$D")) {
          episodePart = replaceToken(episodePart, "$D", lz(episode.getDvdEpisode()));
        }

        // episode title
        if (episodePart.contains("$T")) {
          episodePart = replaceToken(episodePart, "$T", episode.getTitle());
        }

        combinedEpisodeParts += episodePart + " ";
      }

      // and now fill in the (multiple) episode parts
      if (StringUtils.isNotBlank(episodeTokens)) {
        newDestination = newDestination.replace(episodeTokens, combinedEpisodeParts);
      }
    }
    else {
      // we're in either TV show folder or season folder generation;
      // strip out episode tokens
      newDestination = newDestination.replace("$E", "");
      newDestination = newDestination.replace("$T", "");
    }

    // replace token year ($Y)
    if (newDestination.contains("$Y")) {
      if (show.getYear().equals("0")) {
        newDestination = newDestination.replace("$Y", "");
      }
      else {
        newDestination = replaceToken(newDestination, "$Y", show.getYear());
      }
    }

    if (firstEp != null && firstEp.getMediaFiles(MediaFileType.VIDEO).size() > 0) {
      MediaFile mf = firstEp.getMediaFiles(MediaFileType.VIDEO).get(0);
      // replace token resolution ($R)
      if (newDestination.contains("$R")) {
        newDestination = replaceToken(newDestination, "$R", mf.getVideoResolution());
      }

      // replace token audio codec + channels ($A)
      if (newDestination.contains("$A")) {
        newDestination = replaceToken(newDestination, "$A", mf.getAudioCodec() + (mf.getAudioCodec().isEmpty() ? "" : "-") + mf.getAudioChannels());
      }

      // replace token video codec + format ($V)
      if (newDestination.contains("$V")) {
        newDestination = replaceToken(newDestination, "$V", mf.getVideoCodec() + (mf.getVideoCodec().isEmpty() ? "" : "-") + mf.getVideoFormat());
      }

      // replace token video format ($F)
      if (newDestination.contains("$F")) {
        newDestination = replaceToken(newDestination, "$F", mf.getVideoFormat());
      }
    }
    else {
      // no mediafiles; remove at least token (if available)
      newDestination = newDestination.replace("$R", "");
      newDestination = newDestination.replace("$A", "");
      newDestination = newDestination.replace("$V", "");
      newDestination = newDestination.replace("$F", "");
    }

    // replace empty brackets
    newDestination = newDestination.replaceAll("\\(\\)", "");
    newDestination = newDestination.replaceAll("\\[\\]", "");

    // if there are multiple file separators in a row - strip them out
    if (SystemUtils.IS_OS_WINDOWS) {
      // we need to mask it in windows
      newDestination = newDestination.replaceAll("\\\\{2,}", "\\\\");
      newDestination = newDestination.replaceAll("^\\\\", "");
    }
    else {
      newDestination = newDestination.replaceAll(File.separator + "{2,}", File.separator);
      newDestination = newDestination.replaceAll("^" + File.separator, "");
    }

    // ASCII replacement
    if (SETTINGS.isAsciiReplacement()) {
      newDestination = StrgUtils.convertToAscii(newDestination, false);
    }

    // trim out unnecessary whitespaces
    newDestination = newDestination.trim();

    // any whitespace replacements?
    if (SETTINGS.isRenamerSpaceSubstitution()) {
      newDestination = newDestination.replaceAll(" ", SETTINGS.getRenamerSpaceReplacement());
    }

    // replace trailing dots and spaces
    newDestination = newDestination.replaceAll("[ \\.]+$", "");

    return newDestination.trim();
  }

  private static String replaceToken(String destination, String token, String replacement) {
    String replacingCleaned = "";
    if (StringUtils.isNotBlank(replacement)) {
      // replace illegal characters
      // http://msdn.microsoft.com/en-us/library/windows/desktop/aa365247%28v=vs.85%29.aspx
      replacingCleaned = replacement.replaceAll("([\"\\:<>|/?*])", "");
    }
    return destination.replace(token, replacingCleaned);
  }

  /**
   * replaces all invalid/illegal characters for filenames with ""<br>
   * except the colon, which will be changed to a dash
   * 
   * @param source
   *          string to clean
   * @return cleaned string
   */
  public static String replaceInvalidCharacters(String source) {
    source = source.replaceAll(": ", " - "); // nicer
    source = source.replaceAll(":", "-"); // nicer
    return source.replaceAll("([\"\\\\:<>|/?*])", "");
  }

}<|MERGE_RESOLUTION|>--- conflicted
+++ resolved
@@ -45,21 +45,12 @@
  * @author Myron Boyle
  */
 public class TvShowRenamer {
-<<<<<<< HEAD
-  private static final Logger         LOGGER                   = LoggerFactory.getLogger(TvShowRenamer.class);
-  private static final TvShowSettings SETTINGS                 = Globals.settings.getTvShowSettings();
-
-  // the regexp to find the episode relevant tokens which have to be repeated on multi ep files
-  private static final Pattern        multiEpisodeTokenPattern = Pattern
-                                                                   .compile("(S|Season|Staffel)?(\\$1|\\$2|\\$3|\\$4|\\$E|\\$D|\\$T)+?.*(\\$1|\\$2|\\$3|\\$4|\\$E|\\$D|\\$T)?");
-=======
   private static final Logger         LOGGER   = LoggerFactory.getLogger(TvShowRenamer.class);
   private static final TvShowSettings SETTINGS = Globals.settings.getTvShowSettings();
 
   // the regexp to find the episode relevant tokens which have to be repeated on multi ep files
   private static final Pattern multiEpisodeTokenPattern = Pattern
       .compile("(S|Season|Staffel)?(\\$1|\\$2|\\$3|\\$4|\\$E|\\$D|\\$T)+?.*(\\$1|\\$2|\\$3|\\$4|\\$E|\\$D|\\$T)?");
->>>>>>> ceb59980
 
   /**
    * add leadingZero if only 1 char
@@ -102,21 +93,13 @@
               episode.updateMediaFilePath(srcDir, destDir);
             }
             show.saveToDb();
-<<<<<<< HEAD
-=======
             show.writeNFO();
->>>>>>> ceb59980
           }
         }
         catch (Exception e) {
           LOGGER.error("error moving folder: ", e.getMessage());
-<<<<<<< HEAD
-          MessageManager.instance.pushMessage(new Message(MessageLevel.ERROR, srcDir.getPath(), "message.renamer.failedrename", new String[] { ":",
-              e.getLocalizedMessage() }));
-=======
           MessageManager.instance.pushMessage(
               new Message(MessageLevel.ERROR, srcDir.getPath(), "message.renamer.failedrename", new String[] { ":", e.getLocalizedMessage() }));
->>>>>>> ceb59980
         }
       }
     }
@@ -131,17 +114,10 @@
   public static void renameEpisode(TvShowEpisode episode) {
     // test for valid season/episode number
     if (episode.getSeason() < 0 || episode.getEpisode() < 0) {
-<<<<<<< HEAD
-      LOGGER.warn("failed to rename episode " + episode.getTitle() + " (TV show " + episode.getTvShow().getTitle()
-          + ") - invalid season/episode number");
-      MessageManager.instance.pushMessage(new Message(MessageLevel.ERROR, episode.getTvShow().getTitle(), "tvshow.renamer.failedrename",
-          new String[] { episode.getTitle() }));
-=======
       LOGGER.warn(
           "failed to rename episode " + episode.getTitle() + " (TV show " + episode.getTvShow().getTitle() + ") - invalid season/episode number");
       MessageManager.instance.pushMessage(
           new Message(MessageLevel.ERROR, episode.getTvShow().getTitle(), "tvshow.renamer.failedrename", new String[] { episode.getTitle() }));
->>>>>>> ceb59980
       return;
     }
 
@@ -207,10 +183,7 @@
           for (TvShowEpisode e : eps) {
             e.removeFromMediaFiles(mf);
             e.saveToDb();
-<<<<<<< HEAD
-=======
             e.writeNFO();
->>>>>>> ceb59980
           }
           return;
         }
@@ -268,13 +241,8 @@
             }
             catch (Exception e) {
               LOGGER.error(e.getMessage());
-<<<<<<< HEAD
-              MessageManager.instance.pushMessage(new Message(MessageLevel.ERROR, epFolder.getName(), "message.renamer.failedrename", new String[] {
-                  ":", e.getLocalizedMessage() }));
-=======
               MessageManager.instance.pushMessage(
                   new Message(MessageLevel.ERROR, epFolder.getName(), "message.renamer.failedrename", new String[] { ":", e.getLocalizedMessage() }));
->>>>>>> ceb59980
             }
             if (ok) {
               // iterate over all EPs & MFs and fix new path
@@ -283,10 +251,7 @@
                 e.updateMediaFilePath(disc, newDisc);
                 e.setPath(newEpFolder.getPath());
                 e.saveToDb();
-<<<<<<< HEAD
-=======
                 e.writeNFO();
->>>>>>> ceb59980
               }
             }
             // and cleanup
@@ -298,13 +263,8 @@
         }
         catch (Exception e) {
           LOGGER.error("error moving video file " + disc.getName() + " to " + newFoldername, e);
-<<<<<<< HEAD
-          MessageManager.instance.pushMessage(new Message(MessageLevel.ERROR, mf.getFilename(), "message.renamer.failedrename", new String[] { ":",
-              e.getLocalizedMessage() }));
-=======
           MessageManager.instance.pushMessage(
               new Message(MessageLevel.ERROR, mf.getFilename(), "message.renamer.failedrename", new String[] { ":", e.getLocalizedMessage() }));
->>>>>>> ceb59980
         }
       }
     } // end isDisc
@@ -333,13 +293,8 @@
             }
             catch (Exception e) {
               LOGGER.error(e.getMessage());
-<<<<<<< HEAD
-              MessageManager.instance.pushMessage(new Message(MessageLevel.ERROR, oldMfFile.getPath(), "message.renamer.failedrename", new String[] {
-                  ":", e.getLocalizedMessage() }));
-=======
               MessageManager.instance.pushMessage(new Message(MessageLevel.ERROR, oldMfFile.getPath(), "message.renamer.failedrename",
                   new String[] { ":", e.getLocalizedMessage() }));
->>>>>>> ceb59980
             }
             if (ok) {
               newMF.setPath(seasonDir.getAbsolutePath());
@@ -350,10 +305,7 @@
                 e.addToMediaFiles(newMF);
                 e.setPath(seasonDir.getAbsolutePath());
                 e.saveToDb();
-<<<<<<< HEAD
-=======
                 e.writeNFO();
->>>>>>> ceb59980
               }
             }
             // and cleanup
@@ -365,13 +317,8 @@
         }
         catch (Exception e) {
           LOGGER.error("error moving video file " + mf.getFilename() + " to " + newFile.getPath(), e);
-<<<<<<< HEAD
-          MessageManager.instance.pushMessage(new Message(MessageLevel.ERROR, mf.getFilename(), "message.renamer.failedrename", new String[] { ":",
-              e.getLocalizedMessage() }));
-=======
           MessageManager.instance.pushMessage(
               new Message(MessageLevel.ERROR, mf.getFilename(), "message.renamer.failedrename", new String[] { ":", e.getLocalizedMessage() }));
->>>>>>> ceb59980
         }
       }
     }
@@ -516,14 +463,8 @@
     seasonDir = createDestination(seasonDir, episode.getTvShow(), new ArrayList<TvShowEpisode>());
 
     // only allow empty season dir if the season is in the filename
-<<<<<<< HEAD
-    if (StringUtils.isBlank(seasonDir)
-        && !(SETTINGS.getRenamerFilename().contains("$1") || SETTINGS.getRenamerFilename().contains("$2")
-            || SETTINGS.getRenamerFilename().contains("$3") || SETTINGS.getRenamerFilename().contains("$4"))) {
-=======
     if (StringUtils.isBlank(seasonDir) && !(SETTINGS.getRenamerFilename().contains("$1") || SETTINGS.getRenamerFilename().contains("$2")
         || SETTINGS.getRenamerFilename().contains("$3") || SETTINGS.getRenamerFilename().contains("$4"))) {
->>>>>>> ceb59980
       seasonDir = "Season " + String.valueOf(episode.getSeason());
     }
     return seasonDir;
