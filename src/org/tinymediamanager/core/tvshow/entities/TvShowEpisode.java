--- conflicted
+++ resolved
@@ -65,34 +65,6 @@
 @Entity
 @Inheritance(strategy = javax.persistence.InheritanceType.JOINED)
 public class TvShowEpisode extends MediaEntity implements Comparable<TvShowEpisode> {
-<<<<<<< HEAD
-  private static final Logger LOGGER      = LoggerFactory.getLogger(TvShowEpisode.class);
-
-  @ManyToOne
-  private TvShow              tvShow      = null;
-  private int                 episode     = -1;
-  private int                 season      = -1;
-  private int                 dvdSeason   = -1;
-  private int                 dvdEpisode  = -1;
-  private Date                firstAired  = null;
-  private String              director    = "";
-  private String              writer      = "";
-  private boolean             disc        = false;
-  private boolean             watched     = false;
-  private int                 votes       = 0;
-  private boolean             subtitles   = false;
-  private boolean             isDvdOrder  = false;
-
-  @Transient
-  private boolean             newlyAdded  = false;
-
-  @Transient
-  private Date                lastWatched = null;
-
-  @OneToMany(cascade = CascadeType.ALL, fetch = FetchType.EAGER)
-  private List<TvShowActor>   actors      = new ArrayList<TvShowActor>(0);
-  private List<String>        tags        = new ArrayList<String>(0);
-=======
   private static final Logger LOGGER = LoggerFactory.getLogger(TvShowEpisode.class);
 
   @ManyToOne
@@ -119,7 +91,6 @@
   @OneToMany(cascade = CascadeType.ALL, fetch = FetchType.EAGER)
   private List<TvShowActor> actors = new ArrayList<TvShowActor>(0);
   private List<String>      tags   = new ArrayList<String>(0);
->>>>>>> ceb59980
 
   static {
     mediaFileComparator = new TvShowMediaFileComparator();
@@ -492,10 +463,7 @@
 
     // update DB
     saveToDb();
-<<<<<<< HEAD
-=======
     writeNFO();
->>>>>>> ceb59980
 
     // should we write a new thumb?
     if (writeNewThumb) {
@@ -899,14 +867,6 @@
 
   @Override
   public void saveToDb() {
-<<<<<<< HEAD
-    // rewrite NFO (needed before saving)
-    if (dirty) {
-      writeNFO();
-    }
-
-=======
->>>>>>> ceb59980
     // update/insert this movie to the database
     final EntityManager entityManager = getEntityManager();
     readWriteLock.readLock().lock();
@@ -920,10 +880,6 @@
         entityManager.persist(this);
       }
     }
-<<<<<<< HEAD
-    dirty = false;
-=======
->>>>>>> ceb59980
     readWriteLock.readLock().unlock();
   }
 
