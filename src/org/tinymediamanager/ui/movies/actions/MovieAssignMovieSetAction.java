--- conflicted
+++ resolved
@@ -23,10 +23,6 @@
 import javax.swing.AbstractAction;
 import javax.swing.JOptionPane;
 
-<<<<<<< HEAD
-import org.tinymediamanager.Globals;
-=======
->>>>>>> ceb59980
 import org.tinymediamanager.core.movie.entities.Movie;
 import org.tinymediamanager.core.movie.tasks.MovieAssignMovieSetTask;
 import org.tinymediamanager.core.threading.TmmTaskManager;
@@ -49,14 +45,6 @@
     putValue(SHORT_DESCRIPTION, BUNDLE.getString("movie.assignmovieset.desc")); //$NON-NLS-1$
     putValue(SMALL_ICON, IconManager.SEARCH);
     putValue(LARGE_ICON_KEY, IconManager.SEARCH);
-<<<<<<< HEAD
-
-    if (!Globals.isDonator()) {
-      setEnabled(false);
-      putValue(SHORT_DESCRIPTION, BUNDLE.getString("tmm.donatorfunction.hint")); //$NON-NLS-1$
-    }
-=======
->>>>>>> ceb59980
   }
 
   @Override
