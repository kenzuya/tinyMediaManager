--- conflicted
+++ resolved
@@ -96,69 +96,6 @@
  * @author Manuel Laggner
  */
 public class MovieEditorDialog extends TmmDialog {
-<<<<<<< HEAD
-  private static final long                                         serialVersionUID = -286251957529920347L;
-  /** @wbp.nls.resourceBundle messages */
-  private static final ResourceBundle                               BUNDLE           = ResourceBundle.getBundle("messages", new UTF8Control());      //$NON-NLS-1$
-  private static final Date                                         INITIAL_DATE     = new Date(0);
-
-  private Movie                                                     movieToEdit;
-  private MovieList                                                 movieList        = MovieList.getInstance();
-  private List<MovieActor>                                          cast             = ObservableCollections
-                                                                                         .observableList(new ArrayList<MovieActor>());
-  private List<MovieProducer>                                       producers        = ObservableCollections
-                                                                                         .observableList(new ArrayList<MovieProducer>());
-  private List<MediaGenres>                                         genres           = ObservableCollections
-                                                                                         .observableList(new ArrayList<MediaGenres>());
-  private List<MovieTrailer>                                        trailers         = ObservableCollections
-                                                                                         .observableList(new ArrayList<MovieTrailer>());
-  private List<String>                                              tags             = ObservableCollections.observableList(new ArrayList<String>());
-  private List<String>                                              extrathumbs      = new ArrayList<String>();
-  private List<String>                                              extrafanarts     = new ArrayList<String>();
-  private boolean                                                   continueQueue    = true;
-
-  private final JPanel                                              details1Panel    = new JPanel();
-  private final JPanel                                              details2Panel    = new JPanel();
-  private JTextField                                                tfTitle;
-  private JTextField                                                tfOriginalTitle;
-  private JSpinner                                                  spYear;
-  private JTextPane                                                 tpPlot;
-  private JTextField                                                tfDirector;
-  private JTable                                                    tableActors;
-  private JLabel                                                    lblMoviePath;
-  private ImageLabel                                                lblPoster;
-  private ImageLabel                                                lblFanart;
-  private JTextField                                                tfWriter;
-  private JSpinner                                                  spRuntime;
-  private JTextPane                                                 tfProductionCompanies;
-  private JList                                                     listGenres;
-  private JComboBox                                                 cbGenres;
-  private JSpinner                                                  spRating;
-  private JComboBox                                                 cbCertification;
-  private JTextField                                                tfImdbId;
-  private JTextField                                                tfTmdbId;
-  private JCheckBox                                                 cbWatched;
-  private JTextPane                                                 tpTagline;
-  private JTable                                                    tableTrailer;
-  private JTable                                                    tableProducers;
-  private JComboBox                                                 cbTags;
-  private JList                                                     listTags;
-  private JSpinner                                                  spDateAdded;
-  private JComboBox                                                 cbMovieSet;
-  private JTextField                                                tfSorttitle;
-  private JTextField                                                tfSpokenLanguages;
-  private JTextField                                                tfCountry;
-  private JSpinner                                                  spReleaseDate;
-  private JSpinner                                                  spTop250;
-  private JComboBox                                                 cbSource;
-  private JCheckBox                                                 chckbxVideo3D;
-
-  private ImageLabel                                                lblLogo;
-  private ImageLabel                                                lblBanner;
-  private ImageLabel                                                lblClearart;
-  private ImageLabel                                                lblThumb;
-  private ImageLabel                                                lblDisc;
-=======
   private static final long           serialVersionUID = -286251957529920347L;
   /**
    * @wbp.nls.resourceBundle messages
@@ -218,7 +155,6 @@
   private ImageLabel lblClearart;
   private ImageLabel lblThumb;
   private ImageLabel lblDisc;
->>>>>>> ceb59980
 
   private JTableBinding<MovieActor, List<MovieActor>, JTable>       jTableBinding;
   private JListBinding<MediaGenres, List<MediaGenres>, JList>       jListBinding;
@@ -244,14 +180,9 @@
     {
       JPanel panelPath = new JPanel();
       getContentPane().add(panelPath, BorderLayout.NORTH);
-<<<<<<< HEAD
-      panelPath.setLayout(new FormLayout(new ColumnSpec[] { FormFactory.RELATED_GAP_COLSPEC, FormFactory.DEFAULT_COLSPEC,
-          FormFactory.DEFAULT_COLSPEC, FormFactory.RELATED_GAP_COLSPEC, FormFactory.DEFAULT_COLSPEC, FormFactory.RELATED_GAP_COLSPEC, },
-=======
       panelPath.setLayout(new FormLayout(
           new ColumnSpec[] { FormFactory.RELATED_GAP_COLSPEC, FormFactory.DEFAULT_COLSPEC, FormFactory.DEFAULT_COLSPEC,
               FormFactory.RELATED_GAP_COLSPEC, FormFactory.DEFAULT_COLSPEC, FormFactory.RELATED_GAP_COLSPEC, },
->>>>>>> ceb59980
           new RowSpec[] { FormFactory.LINE_GAP_ROWSPEC, RowSpec.decode("15px"), FormFactory.RELATED_GAP_ROWSPEC, }));
 
       JLabel lblMoviePathT = new JLabel(BUNDLE.getString("metatag.path")); //$NON-NLS-1$
@@ -267,23 +198,6 @@
     getContentPane().add(tabbedPane, BorderLayout.CENTER);
 
     details1Panel.setBorder(new EmptyBorder(5, 5, 5, 5));
-<<<<<<< HEAD
-    details1Panel.setLayout(new FormLayout(new ColumnSpec[] { FormFactory.RELATED_GAP_COLSPEC, ColumnSpec.decode("max(40dlu;default)"),
-        FormFactory.RELATED_GAP_COLSPEC, ColumnSpec.decode("50px:grow"), FormFactory.RELATED_GAP_COLSPEC, ColumnSpec.decode("50px"),
-        FormFactory.RELATED_GAP_COLSPEC, ColumnSpec.decode("100px:grow"), FormFactory.RELATED_GAP_COLSPEC, ColumnSpec.decode("default:grow"),
-        FormFactory.RELATED_GAP_COLSPEC, ColumnSpec.decode("50px"), FormFactory.UNRELATED_GAP_COLSPEC, FormFactory.DEFAULT_COLSPEC,
-        FormFactory.RELATED_GAP_COLSPEC, ColumnSpec.decode("250px:grow"), FormFactory.RELATED_GAP_COLSPEC, }, new RowSpec[] {
-        FormFactory.RELATED_GAP_ROWSPEC, FormFactory.DEFAULT_ROWSPEC, FormFactory.NARROW_LINE_GAP_ROWSPEC, FormFactory.DEFAULT_ROWSPEC,
-        FormFactory.NARROW_LINE_GAP_ROWSPEC, FormFactory.DEFAULT_ROWSPEC, FormFactory.NARROW_LINE_GAP_ROWSPEC, FormFactory.DEFAULT_ROWSPEC,
-        FormFactory.NARROW_LINE_GAP_ROWSPEC, RowSpec.decode("50px:grow"), FormFactory.NARROW_LINE_GAP_ROWSPEC, FormFactory.DEFAULT_ROWSPEC,
-        FormFactory.NARROW_LINE_GAP_ROWSPEC, FormFactory.DEFAULT_ROWSPEC, FormFactory.NARROW_LINE_GAP_ROWSPEC, FormFactory.DEFAULT_ROWSPEC,
-        FormFactory.NARROW_LINE_GAP_ROWSPEC, FormFactory.DEFAULT_ROWSPEC, FormFactory.NARROW_LINE_GAP_ROWSPEC, FormFactory.DEFAULT_ROWSPEC,
-        FormFactory.NARROW_LINE_GAP_ROWSPEC, FormFactory.DEFAULT_ROWSPEC, FormFactory.NARROW_LINE_GAP_ROWSPEC, FormFactory.DEFAULT_ROWSPEC,
-        FormFactory.NARROW_LINE_GAP_ROWSPEC, FormFactory.DEFAULT_ROWSPEC, FormFactory.RELATED_GAP_ROWSPEC, RowSpec.decode("top:max(50px;default)"),
-        FormFactory.NARROW_LINE_GAP_ROWSPEC, RowSpec.decode("50px:grow(2)"), FormFactory.NARROW_LINE_GAP_ROWSPEC, FormFactory.DEFAULT_ROWSPEC,
-        FormFactory.NARROW_LINE_GAP_ROWSPEC, FormFactory.DEFAULT_ROWSPEC, FormFactory.NARROW_LINE_GAP_ROWSPEC, RowSpec.decode("50px"),
-        FormFactory.NARROW_LINE_GAP_ROWSPEC, RowSpec.decode("fill:30px:grow(2)"), }));
-=======
     details1Panel.setLayout(new FormLayout(
         new ColumnSpec[] { FormFactory.RELATED_GAP_COLSPEC, ColumnSpec.decode("max(40dlu;default)"), FormFactory.RELATED_GAP_COLSPEC,
             ColumnSpec.decode("50px:grow"), FormFactory.RELATED_GAP_COLSPEC, ColumnSpec.decode("50px"), FormFactory.RELATED_GAP_COLSPEC,
@@ -301,7 +215,6 @@
             FormFactory.NARROW_LINE_GAP_ROWSPEC, FormFactory.DEFAULT_ROWSPEC, FormFactory.NARROW_LINE_GAP_ROWSPEC, FormFactory.DEFAULT_ROWSPEC,
             FormFactory.NARROW_LINE_GAP_ROWSPEC, RowSpec.decode("50px"), FormFactory.NARROW_LINE_GAP_ROWSPEC,
             RowSpec.decode("fill:30px:grow(2)"), }));
->>>>>>> ceb59980
 
     {
       JLabel lblTitle = new JLabel(BUNDLE.getString("metatag.title")); //$NON-NLS-1$
@@ -319,13 +232,8 @@
       lblPoster.addMouseListener(new MouseAdapter() {
         @Override
         public void mouseClicked(MouseEvent e) {
-<<<<<<< HEAD
-          ImageChooserDialog dialog = new ImageChooserDialog(movieToEdit.getIds(), ImageType.POSTER, movieList.getArtworkProviders(), lblPoster,
-              null, null, MediaType.MOVIE);
-=======
           ImageChooserDialog dialog = new ImageChooserDialog(movieToEdit.getIds(), ImageType.POSTER, movieList.getArtworkProviders(), lblPoster, null,
               null, MediaType.MOVIE);
->>>>>>> ceb59980
           dialog.setLocationRelativeTo(MainWindow.getActiveInstance());
           dialog.setVisible(true);
         }
@@ -554,19 +462,6 @@
      */
     tabbedPane.addTab(BUNDLE.getString("metatag.details2"), details2Panel); //$NON-NLS-1$
     details2Panel.setBorder(new EmptyBorder(5, 5, 5, 5));
-<<<<<<< HEAD
-    details2Panel.setLayout(new FormLayout(new ColumnSpec[] { FormFactory.RELATED_GAP_COLSPEC, ColumnSpec.decode("max(40dlu;default)"),
-        FormFactory.RELATED_GAP_COLSPEC, ColumnSpec.decode("50px:grow"), FormFactory.RELATED_GAP_COLSPEC, FormFactory.DEFAULT_COLSPEC,
-        FormFactory.RELATED_GAP_COLSPEC, ColumnSpec.decode("100px:grow"), FormFactory.RELATED_GAP_COLSPEC, }, new RowSpec[] {
-        FormFactory.RELATED_GAP_ROWSPEC, FormFactory.DEFAULT_ROWSPEC, FormFactory.RELATED_GAP_ROWSPEC, FormFactory.DEFAULT_ROWSPEC,
-        FormFactory.RELATED_GAP_ROWSPEC, RowSpec.decode("fill:default"), FormFactory.RELATED_GAP_ROWSPEC, FormFactory.DEFAULT_ROWSPEC,
-        FormFactory.RELATED_GAP_ROWSPEC, RowSpec.decode("default:grow"), FormFactory.RELATED_GAP_ROWSPEC, FormFactory.DEFAULT_ROWSPEC,
-        FormFactory.RELATED_GAP_ROWSPEC, FormFactory.DEFAULT_ROWSPEC, FormFactory.RELATED_GAP_ROWSPEC, FormFactory.DEFAULT_ROWSPEC,
-        FormFactory.RELATED_GAP_ROWSPEC, RowSpec.decode("default:grow"), FormFactory.RELATED_GAP_ROWSPEC, FormFactory.DEFAULT_ROWSPEC,
-        FormFactory.RELATED_GAP_ROWSPEC, FormFactory.DEFAULT_ROWSPEC, FormFactory.RELATED_GAP_ROWSPEC, FormFactory.DEFAULT_ROWSPEC,
-        FormFactory.RELATED_GAP_ROWSPEC, RowSpec.decode("default:grow"), FormFactory.RELATED_GAP_ROWSPEC, FormFactory.DEFAULT_ROWSPEC,
-        FormFactory.RELATED_GAP_ROWSPEC, RowSpec.decode("default:grow(2)"), }));
-=======
     details2Panel.setLayout(new FormLayout(
         new ColumnSpec[] { FormFactory.RELATED_GAP_COLSPEC, ColumnSpec.decode("max(40dlu;default)"), FormFactory.RELATED_GAP_COLSPEC,
             ColumnSpec.decode("50px:grow"), FormFactory.RELATED_GAP_COLSPEC, FormFactory.DEFAULT_COLSPEC, FormFactory.RELATED_GAP_COLSPEC,
@@ -579,7 +474,6 @@
             FormFactory.RELATED_GAP_ROWSPEC, FormFactory.DEFAULT_ROWSPEC, FormFactory.RELATED_GAP_ROWSPEC, FormFactory.DEFAULT_ROWSPEC,
             FormFactory.RELATED_GAP_ROWSPEC, RowSpec.decode("default:grow"), FormFactory.RELATED_GAP_ROWSPEC, FormFactory.DEFAULT_ROWSPEC,
             FormFactory.RELATED_GAP_ROWSPEC, RowSpec.decode("default:grow(2)"), }));
->>>>>>> ceb59980
     {
       JLabel lblActors = new JLabel(BUNDLE.getString("metatag.actors")); //$NON-NLS-1$
       details2Panel.add(lblActors, "2, 2, right, default");
@@ -750,20 +644,12 @@
     {
       JPanel artworkPanel = new JPanel();
       tabbedPane.addTab(BUNDLE.getString("metatag.extraartwork"), null, artworkPanel, null); //$NON-NLS-1$
-<<<<<<< HEAD
-      artworkPanel.setLayout(new FormLayout(new ColumnSpec[] { FormFactory.RELATED_GAP_COLSPEC, ColumnSpec.decode("250px:grow"),
-          FormFactory.RELATED_GAP_COLSPEC, ColumnSpec.decode("250px:grow"), FormFactory.RELATED_GAP_COLSPEC, ColumnSpec.decode("150px:grow"),
-          FormFactory.RELATED_GAP_COLSPEC, }, new RowSpec[] { FormFactory.RELATED_GAP_ROWSPEC, FormFactory.DEFAULT_ROWSPEC,
-          FormFactory.RELATED_GAP_ROWSPEC, RowSpec.decode("50px:grow(2)"), FormFactory.RELATED_GAP_ROWSPEC, FormFactory.DEFAULT_ROWSPEC,
-          FormFactory.RELATED_GAP_ROWSPEC, RowSpec.decode("200px:grow(2)"), FormFactory.RELATED_GAP_ROWSPEC, RowSpec.decode("default:grow"), }));
-=======
       artworkPanel.setLayout(new FormLayout(
           new ColumnSpec[] { FormFactory.RELATED_GAP_COLSPEC, ColumnSpec.decode("250px:grow"), FormFactory.RELATED_GAP_COLSPEC,
               ColumnSpec.decode("250px:grow"), FormFactory.RELATED_GAP_COLSPEC, ColumnSpec.decode("150px:grow"), FormFactory.RELATED_GAP_COLSPEC, },
           new RowSpec[] { FormFactory.RELATED_GAP_ROWSPEC, FormFactory.DEFAULT_ROWSPEC, FormFactory.RELATED_GAP_ROWSPEC,
               RowSpec.decode("50px:grow(2)"), FormFactory.RELATED_GAP_ROWSPEC, FormFactory.DEFAULT_ROWSPEC, FormFactory.RELATED_GAP_ROWSPEC,
               RowSpec.decode("200px:grow(2)"), FormFactory.RELATED_GAP_ROWSPEC, RowSpec.decode("default:grow"), }));
->>>>>>> ceb59980
       {
         JLabel lblLogoT = new JLabel("Logo");
         artworkPanel.add(lblLogoT, "2, 2");
@@ -816,13 +702,8 @@
         lblClearart.addMouseListener(new MouseAdapter() {
           @Override
           public void mouseClicked(MouseEvent e) {
-<<<<<<< HEAD
-            ImageChooserDialog dialog = new ImageChooserDialog(movieToEdit.getIds(), ImageType.CLEARART, movieList.getArtworkProviders(),
-                lblClearart, null, null, MediaType.MOVIE);
-=======
             ImageChooserDialog dialog = new ImageChooserDialog(movieToEdit.getIds(), ImageType.CLEARART, movieList.getArtworkProviders(), lblClearart,
                 null, null, MediaType.MOVIE);
->>>>>>> ceb59980
             dialog.setLocationRelativeTo(MainWindow.getActiveInstance());
             dialog.setVisible(true);
           }
@@ -840,13 +721,8 @@
         lblThumb.addMouseListener(new MouseAdapter() {
           @Override
           public void mouseClicked(MouseEvent e) {
-<<<<<<< HEAD
-            ImageChooserDialog dialog = new ImageChooserDialog(movieToEdit.getIds(), ImageType.THUMB, movieList.getArtworkProviders(), lblThumb,
-                null, null, MediaType.MOVIE);
-=======
             ImageChooserDialog dialog = new ImageChooserDialog(movieToEdit.getIds(), ImageType.THUMB, movieList.getArtworkProviders(), lblThumb, null,
                 null, MediaType.MOVIE);
->>>>>>> ceb59980
             dialog.setLocationRelativeTo(MainWindow.getActiveInstance());
             dialog.setVisible(true);
           }
@@ -877,15 +753,9 @@
     {
       JPanel bottomPane = new JPanel();
       getContentPane().add(bottomPane, BorderLayout.SOUTH);
-<<<<<<< HEAD
-      bottomPane.setLayout(new FormLayout(new ColumnSpec[] { ColumnSpec.decode("371px:grow"), FormFactory.DEFAULT_COLSPEC,
-          FormFactory.RELATED_GAP_COLSPEC, }, new RowSpec[] { FormFactory.LINE_GAP_ROWSPEC, FormFactory.DEFAULT_ROWSPEC,
-          FormFactory.LINE_GAP_ROWSPEC, }));
-=======
       bottomPane.setLayout(
           new FormLayout(new ColumnSpec[] { ColumnSpec.decode("371px:grow"), FormFactory.DEFAULT_COLSPEC, FormFactory.RELATED_GAP_COLSPEC, },
               new RowSpec[] { FormFactory.LINE_GAP_ROWSPEC, FormFactory.DEFAULT_ROWSPEC, FormFactory.LINE_GAP_ROWSPEC, }));
->>>>>>> ceb59980
 
       JPanel buttonPane = new JPanel();
       bottomPane.add(buttonPane, "2, 2, left, top");
@@ -1203,10 +1073,7 @@
       }
 
       movieToEdit.saveToDb();
-<<<<<<< HEAD
-=======
       movieToEdit.writeNFO();
->>>>>>> ceb59980
 
       // if configured - sync with trakt.tv
       if (MovieModuleManager.MOVIE_SETTINGS.getSyncTrakt()) {
