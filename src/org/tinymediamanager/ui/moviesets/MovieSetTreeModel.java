/*
 * Copyright 2012 - 2015 Manuel Laggner
 *
 * Licensed under the Apache License, Version 2.0 (the "License");
 * you may not use this file except in compliance with the License.
 * You may obtain a copy of the License at
 *
 *     http://www.apache.org/licenses/LICENSE-2.0
 *
 * Unless required by applicable law or agreed to in writing, software
 * distributed under the License is distributed on an "AS IS" BASIS,
 * WITHOUT WARRANTIES OR CONDITIONS OF ANY KIND, either express or implied.
 * See the License for the specific language governing permissions and
 * limitations under the License.
 */
package org.tinymediamanager.ui.moviesets;

import java.beans.PropertyChangeEvent;
import java.beans.PropertyChangeListener;
import java.util.ArrayList;
import java.util.Collections;
import java.util.HashMap;
import java.util.List;
import java.util.Map;

import javax.swing.event.TreeModelEvent;
import javax.swing.event.TreeModelListener;
import javax.swing.tree.DefaultMutableTreeNode;
import javax.swing.tree.TreeModel;
import javax.swing.tree.TreeNode;
import javax.swing.tree.TreePath;

import org.tinymediamanager.core.movie.MovieList;
import org.tinymediamanager.core.movie.entities.Movie;
import org.tinymediamanager.core.movie.entities.MovieSet;

/**
 * The Class MovieSetTreeModel.
 * 
 * @author Manuel Laggner
 */
public class MovieSetTreeModel implements TreeModel {
  private MovieSetRootTreeNode    root      = new MovieSetRootTreeNode();
  private List<TreeModelListener> listeners = new ArrayList<TreeModelListener>();
  private Map<Object, TreeNode>   nodeMap   = Collections.synchronizedMap(new HashMap<Object, TreeNode>());
  private PropertyChangeListener  propertyChangeListener;
  private MovieList               movieList = MovieList.getInstance();

  /**
   * Instantiates a new movie set tree model.
   * 
   * @param movieSets
   *          the movie sets
   */
  public MovieSetTreeModel(List<MovieSet> movieSets) {
    // create the listener
    propertyChangeListener = new PropertyChangeListener() {
      @Override
      public void propertyChange(PropertyChangeEvent evt) {
        // react on changes of movies attached to this set
        if ("addedMovie".equals(evt.getPropertyName())) {
          Movie movie = (Movie) evt.getNewValue();
          MovieSet movieSet = (MovieSet) evt.getSource();
          addMovie(movieSet, movie);
        }
        if ("removedMovie".equals(evt.getPropertyName())) {
          Movie movie = (Movie) evt.getNewValue();
          MovieSet movieSet = (MovieSet) evt.getSource();
          removeMovie(movieSet, movie);
        }
        if ("removedAllMovies".equals(evt.getPropertyName())) {
          @SuppressWarnings("unchecked")
          List<Movie> removedMovies = (List<Movie>) evt.getOldValue();
          MovieSet movieSet = (MovieSet) evt.getSource();
          for (Movie movie : removedMovies) {
            removeMovie(movieSet, movie);
          }
        }
        if ("addedMovieSet".equals(evt.getPropertyName())) {
          MovieSet movieSet = (MovieSet) evt.getNewValue();
          addMovieSet(movieSet);
        }
        if ("removedMovieSet".equals(evt.getPropertyName())) {
          MovieSet movieSet = (MovieSet) evt.getNewValue();
          removeMovieSet(movieSet);
        }
        if ("movies".equals(evt.getPropertyName()) && evt.getSource() instanceof MovieSet) {
          // sort order of movies inside the movieset changed
          MovieSet movieSet = (MovieSet) evt.getSource();
          sortMoviesInMovieSet(movieSet);
        }

        // update on changes of a movie
        if (evt.getSource() instanceof MovieSet || evt.getSource() instanceof Movie) {
          DefaultMutableTreeNode node = (DefaultMutableTreeNode) nodeMap.get(evt.getSource());
          if (node != null) {
            DefaultMutableTreeNode parent = (DefaultMutableTreeNode) node.getParent();
            int index = parent.getIndex(node);
            TreeModelEvent event = new TreeModelEvent(this, parent.getPath(), new int[] { index }, new Object[] { node });
            for (TreeModelListener listener : listeners) {
              listener.treeNodesChanged(event);
            }
          }
        }
      }
    };

    // build initial tree
    for (MovieSet movieSet : movieSets) {
      DefaultMutableTreeNode setNode = new MovieSetTreeNode(movieSet);
      nodeMap.put(movieSet, setNode);
      for (Movie movie : movieSet.getMovies()) {
        DefaultMutableTreeNode movieNode = new MovieTreeNode(movie);
        setNode.add(movieNode);
        nodeMap.put(movie, movieNode);
      }
      root.add(setNode);

      // implement change listener
      movieSet.addPropertyChangeListener(propertyChangeListener);
    }

    movieList.addPropertyChangeListener(propertyChangeListener);

    root.sort();
  }

  /*
   * (non-Javadoc)
   * 
   * @see javax.swing.tree.TreeModel#getChild(java.lang.Object, int)
   */
  @Override
  public Object getChild(Object parent, int index) {
    return ((TreeNode) parent).getChildAt(index);
  }

  /*
   * (non-Javadoc)
   * 
   * @see javax.swing.tree.TreeModel#getRoot()
   */
  @Override
  public Object getRoot() {
    return root;
  }

  /*
   * (non-Javadoc)
   * 
   * @see javax.swing.tree.TreeModel#getChildCount(java.lang.Object)
   */
  public int getChildCount(Object parent) {
    return ((TreeNode) parent).getChildCount();
  }

  /*
   * (non-Javadoc)
   * 
   * @see javax.swing.tree.TreeModel#isLeaf(java.lang.Object)
   */
  public boolean isLeaf(Object node) {
    // root is never a leaf
    if (node == root) {
      return false;
    }

    if (node instanceof MovieSetTreeNode) {
      MovieSetTreeNode mstnode = (MovieSetTreeNode) node;
      if (mstnode.getUserObject() instanceof MovieSet) {
        return false;
      }
    }

    return getChildCount(node) == 0;
  }

  /*
   * (non-Javadoc)
   * 
   * @see javax.swing.tree.TreeModel#getIndexOfChild(java.lang.Object, java.lang.Object)
   */
  public int getIndexOfChild(Object parent, Object child) {
    return ((TreeNode) parent).getIndex((TreeNode) child);
  }

  /*
   * (non-Javadoc)
   * 
   * @see javax.swing.tree.TreeModel#addTreeModelListener(javax.swing.event. TreeModelListener)
   */
  public void addTreeModelListener(TreeModelListener listener) {
    listeners.add(listener);
  }

  /*
   * (non-Javadoc)
   * 
   * @see javax.swing.tree.TreeModel#removeTreeModelListener(javax.swing.event. TreeModelListener)
   */
  public void removeTreeModelListener(TreeModelListener listener) {
    listeners.remove(listener);
  }

  /*
   * (non-Javadoc)
   * 
   * @see javax.swing.tree.TreeModel#valueForPathChanged(javax.swing.tree.TreePath, java.lang.Object)
   */
  @Override
  public void valueForPathChanged(TreePath path, Object newValue) {
  }

  /**
   * Adds the movie set.
   * 
   * @param movieSet
   *          the movie set
   */
  public void addMovieSet(MovieSet movieSet) {
    synchronized (root) {
      MovieSetTreeNode child = new MovieSetTreeNode(movieSet);
      nodeMap.put(movieSet, child);
      // add the node
      root.add(child);
      root.sort();

      int index = root.getIndex(child);

      // inform listeners
      TreeModelEvent event = new TreeModelEvent(this, root.getPath(), new int[] { index }, new Object[] { child });

      for (TreeModelListener listener : listeners) {
        listener.treeNodesInserted(event);
      }
    }

    movieSet.addPropertyChangeListener(propertyChangeListener);
  }

  /**
   * Adds the movie.
   * 
   * @param movieSet
   *          the movie set
   * @param movie
   *          the movie
   */
  private void addMovie(MovieSet movieSet, Movie movie) {
    synchronized (root) {
      // get the movie set node
      MovieSetTreeNode parent = (MovieSetTreeNode) nodeMap.get(movieSet);
      MovieTreeNode child = new MovieTreeNode(movie);
      if (parent != null) {
        nodeMap.put(movie, child);
        parent.add(child);
        int index = parent.getIndex(child);

        // inform listeners
        TreeModelEvent event = new TreeModelEvent(this, parent.getPath(), new int[] { index }, new Object[] { child });
        for (TreeModelListener listener : listeners) {
          listener.treeNodesInserted(event);
        }
      }
    }
  }

  /**
   * Removes the movie.
   * 
   * @param movieSet
   *          the movie set
   * @param movie
   *          the movie
   */
  private void removeMovie(MovieSet movieSet, Movie movie) {
    synchronized (root) {
      // get the movie set node
      MovieSetTreeNode parent = (MovieSetTreeNode) nodeMap.get(movieSet);
      MovieTreeNode child = (MovieTreeNode) nodeMap.get(movie);
      if (parent != null && child != null && parent.isNodeChild(child)) {
        int index = parent.getIndex(child);
        parent.remove(child);
        nodeMap.remove(movie);

        // inform listeners
        TreeModelEvent event = new TreeModelEvent(this, parent.getPath(), new int[] { index }, new Object[] { child });
        for (TreeModelListener listener : listeners) {
          listener.treeNodesRemoved(event);
        }
      }
    }
  }

  /**
   * Removes the movie set.
   * 
   * @param movieSet
   *          the movie set
   */
  public void removeMovieSet(MovieSet movieSet) {
    synchronized (root) {
      MovieSetTreeNode node = (MovieSetTreeNode) nodeMap.get(movieSet);
      int index = root.getIndex(node);

      movieSet.removePropertyChangeListener(propertyChangeListener);

      nodeMap.remove(movieSet);
      for (Movie movie : movieSet.getMovies()) {
        nodeMap.remove(movie);
        movie.removePropertyChangeListener(propertyChangeListener);
      }

      node.removeAllChildren();
      node.removeFromParent();

      // inform listeners
      TreeModelEvent event = new TreeModelEvent(this, root.getPath(), new int[] { index }, new Object[] { node });

      for (TreeModelListener listener : listeners) {
        listener.treeNodesRemoved(event);
      }
    }
  }

  /**
   * Removes the.
   * 
   * @param path
   *          the path
   */
  public void remove(TreePath path) {
    synchronized (root) {
      DefaultMutableTreeNode node = (DefaultMutableTreeNode) path.getLastPathComponent();
      DefaultMutableTreeNode parent = (DefaultMutableTreeNode) path.getParentPath().getLastPathComponent();
      int index = parent.getIndex(node);

      // remove a movieset and all referenced movies
      if (node.getUserObject() instanceof MovieSet) {
        MovieSet movieSet = (MovieSet) node.getUserObject();
        for (Movie movie : movieSet.getMovies()) {
          movie.setMovieSet(null);
          movie.saveToDb();
<<<<<<< HEAD
=======
          movie.writeNFO();
>>>>>>> ceb59980
          nodeMap.remove(movie);
        }
        movieSet.removeAllMovies();
        movieSet.removePropertyChangeListener(propertyChangeListener);
        movieList.removeMovieSet(movieSet);
        nodeMap.remove(movieSet);

        node.removeAllChildren();
        node.removeFromParent();

        // inform listeners
        TreeModelEvent event = new TreeModelEvent(this, parent.getPath(), new int[] { index }, new Object[] { node });

        for (TreeModelListener listener : listeners) {
          listener.treeNodesRemoved(event);
        }
      }

      // remove a movie
      if (node.getUserObject() instanceof Movie) {
        Movie movie = (Movie) node.getUserObject();
        MovieSet movieSet = movie.getMovieSet();
        if (movieSet != null) {
          movieSet.removeMovie(movie);
        }

        nodeMap.remove(movie);

        movie.setMovieSet(null);
        movie.saveToDb();
        movie.writeNFO();

        // here we do not need to inform listeners - is already done via
        // propertychangesupport (movieSet.removeMovie)
      }
    }
  }

  /**
   * Sort movies in movie set.
   * 
   * @param movieSet
   *          the movie set
   */
  public void sortMoviesInMovieSet(MovieSet movieSet) {
    synchronized (root) {
      MovieSetTreeNode node = (MovieSetTreeNode) nodeMap.get(movieSet);
      node.sort();

      // inform listeners
      TreeModelEvent event = new TreeModelEvent(this, node.getPath());

      for (TreeModelListener listener : listeners) {
        listener.treeStructureChanged(event);
      }
    }
  }

  /**
   * Sort movie sets.
   */
  public void sortMovieSets() {
    synchronized (root) {
      root.sort();

      // inform listeners
      TreeModelEvent event = new TreeModelEvent(this, root.getPath());

      for (TreeModelListener listener : listeners) {
        listener.treeStructureChanged(event);
      }
    }
  }
}<|MERGE_RESOLUTION|>--- conflicted
+++ resolved
@@ -341,10 +341,7 @@
         for (Movie movie : movieSet.getMovies()) {
           movie.setMovieSet(null);
           movie.saveToDb();
-<<<<<<< HEAD
-=======
           movie.writeNFO();
->>>>>>> ceb59980
           nodeMap.remove(movie);
         }
         movieSet.removeAllMovies();
