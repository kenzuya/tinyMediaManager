/*
 * Copyright 2012 - 2015 Manuel Laggner
 *
 * Licensed under the Apache License, Version 2.0 (the "License");
 * you may not use this file except in compliance with the License.
 * You may obtain a copy of the License at
 *
 *     http://www.apache.org/licenses/LICENSE-2.0
 *
 * Unless required by applicable law or agreed to in writing, software
 * distributed under the License is distributed on an "AS IS" BASIS,
 * WITHOUT WARRANTIES OR CONDITIONS OF ANY KIND, either express or implied.
 * See the License for the specific language governing permissions and
 * limitations under the License.
 */
package org.tinymediamanager.ui.moviesets.dialogs;

import java.awt.BorderLayout;
import java.awt.Color;
import java.awt.Font;
import java.awt.event.ActionEvent;
import java.awt.event.ActionListener;
import java.util.ArrayList;
import java.util.List;
import java.util.ResourceBundle;

import javax.swing.AbstractAction;
import javax.swing.Action;
import javax.swing.JButton;
import javax.swing.JCheckBox;
import javax.swing.JLabel;
import javax.swing.JPanel;
import javax.swing.JProgressBar;
import javax.swing.JScrollPane;
import javax.swing.JSplitPane;
import javax.swing.JTable;
import javax.swing.JTextArea;
import javax.swing.JTextField;
import javax.swing.ListSelectionModel;
import javax.swing.SwingUtilities;
import javax.swing.SwingWorker;
import javax.swing.border.EmptyBorder;
import javax.swing.border.LineBorder;
import javax.swing.event.ListSelectionEvent;
import javax.swing.event.ListSelectionListener;

import org.apache.commons.lang3.StringUtils;
import org.jdesktop.beansbinding.AutoBinding;
import org.jdesktop.beansbinding.AutoBinding.UpdateStrategy;
import org.jdesktop.beansbinding.BeanProperty;
import org.jdesktop.beansbinding.Bindings;
import org.jdesktop.observablecollections.ObservableCollections;
import org.jdesktop.swingbinding.JTableBinding;
import org.jdesktop.swingbinding.SwingBindings;
import org.slf4j.Logger;
import org.slf4j.LoggerFactory;
import org.tinymediamanager.core.MediaFileType;
import org.tinymediamanager.core.movie.MovieModuleManager;
import org.tinymediamanager.core.movie.entities.Movie;
import org.tinymediamanager.core.movie.entities.MovieSet;
import org.tinymediamanager.scraper.MediaSearchOptions;
import org.tinymediamanager.scraper.MediaSearchOptions.SearchParam;
import org.tinymediamanager.scraper.MediaType;
import org.tinymediamanager.scraper.tmdb.TmdbMetadataProvider;
import org.tinymediamanager.ui.EqualsLayout;
import org.tinymediamanager.ui.IconManager;
import org.tinymediamanager.ui.TmmFontHelper;
import org.tinymediamanager.ui.UTF8Control;
import org.tinymediamanager.ui.components.ImageLabel;
import org.tinymediamanager.ui.dialogs.TmmDialog;
import org.tinymediamanager.ui.moviesets.MovieSetChooserModel;
import org.tinymediamanager.ui.moviesets.MovieSetChooserModel.MovieInSet;

import com.jgoodies.forms.factories.FormFactory;
import com.jgoodies.forms.layout.ColumnSpec;
import com.jgoodies.forms.layout.FormLayout;
import com.jgoodies.forms.layout.RowSpec;
import com.omertron.themoviedbapi.model.Collection;

/**
 * The Class MovieSetChooserPanel.
 * 
 * @author Manuel Laggner
 */
public class MovieSetChooserDialog extends TmmDialog implements ActionListener {
  private static final long           serialVersionUID = -1023959850452480592L;
<<<<<<< HEAD
  /** @wbp.nls.resourceBundle messages */
  private static final ResourceBundle BUNDLE           = ResourceBundle.getBundle("messages", new UTF8Control());                    //$NON-NLS-1$
  private static final Logger         LOGGER           = LoggerFactory.getLogger(MovieSetChooserDialog.class);

  private MovieSet                    movieSetToScrape;
  private List<MovieSetChooserModel>  movieSetsFound   = ObservableCollections.observableList(new ArrayList<MovieSetChooserModel>());
  private final Action                actionSearch     = new SearchAction();
  private boolean                     continueQueue    = true;

  private JLabel                      lblProgressAction;
  private JProgressBar                progressBar;
  private JTextField                  tfMovieSetName;
  private JTable                      tableMovieSets;
  private JTextArea                   lblMovieSetName;
  private ImageLabel                  lblMovieSetPoster;
  private JTable                      tableMovies;
  private JCheckBox                   cbAssignMovies;
  private JButton                     btnOk;
=======
  /**
   * @wbp.nls.resourceBundle messages
   */
  private static final ResourceBundle BUNDLE           = ResourceBundle.getBundle("messages", new UTF8Control()); //$NON-NLS-1$
  private static final Logger         LOGGER           = LoggerFactory.getLogger(MovieSetChooserDialog.class);

  private MovieSet                   movieSetToScrape;
  private List<MovieSetChooserModel> movieSetsFound = ObservableCollections.observableList(new ArrayList<MovieSetChooserModel>());
  private final Action               actionSearch   = new SearchAction();
  private boolean                    continueQueue  = true;

  private JLabel       lblProgressAction;
  private JProgressBar progressBar;
  private JTextField   tfMovieSetName;
  private JTable       tableMovieSets;
  private JTextArea    lblMovieSetName;
  private ImageLabel   lblMovieSetPoster;
  private JTable       tableMovies;
  private JCheckBox    cbAssignMovies;
  private JButton      btnOk;
>>>>>>> ceb59980

  /**
   * Instantiates a new movie set chooser panel.
   * 
   * @param movieSet
   *          the movie set
   */
  public MovieSetChooserDialog(MovieSet movieSet, boolean inQueue) {
    super(BUNDLE.getString("movieset.search"), "movieSetChooser"); //$NON-NLS-1$
    setBounds(5, 5, 865, 578);

    movieSetToScrape = movieSet;

    getContentPane().setLayout(new BorderLayout(0, 0));

    JPanel panelHeader = new JPanel();
    getContentPane().add(panelHeader, BorderLayout.NORTH);
<<<<<<< HEAD
    panelHeader.setLayout(new FormLayout(new ColumnSpec[] { FormFactory.RELATED_GAP_COLSPEC, ColumnSpec.decode("114px:grow"),
        FormFactory.RELATED_GAP_COLSPEC, ColumnSpec.decode("100px"), ColumnSpec.decode("2dlu"), }, new RowSpec[] { FormFactory.LINE_GAP_ROWSPEC,
        RowSpec.decode("25px"), FormFactory.RELATED_GAP_ROWSPEC, }));
=======
    panelHeader.setLayout(new FormLayout(
        new ColumnSpec[] { FormFactory.RELATED_GAP_COLSPEC, ColumnSpec.decode("114px:grow"), FormFactory.RELATED_GAP_COLSPEC,
            ColumnSpec.decode("100px"), ColumnSpec.decode("2dlu"), },
        new RowSpec[] { FormFactory.LINE_GAP_ROWSPEC, RowSpec.decode("25px"), FormFactory.RELATED_GAP_ROWSPEC, }));
>>>>>>> ceb59980
    {
      tfMovieSetName = new JTextField();
      panelHeader.add(tfMovieSetName, "2, 2, fill, fill");
      tfMovieSetName.setColumns(10);
    }
    {
      JButton btnSearch = new JButton("");
      btnSearch.setAction(actionSearch);
      panelHeader.add(btnSearch, "4, 2, fill, top");
    }
    {
      JSplitPane splitPane = new JSplitPane();
      splitPane.setContinuousLayout(true);
      splitPane.setResizeWeight(0.5);
      getContentPane().add(splitPane, BorderLayout.CENTER);
      {
        JPanel panelResults = new JPanel();
<<<<<<< HEAD
        panelResults.setLayout(new FormLayout(new ColumnSpec[] { FormFactory.RELATED_GAP_COLSPEC, ColumnSpec.decode("300px:grow"), }, new RowSpec[] {
            FormFactory.LINE_GAP_ROWSPEC, RowSpec.decode("fill:403px:grow"), }));
=======
        panelResults.setLayout(new FormLayout(new ColumnSpec[] { FormFactory.RELATED_GAP_COLSPEC, ColumnSpec.decode("300px:grow"), },
            new RowSpec[] { FormFactory.LINE_GAP_ROWSPEC, RowSpec.decode("fill:403px:grow"), }));
>>>>>>> ceb59980
        JScrollPane panelSearchResults = new JScrollPane();
        panelResults.add(panelSearchResults, "2, 2, fill, fill");
        splitPane.setLeftComponent(panelResults);
        {
          tableMovieSets = new JTable();
          panelSearchResults.setViewportView(tableMovieSets);
          tableMovieSets.setSelectionMode(ListSelectionModel.SINGLE_SELECTION);
          tableMovieSets.setBorder(new LineBorder(new Color(0, 0, 0)));
          ListSelectionModel rowSM = tableMovieSets.getSelectionModel();
          rowSM.addListSelectionListener(new ListSelectionListener() {
            public void valueChanged(ListSelectionEvent e) {
              // Ignore extra messages.
              if (e.getValueIsAdjusting())
                return;

              ListSelectionModel lsm = (ListSelectionModel) e.getSource();
              if (!lsm.isSelectionEmpty()) {
                int selectedRow = lsm.getMinSelectionIndex();
                selectedRow = tableMovieSets.convertRowIndexToModel(selectedRow);
                try {
                  MovieSetChooserModel model = movieSetsFound.get(selectedRow);
                  if (model != MovieSetChooserModel.emptyResult && !model.isScraped()) {
                    ScrapeTask task = new ScrapeTask(model);
                    task.execute();

                  }
                }
                catch (Exception ex) {
                  LOGGER.warn(ex.getMessage());
                }
              }
            }
          });
        }
      }
      {
        JPanel panelSearchDetail = new JPanel();
        splitPane.setRightComponent(panelSearchDetail);
<<<<<<< HEAD
        panelSearchDetail.setLayout(new FormLayout(new ColumnSpec[] { FormFactory.RELATED_GAP_COLSPEC, ColumnSpec.decode("left:150px"),
            FormFactory.RELATED_GAP_COLSPEC, ColumnSpec.decode("max(300px;default):grow"), FormFactory.RELATED_GAP_COLSPEC, }, new RowSpec[] {
            FormFactory.DEFAULT_ROWSPEC, FormFactory.RELATED_GAP_ROWSPEC, RowSpec.decode("250px"), FormFactory.PARAGRAPH_GAP_ROWSPEC,
            RowSpec.decode("top:default:grow"), FormFactory.RELATED_GAP_ROWSPEC, FormFactory.DEFAULT_ROWSPEC, FormFactory.RELATED_GAP_ROWSPEC }));
=======
        panelSearchDetail.setLayout(new FormLayout(
            new ColumnSpec[] { FormFactory.RELATED_GAP_COLSPEC, ColumnSpec.decode("left:150px"), FormFactory.RELATED_GAP_COLSPEC,
                ColumnSpec.decode("max(300px;default):grow"), FormFactory.RELATED_GAP_COLSPEC, },
            new RowSpec[] { FormFactory.DEFAULT_ROWSPEC, FormFactory.RELATED_GAP_ROWSPEC, RowSpec.decode("250px"), FormFactory.PARAGRAPH_GAP_ROWSPEC,
                RowSpec.decode("top:default:grow"), FormFactory.RELATED_GAP_ROWSPEC, FormFactory.DEFAULT_ROWSPEC, FormFactory.RELATED_GAP_ROWSPEC }));
>>>>>>> ceb59980
        {
          lblMovieSetName = new JTextArea("");
          lblMovieSetName.setLineWrap(true);
          lblMovieSetName.setOpaque(false);
          lblMovieSetName.setWrapStyleWord(true);
          TmmFontHelper.changeFont(lblMovieSetName, 1.166, Font.BOLD);
          panelSearchDetail.add(lblMovieSetName, "2, 1, 3, 1, fill, top");
        }
        {
          lblMovieSetPoster = new ImageLabel();
          lblMovieSetPoster.setAlternativeText(BUNDLE.getString("image.notfound.poster")); //$NON-NLS-1$
          panelSearchDetail.add(lblMovieSetPoster, "2, 3, fill, fill");
        }
        {
          JPanel panel = new JPanel();
          panelSearchDetail.add(panel, "4, 3, fill, fill");
<<<<<<< HEAD
          panel.setLayout(new FormLayout(new ColumnSpec[] { FormFactory.RELATED_GAP_COLSPEC, FormFactory.DEFAULT_COLSPEC,
              FormFactory.RELATED_GAP_COLSPEC, ColumnSpec.decode("default:grow"), }, new RowSpec[] { FormFactory.RELATED_GAP_ROWSPEC,
              FormFactory.DEFAULT_ROWSPEC, }));
=======
          panel.setLayout(
              new FormLayout(new ColumnSpec[] { FormFactory.RELATED_GAP_COLSPEC, FormFactory.DEFAULT_COLSPEC, FormFactory.RELATED_GAP_COLSPEC,
                  ColumnSpec.decode("default:grow"), }, new RowSpec[] { FormFactory.RELATED_GAP_ROWSPEC, FormFactory.DEFAULT_ROWSPEC, }));
>>>>>>> ceb59980
        }
        {

          JScrollPane scrollPane = new JScrollPane();
          panelSearchDetail.add(scrollPane, "2, 5, 3, 1, fill, fill");
          {
            tableMovies = new JTable();
            scrollPane.setViewportView(tableMovies);
          }

        }
        {
          cbAssignMovies = new JCheckBox(BUNDLE.getString("movieset.movie.assign")); //$NON-NLS-1$
          cbAssignMovies.setSelected(true);
          panelSearchDetail.add(cbAssignMovies, "2, 7, 3, 1");
        }
      }
    }

    {
      JPanel bottomPane = new JPanel();
      getContentPane().add(bottomPane, BorderLayout.SOUTH);
      {
<<<<<<< HEAD
        bottomPane.setLayout(new FormLayout(new ColumnSpec[] { ColumnSpec.decode("2dlu"), ColumnSpec.decode("185px"),
            FormFactory.RELATED_GAP_COLSPEC, ColumnSpec.decode("18px:grow"), FormFactory.RELATED_GAP_COLSPEC, FormFactory.DEFAULT_COLSPEC,
            ColumnSpec.decode("2dlu"), }, new RowSpec[] { FormFactory.LINE_GAP_ROWSPEC, FormFactory.DEFAULT_ROWSPEC, FormFactory.LINE_GAP_ROWSPEC }));
=======
        bottomPane.setLayout(new FormLayout(
            new ColumnSpec[] { ColumnSpec.decode("2dlu"), ColumnSpec.decode("185px"), FormFactory.RELATED_GAP_COLSPEC, ColumnSpec.decode("18px:grow"),
                FormFactory.RELATED_GAP_COLSPEC, FormFactory.DEFAULT_COLSPEC, ColumnSpec.decode("2dlu"), },
            new RowSpec[] { FormFactory.LINE_GAP_ROWSPEC, FormFactory.DEFAULT_ROWSPEC, FormFactory.LINE_GAP_ROWSPEC }));
>>>>>>> ceb59980
        {
          progressBar = new JProgressBar();
          bottomPane.add(progressBar, "2, 2, fill, center");
        }
        {
          lblProgressAction = new JLabel("");
          bottomPane.add(lblProgressAction, "4, 2, fill, center");
        }
        {
          JPanel buttonPane = new JPanel();
          bottomPane.add(buttonPane, "6, 2, fill, fill");
          EqualsLayout layout = new EqualsLayout(5);
          buttonPane.setBorder(new EmptyBorder(4, 4, 4, 4));
          layout.setMinWidth(100);
          buttonPane.setLayout(layout);

          btnOk = new JButton(BUNDLE.getString("Button.ok")); //$NON-NLS-1$
          btnOk.setActionCommand("Save");
          btnOk.setToolTipText(BUNDLE.getString("Button.ok")); //$NON-NLS-1$
          btnOk.setIcon(IconManager.APPLY);
          btnOk.addActionListener(this);
          buttonPane.add(btnOk);

          JButton btnCancel = new JButton(BUNDLE.getString("Button.cancel")); //$NON-NLS-1$
          btnCancel.setActionCommand("Cancel");
          btnCancel.setToolTipText(BUNDLE.getString("Button.cancel")); //$NON-NLS-1$
          btnCancel.setIcon(IconManager.CANCEL);
          btnCancel.addActionListener(this);
          buttonPane.add(btnCancel);

          if (inQueue) {
            JButton btnAbort = new JButton(BUNDLE.getString("Button.abortqueue")); //$NON-NLS-1$
            btnAbort.setActionCommand("Abort");
            btnAbort.setToolTipText(BUNDLE.getString("Button.abortqueue")); //$NON-NLS-1$
            btnAbort.setIcon(IconManager.PROCESS_STOP);
            btnAbort.addActionListener(this);
            buttonPane.add(btnAbort, "6, 1, fill, top");
          }
        }
      }
    }
    initDataBindings();

    // adjust table columns
    tableMovies.getSelectionModel().setSelectionMode(ListSelectionModel.SINGLE_SELECTION);
    tableMovies.setAutoResizeMode(JTable.AUTO_RESIZE_ALL_COLUMNS);

    tableMovieSets.getColumnModel().getColumn(0).setHeaderValue(BUNDLE.getString("chooser.searchresult"));
    tfMovieSetName.setText(movieSet.getTitle());
    searchMovie();

  }

  private void searchMovie() {
    SearchTask task = new SearchTask(tfMovieSetName.getText());
    task.execute();
  }

  private class SearchTask extends SwingWorker<Void, Void> {
    private String searchTerm;

    public SearchTask(String searchTerm) {
      this.searchTerm = searchTerm;
    }

    @Override
    public Void doInBackground() {
      startProgressBar(BUNDLE.getString("chooser.searchingfor") + " " + searchTerm); //$NON-NLS-1$
      TmdbMetadataProvider mp;
      try {
        mp = new TmdbMetadataProvider();
        MediaSearchOptions options = new MediaSearchOptions(MediaType.MOVIE_SET);
        options.set(SearchParam.TITLE, searchTerm);
        options.set(SearchParam.LANGUAGE, MovieModuleManager.MOVIE_SETTINGS.getScraperLanguage().name());
        List<Collection> movieSets = mp.searchMovieSets(options);
        movieSetsFound.clear();
        if (movieSets.size() == 0) {
          movieSetsFound.add(MovieSetChooserModel.emptyResult);
        }
        else {
          for (Collection collection : movieSets) {
            MovieSetChooserModel model = new MovieSetChooserModel(collection);
            movieSetsFound.add(model);
          }
        }
      }
      catch (Exception e1) {
        LOGGER.warn("SearchTask", e1);
      }

      return null;
    }

    @Override
    public void done() {
      stopProgressBar();
    }
  }

  private class SearchAction extends AbstractAction {
    private static final long serialVersionUID = -6561883838396668177L;

    public SearchAction() {
      putValue(NAME, BUNDLE.getString("Button.search")); //$NON-NLS-1$
      putValue(SHORT_DESCRIPTION, BUNDLE.getString("movieset.search")); //$NON-NLS-1$
      putValue(SMALL_ICON, IconManager.SEARCH);
      putValue(LARGE_ICON_KEY, IconManager.SEARCH);
    }

    @Override
    public void actionPerformed(ActionEvent e) {
      searchMovie();
    }
  }

  @Override
  public void actionPerformed(ActionEvent arg0) {
    if ("Cancel".equals(arg0.getActionCommand())) {
      // cancel
      setVisible(false);
    }

    if ("Save".equals(arg0.getActionCommand())) {
      // save it
      int row = tableMovieSets.getSelectedRow();
      if (row >= 0) {
        MovieSetChooserModel model = movieSetsFound.get(row);
        if (model != MovieSetChooserModel.emptyResult) {
          movieSetToScrape.setTitle(model.getName());

          if (StringUtils.isNotBlank(model.getInfo().getOverview())) {
            movieSetToScrape.setPlot(model.getInfo().getOverview());
          }
          else {
            movieSetToScrape.setPlot("");
          }
          movieSetToScrape.setArtworkUrl(model.getPosterUrl(), MediaFileType.POSTER);
          movieSetToScrape.setArtworkUrl(model.getFanartUrl(), MediaFileType.FANART);
          movieSetToScrape.setTmdbId(model.getTmdbId());
          movieSetToScrape.saveToDb();

          // assign movies
          if (cbAssignMovies.isSelected()) {
            movieSetToScrape.removeAllMovies();
            for (int i = 0; i < model.getMovies().size(); i++) {
              MovieInSet movieInSet = model.getMovies().get(i);
              Movie movie = movieInSet.getMovie();
              if (movie == null) {
                continue;
              }

              // check if the found movie contains a matching set
              if (movie.getMovieSet() != null) {
                // unassign movie from set
                MovieSet mSet = movie.getMovieSet();
                mSet.removeMovie(movie);
              }

              movie.setMovieSet(movieSetToScrape);
              movie.setSortTitle(movieSetToScrape.getTitle() + String.format("%02d", i + 1));
              movie.saveToDb();
<<<<<<< HEAD
=======
              movie.writeNFO();
>>>>>>> ceb59980
              movieSetToScrape.addMovie(movie);
            }

            // and finally save assignments
            movieSetToScrape.saveToDb();
          }

        }
        setVisible(false);
      }
    }

    // Abort queue
    if ("Abort".equals(arg0.getActionCommand())) {
      continueQueue = false;
      setVisible(false);
    }
  }

  private class ScrapeTask extends SwingWorker<Void, Void> {
    private MovieSetChooserModel model;

    public ScrapeTask(MovieSetChooserModel model) {
      this.model = model;
    }

    @Override
    public Void doInBackground() {
      startProgressBar(BUNDLE.getString("chooser.scrapeing") + " " + model.getName()); //$NON-NLS-1$

      // disable ok button as long as its scraping
      btnOk.setEnabled(false);
      model.scrapeMetadata();
      btnOk.setEnabled(true);

      return null;
    }

    @Override
    public void done() {
      stopProgressBar();
    }
  }

  private void startProgressBar(final String description) {
    SwingUtilities.invokeLater(new Runnable() {
      @Override
      public void run() {
        lblProgressAction.setText(description);
        progressBar.setVisible(true);
        progressBar.setIndeterminate(true);
      }
    });
  }

  private void stopProgressBar() {
    SwingUtilities.invokeLater(new Runnable() {
      @Override
      public void run() {
        lblProgressAction.setText("");
        progressBar.setVisible(false);
        progressBar.setIndeterminate(false);
      }
    });
  }

  /**
   * Inits the data bindings.
   */
  protected void initDataBindings() {
    JTableBinding<MovieSetChooserModel, List<MovieSetChooserModel>, JTable> jTableBinding = SwingBindings.createJTableBinding(UpdateStrategy.READ,
        movieSetsFound, tableMovieSets);
    //
    BeanProperty<MovieSetChooserModel, String> movieSetChooserModelBeanProperty = BeanProperty.create("name");
<<<<<<< HEAD
    jTableBinding.addColumnBinding(movieSetChooserModelBeanProperty).setEditable(false); //$NON-NLS-1$
=======
    jTableBinding.addColumnBinding(movieSetChooserModelBeanProperty).setEditable(false); // $NON-NLS-1$
>>>>>>> ceb59980
    //
    jTableBinding.bind();
    //
    BeanProperty<JTable, List<MovieInSet>> jTableBeanProperty = BeanProperty.create("selectedElement.movies");
    JTableBinding<MovieInSet, JTable, JTable> jTableBinding_1 = SwingBindings.createJTableBinding(UpdateStrategy.READ, tableMovieSets,
        jTableBeanProperty, tableMovies);
    //
    BeanProperty<MovieInSet, String> movieInSetBeanProperty = BeanProperty.create("name");
    jTableBinding_1.addColumnBinding(movieInSetBeanProperty).setColumnName(BUNDLE.getString("tmm.movie")).setEditable(false); //$NON-NLS-1$
    //
    BeanProperty<MovieInSet, String> movieInSetBeanProperty_2 = BeanProperty.create("movie.title");
    jTableBinding_1.addColumnBinding(movieInSetBeanProperty_2).setColumnName(BUNDLE.getString("movieset.movie.matched")).setEditable(false); //$NON-NLS-1$
    //
    jTableBinding_1.bind();
    //
    BeanProperty<JTable, String> jTableBeanProperty_1 = BeanProperty.create("selectedElement.name");
    BeanProperty<JTextArea, String> jTextAreaBeanProperty = BeanProperty.create("text");
<<<<<<< HEAD
    AutoBinding<JTable, String, JTextArea, String> autoBinding = Bindings.createAutoBinding(UpdateStrategy.READ, tableMovieSets,
        jTableBeanProperty_1, lblMovieSetName, jTextAreaBeanProperty);
=======
    AutoBinding<JTable, String, JTextArea, String> autoBinding = Bindings.createAutoBinding(UpdateStrategy.READ, tableMovieSets, jTableBeanProperty_1,
        lblMovieSetName, jTextAreaBeanProperty);
>>>>>>> ceb59980
    autoBinding.bind();
    //
    BeanProperty<JTable, String> jTableBeanProperty_2 = BeanProperty.create("selectedElement.posterUrl");
    BeanProperty<ImageLabel, String> imageLabelBeanProperty = BeanProperty.create("imageUrl");
    AutoBinding<JTable, String, ImageLabel, String> autoBinding_1 = Bindings.createAutoBinding(UpdateStrategy.READ, tableMovieSets,
        jTableBeanProperty_2, lblMovieSetPoster, imageLabelBeanProperty);
    autoBinding_1.bind();
  }

  /**
   * Shows the dialog and returns whether the work on the queue should be continued.
   * 
   * @return true, if successful
   */
  public boolean showDialog() {
    setVisible(true);
    return continueQueue;
  }

  @Override
  public void pack() {
    // do not let it pack - it looks weird
  }
}<|MERGE_RESOLUTION|>--- conflicted
+++ resolved
@@ -84,26 +84,6 @@
  */
 public class MovieSetChooserDialog extends TmmDialog implements ActionListener {
   private static final long           serialVersionUID = -1023959850452480592L;
-<<<<<<< HEAD
-  /** @wbp.nls.resourceBundle messages */
-  private static final ResourceBundle BUNDLE           = ResourceBundle.getBundle("messages", new UTF8Control());                    //$NON-NLS-1$
-  private static final Logger         LOGGER           = LoggerFactory.getLogger(MovieSetChooserDialog.class);
-
-  private MovieSet                    movieSetToScrape;
-  private List<MovieSetChooserModel>  movieSetsFound   = ObservableCollections.observableList(new ArrayList<MovieSetChooserModel>());
-  private final Action                actionSearch     = new SearchAction();
-  private boolean                     continueQueue    = true;
-
-  private JLabel                      lblProgressAction;
-  private JProgressBar                progressBar;
-  private JTextField                  tfMovieSetName;
-  private JTable                      tableMovieSets;
-  private JTextArea                   lblMovieSetName;
-  private ImageLabel                  lblMovieSetPoster;
-  private JTable                      tableMovies;
-  private JCheckBox                   cbAssignMovies;
-  private JButton                     btnOk;
-=======
   /**
    * @wbp.nls.resourceBundle messages
    */
@@ -124,7 +104,6 @@
   private JTable       tableMovies;
   private JCheckBox    cbAssignMovies;
   private JButton      btnOk;
->>>>>>> ceb59980
 
   /**
    * Instantiates a new movie set chooser panel.
@@ -142,16 +121,10 @@
 
     JPanel panelHeader = new JPanel();
     getContentPane().add(panelHeader, BorderLayout.NORTH);
-<<<<<<< HEAD
-    panelHeader.setLayout(new FormLayout(new ColumnSpec[] { FormFactory.RELATED_GAP_COLSPEC, ColumnSpec.decode("114px:grow"),
-        FormFactory.RELATED_GAP_COLSPEC, ColumnSpec.decode("100px"), ColumnSpec.decode("2dlu"), }, new RowSpec[] { FormFactory.LINE_GAP_ROWSPEC,
-        RowSpec.decode("25px"), FormFactory.RELATED_GAP_ROWSPEC, }));
-=======
     panelHeader.setLayout(new FormLayout(
         new ColumnSpec[] { FormFactory.RELATED_GAP_COLSPEC, ColumnSpec.decode("114px:grow"), FormFactory.RELATED_GAP_COLSPEC,
             ColumnSpec.decode("100px"), ColumnSpec.decode("2dlu"), },
         new RowSpec[] { FormFactory.LINE_GAP_ROWSPEC, RowSpec.decode("25px"), FormFactory.RELATED_GAP_ROWSPEC, }));
->>>>>>> ceb59980
     {
       tfMovieSetName = new JTextField();
       panelHeader.add(tfMovieSetName, "2, 2, fill, fill");
@@ -169,13 +142,8 @@
       getContentPane().add(splitPane, BorderLayout.CENTER);
       {
         JPanel panelResults = new JPanel();
-<<<<<<< HEAD
-        panelResults.setLayout(new FormLayout(new ColumnSpec[] { FormFactory.RELATED_GAP_COLSPEC, ColumnSpec.decode("300px:grow"), }, new RowSpec[] {
-            FormFactory.LINE_GAP_ROWSPEC, RowSpec.decode("fill:403px:grow"), }));
-=======
         panelResults.setLayout(new FormLayout(new ColumnSpec[] { FormFactory.RELATED_GAP_COLSPEC, ColumnSpec.decode("300px:grow"), },
             new RowSpec[] { FormFactory.LINE_GAP_ROWSPEC, RowSpec.decode("fill:403px:grow"), }));
->>>>>>> ceb59980
         JScrollPane panelSearchResults = new JScrollPane();
         panelResults.add(panelSearchResults, "2, 2, fill, fill");
         splitPane.setLeftComponent(panelResults);
@@ -214,18 +182,11 @@
       {
         JPanel panelSearchDetail = new JPanel();
         splitPane.setRightComponent(panelSearchDetail);
-<<<<<<< HEAD
-        panelSearchDetail.setLayout(new FormLayout(new ColumnSpec[] { FormFactory.RELATED_GAP_COLSPEC, ColumnSpec.decode("left:150px"),
-            FormFactory.RELATED_GAP_COLSPEC, ColumnSpec.decode("max(300px;default):grow"), FormFactory.RELATED_GAP_COLSPEC, }, new RowSpec[] {
-            FormFactory.DEFAULT_ROWSPEC, FormFactory.RELATED_GAP_ROWSPEC, RowSpec.decode("250px"), FormFactory.PARAGRAPH_GAP_ROWSPEC,
-            RowSpec.decode("top:default:grow"), FormFactory.RELATED_GAP_ROWSPEC, FormFactory.DEFAULT_ROWSPEC, FormFactory.RELATED_GAP_ROWSPEC }));
-=======
         panelSearchDetail.setLayout(new FormLayout(
             new ColumnSpec[] { FormFactory.RELATED_GAP_COLSPEC, ColumnSpec.decode("left:150px"), FormFactory.RELATED_GAP_COLSPEC,
                 ColumnSpec.decode("max(300px;default):grow"), FormFactory.RELATED_GAP_COLSPEC, },
             new RowSpec[] { FormFactory.DEFAULT_ROWSPEC, FormFactory.RELATED_GAP_ROWSPEC, RowSpec.decode("250px"), FormFactory.PARAGRAPH_GAP_ROWSPEC,
                 RowSpec.decode("top:default:grow"), FormFactory.RELATED_GAP_ROWSPEC, FormFactory.DEFAULT_ROWSPEC, FormFactory.RELATED_GAP_ROWSPEC }));
->>>>>>> ceb59980
         {
           lblMovieSetName = new JTextArea("");
           lblMovieSetName.setLineWrap(true);
@@ -242,15 +203,9 @@
         {
           JPanel panel = new JPanel();
           panelSearchDetail.add(panel, "4, 3, fill, fill");
-<<<<<<< HEAD
-          panel.setLayout(new FormLayout(new ColumnSpec[] { FormFactory.RELATED_GAP_COLSPEC, FormFactory.DEFAULT_COLSPEC,
-              FormFactory.RELATED_GAP_COLSPEC, ColumnSpec.decode("default:grow"), }, new RowSpec[] { FormFactory.RELATED_GAP_ROWSPEC,
-              FormFactory.DEFAULT_ROWSPEC, }));
-=======
           panel.setLayout(
               new FormLayout(new ColumnSpec[] { FormFactory.RELATED_GAP_COLSPEC, FormFactory.DEFAULT_COLSPEC, FormFactory.RELATED_GAP_COLSPEC,
                   ColumnSpec.decode("default:grow"), }, new RowSpec[] { FormFactory.RELATED_GAP_ROWSPEC, FormFactory.DEFAULT_ROWSPEC, }));
->>>>>>> ceb59980
         }
         {
 
@@ -274,16 +229,10 @@
       JPanel bottomPane = new JPanel();
       getContentPane().add(bottomPane, BorderLayout.SOUTH);
       {
-<<<<<<< HEAD
-        bottomPane.setLayout(new FormLayout(new ColumnSpec[] { ColumnSpec.decode("2dlu"), ColumnSpec.decode("185px"),
-            FormFactory.RELATED_GAP_COLSPEC, ColumnSpec.decode("18px:grow"), FormFactory.RELATED_GAP_COLSPEC, FormFactory.DEFAULT_COLSPEC,
-            ColumnSpec.decode("2dlu"), }, new RowSpec[] { FormFactory.LINE_GAP_ROWSPEC, FormFactory.DEFAULT_ROWSPEC, FormFactory.LINE_GAP_ROWSPEC }));
-=======
         bottomPane.setLayout(new FormLayout(
             new ColumnSpec[] { ColumnSpec.decode("2dlu"), ColumnSpec.decode("185px"), FormFactory.RELATED_GAP_COLSPEC, ColumnSpec.decode("18px:grow"),
                 FormFactory.RELATED_GAP_COLSPEC, FormFactory.DEFAULT_COLSPEC, ColumnSpec.decode("2dlu"), },
             new RowSpec[] { FormFactory.LINE_GAP_ROWSPEC, FormFactory.DEFAULT_ROWSPEC, FormFactory.LINE_GAP_ROWSPEC }));
->>>>>>> ceb59980
         {
           progressBar = new JProgressBar();
           bottomPane.add(progressBar, "2, 2, fill, center");
@@ -445,10 +394,7 @@
               movie.setMovieSet(movieSetToScrape);
               movie.setSortTitle(movieSetToScrape.getTitle() + String.format("%02d", i + 1));
               movie.saveToDb();
-<<<<<<< HEAD
-=======
               movie.writeNFO();
->>>>>>> ceb59980
               movieSetToScrape.addMovie(movie);
             }
 
@@ -523,11 +469,7 @@
         movieSetsFound, tableMovieSets);
     //
     BeanProperty<MovieSetChooserModel, String> movieSetChooserModelBeanProperty = BeanProperty.create("name");
-<<<<<<< HEAD
-    jTableBinding.addColumnBinding(movieSetChooserModelBeanProperty).setEditable(false); //$NON-NLS-1$
-=======
     jTableBinding.addColumnBinding(movieSetChooserModelBeanProperty).setEditable(false); // $NON-NLS-1$
->>>>>>> ceb59980
     //
     jTableBinding.bind();
     //
@@ -545,13 +487,8 @@
     //
     BeanProperty<JTable, String> jTableBeanProperty_1 = BeanProperty.create("selectedElement.name");
     BeanProperty<JTextArea, String> jTextAreaBeanProperty = BeanProperty.create("text");
-<<<<<<< HEAD
-    AutoBinding<JTable, String, JTextArea, String> autoBinding = Bindings.createAutoBinding(UpdateStrategy.READ, tableMovieSets,
-        jTableBeanProperty_1, lblMovieSetName, jTextAreaBeanProperty);
-=======
     AutoBinding<JTable, String, JTextArea, String> autoBinding = Bindings.createAutoBinding(UpdateStrategy.READ, tableMovieSets, jTableBeanProperty_1,
         lblMovieSetName, jTextAreaBeanProperty);
->>>>>>> ceb59980
     autoBinding.bind();
     //
     BeanProperty<JTable, String> jTableBeanProperty_2 = BeanProperty.create("selectedElement.posterUrl");
