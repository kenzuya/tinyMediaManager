--- conflicted
+++ resolved
@@ -65,36 +65,6 @@
  */
 public class TvShowEpisodeInformationPanel extends JPanel {
   private static final long           serialVersionUID = 2032708149757390567L;
-<<<<<<< HEAD
-  /** @wbp.nls.resourceBundle messages */
-  private static final ResourceBundle BUNDLE           = ResourceBundle.getBundle("messages", new UTF8Control()); //$NON-NLS-1$
-
-  /** UI components */
-  private JSplitPane                  splitPaneVertical;
-  private JPanel                      panelTop;
-  private JPanel                      panelTvShowLogos;
-  private StarRater                   panelRatingStars;
-  private JLabel                      lblTvShowName;
-  private JLabel                      lblRating;
-  private JLabel                      lblVoteCount;
-  private JLabel                      lblEpisodeTitle;
-  private JLabel                      lblCertificationImage;
-  private ImageLabel                  lblEpisodeThumb;
-  private ImageLabel                  lblSeasonPoster;
-  private JPanel                      panelBottom;
-  private JTextPane                   tpOverview;
-  private JPanel                      panelLogos;
-  private JTabbedPane                 tabbedPaneTvShowEpisodeDetails;
-  private JPanel                      panelActors;
-  private JPanel                      panelDetails;
-  private JPanel                      panelMediaInformation;
-  private JPanel                      panelMediaFiles;
-  private JLabel                      lblMediaLogoResolution;
-  private JLabel                      lblMediaLogoVideoCodec;
-  private JLabel                      lblMediaLogoAudio;
-  private JPanel                      panelWatched;
-  private JLabel                      lblWatched;
-=======
   /**
    * @wbp.nls.resourceBundle messages
    */
@@ -125,7 +95,6 @@
   private JLabel      lblMediaLogoAudio;
   private JPanel      panelWatched;
   private JLabel      lblWatched;
->>>>>>> ceb59980
 
   private TvShowEpisodeSelectionModel tvShowEpisodeSelectionModel;
   private JPanel                      panelLeft;
@@ -142,15 +111,9 @@
    */
   public TvShowEpisodeInformationPanel(TvShowEpisodeSelectionModel tvShowEpisodeSelectionModel) {
     this.tvShowEpisodeSelectionModel = tvShowEpisodeSelectionModel;
-<<<<<<< HEAD
-    setLayout(new FormLayout(
-        new ColumnSpec[] { ColumnSpec.decode("100px:grow"), FormFactory.RELATED_GAP_COLSPEC, ColumnSpec.decode("200px:grow(4)"), },
-        new RowSpec[] { RowSpec.decode("fill:default:grow"), }));
-=======
     setLayout(
         new FormLayout(new ColumnSpec[] { ColumnSpec.decode("100px:grow"), FormFactory.RELATED_GAP_COLSPEC, ColumnSpec.decode("200px:grow(4)"), },
             new RowSpec[] { RowSpec.decode("fill:default:grow"), }));
->>>>>>> ceb59980
 
     panelLeft = new JPanel();
     panelLeft.setLayout(new ColumnLayout());
@@ -161,15 +124,9 @@
 
       @Override
       public Dimension getPreferredSize() {
-<<<<<<< HEAD
-        if (originalImage != null) {
-          return new Dimension(getParent().getWidth(),
-              (int) (getParent().getWidth() / (float) originalImage.getWidth() * (float) originalImage.getHeight()));
-=======
         if (scaledImage != null) {
           return new Dimension(getParent().getWidth(),
               (int) (getParent().getWidth() / (float) scaledImage.getWidth() * (float) scaledImage.getHeight()));
->>>>>>> ceb59980
         }
         return new Dimension(getParent().getWidth(), (int) (getParent().getWidth() / 2d * 3d) + 1);
       }
@@ -188,15 +145,9 @@
 
       @Override
       public Dimension getPreferredSize() {
-<<<<<<< HEAD
-        if (originalImage != null) {
-          return new Dimension(getParent().getWidth(),
-              (int) (getParent().getWidth() / (float) originalImage.getWidth() * (float) originalImage.getHeight()));
-=======
         if (scaledImage != null) {
           return new Dimension(getParent().getWidth(),
               (int) (getParent().getWidth() / (float) scaledImage.getWidth() * (float) scaledImage.getHeight()));
->>>>>>> ceb59980
         }
         return new Dimension(getParent().getWidth(), (int) (getParent().getWidth() / 16d * 9d) + 1);
       }
@@ -220,14 +171,6 @@
     panelTop = new JPanel();
     panelTop.setBorder(null);
     splitPaneVertical.setTopComponent(panelTop);
-<<<<<<< HEAD
-    panelTop.setLayout(new FormLayout(new ColumnSpec[] { FormFactory.RELATED_GAP_COLSPEC, ColumnSpec.decode("200px:grow"),
-        FormFactory.RELATED_GAP_COLSPEC, FormFactory.DEFAULT_COLSPEC, }, new RowSpec[] { RowSpec.decode("fill:default"), FormFactory.DEFAULT_ROWSPEC,
-        FormFactory.NARROW_LINE_GAP_ROWSPEC, FormFactory.DEFAULT_ROWSPEC, FormFactory.NARROW_LINE_GAP_ROWSPEC, FormFactory.DEFAULT_ROWSPEC,
-        FormFactory.NARROW_LINE_GAP_ROWSPEC, FormFactory.DEFAULT_ROWSPEC, FormFactory.NARROW_LINE_GAP_ROWSPEC, RowSpec.decode("fill:36px"),
-        FormFactory.NARROW_LINE_GAP_ROWSPEC, FormFactory.DEFAULT_ROWSPEC, FormFactory.NARROW_LINE_GAP_ROWSPEC, FormFactory.DEFAULT_ROWSPEC,
-        RowSpec.decode("top:50px:grow(2)"), }));
-=======
     panelTop.setLayout(new FormLayout(
         new ColumnSpec[] { FormFactory.RELATED_GAP_COLSPEC, ColumnSpec.decode("200px:grow"), FormFactory.RELATED_GAP_COLSPEC,
             FormFactory.DEFAULT_COLSPEC, },
@@ -235,7 +178,6 @@
             FormFactory.NARROW_LINE_GAP_ROWSPEC, FormFactory.DEFAULT_ROWSPEC, FormFactory.NARROW_LINE_GAP_ROWSPEC, FormFactory.DEFAULT_ROWSPEC,
             FormFactory.NARROW_LINE_GAP_ROWSPEC, RowSpec.decode("fill:36px"), FormFactory.NARROW_LINE_GAP_ROWSPEC, FormFactory.DEFAULT_ROWSPEC,
             FormFactory.NARROW_LINE_GAP_ROWSPEC, FormFactory.DEFAULT_ROWSPEC, RowSpec.decode("top:50px:grow(2)"), }));
->>>>>>> ceb59980
 
     JPanel panelTvShowHeader = new JPanel();
     panelTop.add(panelTvShowHeader, "2, 1, 3, 1, fill, top");
@@ -257,14 +199,9 @@
 
     JPanel panelRatingTagline = new JPanel();
     panelTvShowHeader.add(panelRatingTagline, BorderLayout.CENTER);
-<<<<<<< HEAD
-    panelRatingTagline.setLayout(new FormLayout(new ColumnSpec[] { FormFactory.DEFAULT_COLSPEC, FormFactory.DEFAULT_COLSPEC,
-        ColumnSpec.decode("default:grow"), }, new RowSpec[] { FormFactory.LINE_GAP_ROWSPEC, RowSpec.decode("24px"), FormFactory.DEFAULT_ROWSPEC, }));
-=======
     panelRatingTagline
         .setLayout(new FormLayout(new ColumnSpec[] { FormFactory.DEFAULT_COLSPEC, FormFactory.DEFAULT_COLSPEC, ColumnSpec.decode("default:grow"), },
             new RowSpec[] { FormFactory.LINE_GAP_ROWSPEC, RowSpec.decode("24px"), FormFactory.DEFAULT_ROWSPEC, }));
->>>>>>> ceb59980
 
     lblRating = new JLabel("");
     panelRatingTagline.add(lblRating, "2, 2, left, center");
@@ -322,15 +259,6 @@
 
     JPanel panelOverview = new JPanel();
     panelTop.add(panelOverview, "2, 15, 3, 1, fill, fill");
-<<<<<<< HEAD
-    panelOverview.setLayout(new FormLayout(new ColumnSpec[] { ColumnSpec.decode("default:grow"), }, new RowSpec[] { FormFactory.LINE_GAP_ROWSPEC,
-        RowSpec.decode("fill:default:grow"), }));
-    panelOverview.add(scrollPaneOverview, "1, 2, fill, fill");
-
-    panelBottom = new JPanel();
-    panelBottom.setLayout(new FormLayout(new ColumnSpec[] { ColumnSpec.decode("200px:grow"), FormFactory.RELATED_GAP_COLSPEC,
-        FormFactory.DEFAULT_COLSPEC, }, new RowSpec[] { FormFactory.LINE_GAP_ROWSPEC, RowSpec.decode("default:grow"), }));
-=======
     panelOverview.setLayout(new FormLayout(new ColumnSpec[] { ColumnSpec.decode("default:grow"), },
         new RowSpec[] { FormFactory.LINE_GAP_ROWSPEC, RowSpec.decode("fill:default:grow"), }));
     panelOverview.add(scrollPaneOverview, "1, 2, fill, fill");
@@ -339,7 +267,6 @@
     panelBottom
         .setLayout(new FormLayout(new ColumnSpec[] { ColumnSpec.decode("200px:grow"), FormFactory.RELATED_GAP_COLSPEC, FormFactory.DEFAULT_COLSPEC, },
             new RowSpec[] { FormFactory.LINE_GAP_ROWSPEC, RowSpec.decode("default:grow"), }));
->>>>>>> ceb59980
     splitPaneVertical.setBottomComponent(panelBottom);
 
     tabbedPaneTvShowEpisodeDetails = new JTabbedPane(JTabbedPane.TOP);
