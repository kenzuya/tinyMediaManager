/*
 * Copyright 2012 - 2015 Manuel Laggner
 *
 * Licensed under the Apache License, Version 2.0 (the "License");
 * you may not use this file except in compliance with the License.
 * You may obtain a copy of the License at
 *
 *     http://www.apache.org/licenses/LICENSE-2.0
 *
 * Unless required by applicable law or agreed to in writing, software
 * distributed under the License is distributed on an "AS IS" BASIS,
 * WITHOUT WARRANTIES OR CONDITIONS OF ANY KIND, either express or implied.
 * See the License for the specific language governing permissions and
 * limitations under the License.
 */
package org.tinymediamanager.ui.tvshows;

import static org.tinymediamanager.core.Constants.*;

import java.awt.Dimension;
import java.awt.Font;
import java.beans.PropertyChangeEvent;
import java.beans.PropertyChangeListener;
import java.util.Comparator;
import java.util.ResourceBundle;

import javax.swing.JLabel;
import javax.swing.JPanel;
import javax.swing.JScrollPane;
import javax.swing.JSeparator;
import javax.swing.JSplitPane;
import javax.swing.JTable;

import org.jdesktop.beansbinding.AutoBinding;
import org.jdesktop.beansbinding.AutoBinding.UpdateStrategy;
import org.jdesktop.beansbinding.BeanProperty;
import org.jdesktop.beansbinding.Bindings;
import org.tinymediamanager.core.entities.MediaFile;
import org.tinymediamanager.core.tvshow.entities.TvShowEpisode;
import org.tinymediamanager.core.tvshow.entities.TvShowSeason;
import org.tinymediamanager.ui.ColumnLayout;
import org.tinymediamanager.ui.TableColumnResizer;
import org.tinymediamanager.ui.TmmFontHelper;
import org.tinymediamanager.ui.UTF8Control;
import org.tinymediamanager.ui.components.ImageLabel;
import org.tinymediamanager.ui.components.MediaFilesPanel;
import org.tinymediamanager.ui.components.ZebraJTable;

<<<<<<< HEAD
=======
import com.jgoodies.forms.factories.FormFactory;
import com.jgoodies.forms.layout.ColumnSpec;
import com.jgoodies.forms.layout.FormLayout;
import com.jgoodies.forms.layout.RowSpec;

>>>>>>> ceb59980
import ca.odell.glazedlists.BasicEventList;
import ca.odell.glazedlists.EventList;
import ca.odell.glazedlists.GlazedLists;
import ca.odell.glazedlists.ObservableElementList;
import ca.odell.glazedlists.gui.AdvancedTableFormat;
import ca.odell.glazedlists.swing.DefaultEventTableModel;
import ca.odell.glazedlists.swing.GlazedListsSwing;

<<<<<<< HEAD
import com.jgoodies.forms.factories.FormFactory;
import com.jgoodies.forms.layout.ColumnSpec;
import com.jgoodies.forms.layout.FormLayout;
import com.jgoodies.forms.layout.RowSpec;

=======
>>>>>>> ceb59980
/**
 * The Class TvShowInformationPanel.
 * 
 * @author Manuel Laggner
 */
public class TvShowSeasonInformationPanel extends JPanel {
<<<<<<< HEAD
  private static final long                     serialVersionUID  = 1911808562993073590L;
  /** @wbp.nls.resourceBundle messages */
  private static final ResourceBundle           BUNDLE            = ResourceBundle.getBundle("messages", new UTF8Control()); //$NON-NLS-1$
=======
  private static final long           serialVersionUID = 1911808562993073590L;
  /**
   * @wbp.nls.resourceBundle messages
   */
  private static final ResourceBundle BUNDLE           = ResourceBundle.getBundle("messages", new UTF8Control()); //$NON-NLS-1$
>>>>>>> ceb59980

  private EventList<TvShowEpisode>              episodeEventList;
  private EventList<MediaFile>                  mediaFileEventList;
  private DefaultEventTableModel<TvShowEpisode> episodeTableModel = null;
  private TvShowSeasonSelectionModel            tvShowSeasonSelectionModel;

  /** UI components */
<<<<<<< HEAD
  private JSplitPane                            splitPaneVertical;
  private JPanel                                panelTop;
  private ImageLabel                            lblTvShowPoster;
  private JLabel                                lblPosterSize;
  private JPanel                                panelRight;
  private JPanel                                panelLeft;
  private JLabel                                lblTvshowTitle;
  private JLabel                                lblSeasonT;
  private JLabel                                lblSeason;
  private JSeparator                            separator;
  private JLabel                                lblEpisodelistT;
  private JScrollPane                           scrollPaneEpisodes;
  private JTable                                tableEpisodes;
  private JPanel                                panelBottom;
  private JLabel                                lblMediaFiles;
  private MediaFilesPanel                       panelMediaFiles;
=======
  private JSplitPane      splitPaneVertical;
  private JPanel          panelTop;
  private ImageLabel      lblTvShowPoster;
  private JLabel          lblPosterSize;
  private JPanel          panelRight;
  private JPanel          panelLeft;
  private JLabel          lblTvshowTitle;
  private JLabel          lblSeasonT;
  private JLabel          lblSeason;
  private JSeparator      separator;
  private JLabel          lblEpisodelistT;
  private JScrollPane     scrollPaneEpisodes;
  private JTable          tableEpisodes;
  private JPanel          panelBottom;
  private JLabel          lblMediaFiles;
  private MediaFilesPanel panelMediaFiles;
>>>>>>> ceb59980

  /**
   * Instantiates a new tv show information panel.
   * 
   * @param tvShowSeasonSelectionModel
   *          the tv show selection model
   */
  public TvShowSeasonInformationPanel(TvShowSeasonSelectionModel tvShowSeasonSelectionModel) {
    this.tvShowSeasonSelectionModel = tvShowSeasonSelectionModel;
    episodeEventList = new ObservableElementList<TvShowEpisode>(GlazedLists.threadSafeList(new BasicEventList<TvShowEpisode>()),
        GlazedLists.beanConnector(TvShowEpisode.class));
    mediaFileEventList = new ObservableElementList<MediaFile>(GlazedLists.threadSafeList(new BasicEventList<MediaFile>()),
        GlazedLists.beanConnector(MediaFile.class));

<<<<<<< HEAD
    setLayout(new FormLayout(
        new ColumnSpec[] { ColumnSpec.decode("100px:grow"), FormFactory.RELATED_GAP_COLSPEC, ColumnSpec.decode("200px:grow(4)"), },
        new RowSpec[] { RowSpec.decode("fill:default:grow"), }));
=======
    setLayout(
        new FormLayout(new ColumnSpec[] { ColumnSpec.decode("100px:grow"), FormFactory.RELATED_GAP_COLSPEC, ColumnSpec.decode("200px:grow(4)"), },
            new RowSpec[] { RowSpec.decode("fill:default:grow"), }));
>>>>>>> ceb59980

    panelLeft = new JPanel();
    add(panelLeft, "1, 1, fill, fill");
    panelLeft.setLayout(new ColumnLayout());

    lblTvShowPoster = new ImageLabel(false) {
      private static final long serialVersionUID = -4774846565578766742L;

      @Override
      public Dimension getPreferredSize() {
<<<<<<< HEAD
        if (originalImage != null) {
          return new Dimension(getParent().getWidth(),
              (int) (getParent().getWidth() / (float) originalImage.getWidth() * (float) originalImage.getHeight()));
=======
        if (scaledImage != null) {
          return new Dimension(getParent().getWidth(),
              (int) (getParent().getWidth() / (float) scaledImage.getWidth() * (float) scaledImage.getHeight()));
>>>>>>> ceb59980
        }
        return new Dimension(getParent().getWidth(), (int) (getParent().getWidth() / 2d * 3d) + 1);
      }
    };
    panelLeft.add(lblTvShowPoster);
    lblTvShowPoster.setAlternativeText(BUNDLE.getString("image.notfound.poster")); //$NON-NLS-1$
    lblTvShowPoster.enableLightbox();
    lblPosterSize = new JLabel(BUNDLE.getString("mediafiletype.poster")); //$NON-NLS-1$
    panelLeft.add(lblPosterSize);

    panelRight = new JPanel();
    add(panelRight, "3, 1, fill, fill");
    panelRight
        .setLayout(new FormLayout(new ColumnSpec[] { ColumnSpec.decode("200px:grow"), }, new RowSpec[] { RowSpec.decode("fill:default:grow"), }));

    splitPaneVertical = new JSplitPane();
    panelRight.add(splitPaneVertical, "1, 1, fill, fill");
    splitPaneVertical.setBorder(null);
    splitPaneVertical.setResizeWeight(0.5);
    splitPaneVertical.setContinuousLayout(true);
    splitPaneVertical.setOneTouchExpandable(true);
    splitPaneVertical.setOrientation(JSplitPane.VERTICAL_SPLIT);

    panelTop = new JPanel();
    panelTop.setBorder(null);
    splitPaneVertical.setTopComponent(panelTop);
<<<<<<< HEAD
    panelTop.setLayout(new FormLayout(new ColumnSpec[] { FormFactory.RELATED_GAP_COLSPEC, FormFactory.DEFAULT_COLSPEC,
        FormFactory.RELATED_GAP_COLSPEC, ColumnSpec.decode("default:grow"), FormFactory.RELATED_GAP_COLSPEC, }, new RowSpec[] {
        RowSpec.decode("fill:default"), FormFactory.NARROW_LINE_GAP_ROWSPEC, FormFactory.DEFAULT_ROWSPEC, FormFactory.NARROW_LINE_GAP_ROWSPEC,
        FormFactory.DEFAULT_ROWSPEC, FormFactory.NARROW_LINE_GAP_ROWSPEC, FormFactory.DEFAULT_ROWSPEC, FormFactory.NARROW_LINE_GAP_ROWSPEC,
        RowSpec.decode("top:default:grow"), }));
=======
    panelTop.setLayout(new FormLayout(
        new ColumnSpec[] { FormFactory.RELATED_GAP_COLSPEC, FormFactory.DEFAULT_COLSPEC, FormFactory.RELATED_GAP_COLSPEC,
            ColumnSpec.decode("default:grow"), FormFactory.RELATED_GAP_COLSPEC, },
        new RowSpec[] { RowSpec.decode("fill:default"), FormFactory.NARROW_LINE_GAP_ROWSPEC, FormFactory.DEFAULT_ROWSPEC,
            FormFactory.NARROW_LINE_GAP_ROWSPEC, FormFactory.DEFAULT_ROWSPEC, FormFactory.NARROW_LINE_GAP_ROWSPEC, FormFactory.DEFAULT_ROWSPEC,
            FormFactory.NARROW_LINE_GAP_ROWSPEC, RowSpec.decode("top:default:grow"), }));
>>>>>>> ceb59980

    lblTvshowTitle = new JLabel("");
    TmmFontHelper.changeFont(lblTvshowTitle, 1.33, Font.BOLD);
    panelTop.add(lblTvshowTitle, "2, 1, 3, 1");

    lblSeasonT = new JLabel(BUNDLE.getString("metatag.season")); //$NON-NLS-1$
    TmmFontHelper.changeFont(lblSeasonT, 1.166, Font.BOLD);
    panelTop.add(lblSeasonT, "2, 3");

    lblSeason = new JLabel("");
    TmmFontHelper.changeFont(lblSeason, 1.166, Font.BOLD);
    panelTop.add(lblSeason, "4, 3");

    separator = new JSeparator();
    panelTop.add(separator, "2, 5, 3, 1");

    lblEpisodelistT = new JLabel(BUNDLE.getString("metatag.episodes")); //$NON-NLS-1$
    panelTop.add(lblEpisodelistT, "2, 7, 3, 1");

    episodeTableModel = new DefaultEventTableModel<TvShowEpisode>(GlazedListsSwing.swingThreadProxyList(episodeEventList), new EpisodeTableFormat());
    tableEpisodes = new ZebraJTable(episodeTableModel);
    scrollPaneEpisodes = ZebraJTable.createStripedJScrollPane(tableEpisodes);
    panelTop.add(scrollPaneEpisodes, "2, 9, 3, 1, fill, fill");

    panelBottom = new JPanel();

    // new MediaFilesPanel(mediaFileEventList);
    splitPaneVertical.setRightComponent(panelBottom);
<<<<<<< HEAD
    panelBottom.setLayout(new FormLayout(new ColumnSpec[] { FormFactory.RELATED_GAP_COLSPEC, ColumnSpec.decode("default:grow"),
        FormFactory.RELATED_GAP_COLSPEC, }, new RowSpec[] { FormFactory.NARROW_LINE_GAP_ROWSPEC, FormFactory.DEFAULT_ROWSPEC,
        FormFactory.NARROW_LINE_GAP_ROWSPEC, RowSpec.decode("default:grow"), }));
=======
    panelBottom.setLayout(
        new FormLayout(new ColumnSpec[] { FormFactory.RELATED_GAP_COLSPEC, ColumnSpec.decode("default:grow"), FormFactory.RELATED_GAP_COLSPEC, },
            new RowSpec[] { FormFactory.NARROW_LINE_GAP_ROWSPEC, FormFactory.DEFAULT_ROWSPEC, FormFactory.NARROW_LINE_GAP_ROWSPEC,
                RowSpec.decode("default:grow"), }));
>>>>>>> ceb59980

    lblMediaFiles = new JLabel(BUNDLE.getString("metatag.mediafiles")); //$NON-NLS-1$
    panelBottom.add(lblMediaFiles, "2, 2");

    panelMediaFiles = new MediaFilesPanel(mediaFileEventList);
    panelBottom.add(panelMediaFiles, "2, 4, fill, fill");
    scrollPaneEpisodes.setViewportView(tableEpisodes);

    // manual coded binding
    PropertyChangeListener propertyChangeListener = new PropertyChangeListener() {
      public void propertyChange(PropertyChangeEvent propertyChangeEvent) {
        String property = propertyChangeEvent.getPropertyName();
        Object source = propertyChangeEvent.getSource();
        // react on selection of a movie and change of a tv show
        if (source instanceof TvShowSeasonSelectionModel
            || (source instanceof TvShowSeason && (MEDIA_FILES.equals(propertyChangeEvent.getPropertyName())
                || ADDED_EPISODE.equals(propertyChangeEvent.getPropertyName()) || REMOVED_EPISODE.equals(propertyChangeEvent.getPropertyName())))) {
          TvShowSeason selectedSeason;
          if (source instanceof TvShowSeasonSelectionModel) {
            TvShowSeasonSelectionModel model = (TvShowSeasonSelectionModel) source;
            selectedSeason = model.getSelectedTvShowSeason();
          }
          else {
            selectedSeason = (TvShowSeason) source;
          }
          setPoster(selectedSeason);

          try {
            episodeEventList.getReadWriteLock().writeLock().lock();
            episodeEventList.clear();
            episodeEventList.addAll(selectedSeason.getEpisodes());
          }
          catch (Exception e) {
          }
          finally {
            episodeEventList.getReadWriteLock().writeLock().unlock();
          }

          try {
            mediaFileEventList.getReadWriteLock().writeLock().lock();
            mediaFileEventList.clear();
            mediaFileEventList.addAll(selectedSeason.getMediaFiles());
          }
          catch (Exception e) {
          }
          finally {
            mediaFileEventList.getReadWriteLock().writeLock().unlock();
          }

          try {
            panelMediaFiles.adjustColumns();
            TableColumnResizer.adjustColumnPreferredWidths(tableEpisodes, 6);
          }
          catch (Exception e) {
          }

        }
        if ((source.getClass() == TvShowSeason.class && POSTER.equals(property))) {
          TvShowSeason season = (TvShowSeason) source;
          setPoster(season);
        }
      }
    };

    initDataBindings();

    tvShowSeasonSelectionModel.addPropertyChangeListener(propertyChangeListener);
  }

  private void setPoster(TvShowSeason season) {
    lblTvShowPoster.clearImage();
    lblTvShowPoster.setImagePath(season.getPoster());
    Dimension posterSize = season.getPosterSize();
    if (posterSize.width > 0 && posterSize.height > 0) {
      lblPosterSize.setText(BUNDLE.getString("mediafiletype.poster") + " - " + posterSize.width + "x" + posterSize.height); //$NON-NLS-1$
    }
    else {
      lblPosterSize.setText(BUNDLE.getString("mediafiletype.poster")); //$NON-NLS-1$
    }
  }

  protected void initDataBindings() {
    BeanProperty<TvShowSeasonSelectionModel, String> tvShowSeasonSelectionModelBeanProperty = BeanProperty
        .create("selectedTvShowSeason.tvShow.title");
    BeanProperty<JLabel, String> jLabelBeanProperty = BeanProperty.create("text");
    AutoBinding<TvShowSeasonSelectionModel, String, JLabel, String> autoBinding = Bindings.createAutoBinding(UpdateStrategy.READ,
        tvShowSeasonSelectionModel, tvShowSeasonSelectionModelBeanProperty, lblTvshowTitle, jLabelBeanProperty);
    autoBinding.bind();
    //
    BeanProperty<TvShowSeasonSelectionModel, Integer> tvShowSeasonSelectionModelBeanProperty_1 = BeanProperty.create("selectedTvShowSeason.season");
    AutoBinding<TvShowSeasonSelectionModel, Integer, JLabel, String> autoBinding_1 = Bindings.createAutoBinding(UpdateStrategy.READ,
        tvShowSeasonSelectionModel, tvShowSeasonSelectionModelBeanProperty_1, lblSeason, jLabelBeanProperty);
    autoBinding_1.bind();

  }

  private static class EpisodeTableFormat implements AdvancedTableFormat<TvShowEpisode> {
    @Override
    public int getColumnCount() {
      return 3;
    }

    @Override
    public String getColumnName(int column) {
      switch (column) {
        case 0:
          return BUNDLE.getString("metatag.episode"); //$NON-NLS-1$

        case 1:
          return BUNDLE.getString("metatag.title"); //$NON-NLS-1$

        case 2:
          return BUNDLE.getString("metatag.aired"); //$NON-NLS-1$

      }
      throw new IllegalStateException();
    }

    @Override
    public Object getColumnValue(TvShowEpisode episode, int column) {
      switch (column) {
        case 0:
          return episode.getEpisode();

        case 1:
          return episode.getTitle();

        case 2:
          return episode.getFirstAiredAsString();
      }

      throw new IllegalStateException();
    }

    /*
     * (non-Javadoc)
     * 
     * @see ca.odell.glazedlists.gui.AdvancedTableFormat#getColumnClass(int)
     */
    @SuppressWarnings("rawtypes")
    @Override
    public Class getColumnClass(int column) {
      switch (column) {
        case 0:
        case 1:
        case 2:
          return String.class;
      }

      throw new IllegalStateException();
    }

    @SuppressWarnings("rawtypes")
    @Override
    public Comparator getColumnComparator(int arg0) {
      return null;
    }
  }
}<|MERGE_RESOLUTION|>--- conflicted
+++ resolved
@@ -46,14 +46,11 @@
 import org.tinymediamanager.ui.components.MediaFilesPanel;
 import org.tinymediamanager.ui.components.ZebraJTable;
 
-<<<<<<< HEAD
-=======
 import com.jgoodies.forms.factories.FormFactory;
 import com.jgoodies.forms.layout.ColumnSpec;
 import com.jgoodies.forms.layout.FormLayout;
 import com.jgoodies.forms.layout.RowSpec;
 
->>>>>>> ceb59980
 import ca.odell.glazedlists.BasicEventList;
 import ca.odell.glazedlists.EventList;
 import ca.odell.glazedlists.GlazedLists;
@@ -62,31 +59,17 @@
 import ca.odell.glazedlists.swing.DefaultEventTableModel;
 import ca.odell.glazedlists.swing.GlazedListsSwing;
 
-<<<<<<< HEAD
-import com.jgoodies.forms.factories.FormFactory;
-import com.jgoodies.forms.layout.ColumnSpec;
-import com.jgoodies.forms.layout.FormLayout;
-import com.jgoodies.forms.layout.RowSpec;
-
-=======
->>>>>>> ceb59980
 /**
  * The Class TvShowInformationPanel.
  * 
  * @author Manuel Laggner
  */
 public class TvShowSeasonInformationPanel extends JPanel {
-<<<<<<< HEAD
-  private static final long                     serialVersionUID  = 1911808562993073590L;
-  /** @wbp.nls.resourceBundle messages */
-  private static final ResourceBundle           BUNDLE            = ResourceBundle.getBundle("messages", new UTF8Control()); //$NON-NLS-1$
-=======
   private static final long           serialVersionUID = 1911808562993073590L;
   /**
    * @wbp.nls.resourceBundle messages
    */
   private static final ResourceBundle BUNDLE           = ResourceBundle.getBundle("messages", new UTF8Control()); //$NON-NLS-1$
->>>>>>> ceb59980
 
   private EventList<TvShowEpisode>              episodeEventList;
   private EventList<MediaFile>                  mediaFileEventList;
@@ -94,24 +77,6 @@
   private TvShowSeasonSelectionModel            tvShowSeasonSelectionModel;
 
   /** UI components */
-<<<<<<< HEAD
-  private JSplitPane                            splitPaneVertical;
-  private JPanel                                panelTop;
-  private ImageLabel                            lblTvShowPoster;
-  private JLabel                                lblPosterSize;
-  private JPanel                                panelRight;
-  private JPanel                                panelLeft;
-  private JLabel                                lblTvshowTitle;
-  private JLabel                                lblSeasonT;
-  private JLabel                                lblSeason;
-  private JSeparator                            separator;
-  private JLabel                                lblEpisodelistT;
-  private JScrollPane                           scrollPaneEpisodes;
-  private JTable                                tableEpisodes;
-  private JPanel                                panelBottom;
-  private JLabel                                lblMediaFiles;
-  private MediaFilesPanel                       panelMediaFiles;
-=======
   private JSplitPane      splitPaneVertical;
   private JPanel          panelTop;
   private ImageLabel      lblTvShowPoster;
@@ -128,7 +93,6 @@
   private JPanel          panelBottom;
   private JLabel          lblMediaFiles;
   private MediaFilesPanel panelMediaFiles;
->>>>>>> ceb59980
 
   /**
    * Instantiates a new tv show information panel.
@@ -143,15 +107,9 @@
     mediaFileEventList = new ObservableElementList<MediaFile>(GlazedLists.threadSafeList(new BasicEventList<MediaFile>()),
         GlazedLists.beanConnector(MediaFile.class));
 
-<<<<<<< HEAD
-    setLayout(new FormLayout(
-        new ColumnSpec[] { ColumnSpec.decode("100px:grow"), FormFactory.RELATED_GAP_COLSPEC, ColumnSpec.decode("200px:grow(4)"), },
-        new RowSpec[] { RowSpec.decode("fill:default:grow"), }));
-=======
     setLayout(
         new FormLayout(new ColumnSpec[] { ColumnSpec.decode("100px:grow"), FormFactory.RELATED_GAP_COLSPEC, ColumnSpec.decode("200px:grow(4)"), },
             new RowSpec[] { RowSpec.decode("fill:default:grow"), }));
->>>>>>> ceb59980
 
     panelLeft = new JPanel();
     add(panelLeft, "1, 1, fill, fill");
@@ -162,15 +120,9 @@
 
       @Override
       public Dimension getPreferredSize() {
-<<<<<<< HEAD
-        if (originalImage != null) {
-          return new Dimension(getParent().getWidth(),
-              (int) (getParent().getWidth() / (float) originalImage.getWidth() * (float) originalImage.getHeight()));
-=======
         if (scaledImage != null) {
           return new Dimension(getParent().getWidth(),
               (int) (getParent().getWidth() / (float) scaledImage.getWidth() * (float) scaledImage.getHeight()));
->>>>>>> ceb59980
         }
         return new Dimension(getParent().getWidth(), (int) (getParent().getWidth() / 2d * 3d) + 1);
       }
@@ -197,20 +149,12 @@
     panelTop = new JPanel();
     panelTop.setBorder(null);
     splitPaneVertical.setTopComponent(panelTop);
-<<<<<<< HEAD
-    panelTop.setLayout(new FormLayout(new ColumnSpec[] { FormFactory.RELATED_GAP_COLSPEC, FormFactory.DEFAULT_COLSPEC,
-        FormFactory.RELATED_GAP_COLSPEC, ColumnSpec.decode("default:grow"), FormFactory.RELATED_GAP_COLSPEC, }, new RowSpec[] {
-        RowSpec.decode("fill:default"), FormFactory.NARROW_LINE_GAP_ROWSPEC, FormFactory.DEFAULT_ROWSPEC, FormFactory.NARROW_LINE_GAP_ROWSPEC,
-        FormFactory.DEFAULT_ROWSPEC, FormFactory.NARROW_LINE_GAP_ROWSPEC, FormFactory.DEFAULT_ROWSPEC, FormFactory.NARROW_LINE_GAP_ROWSPEC,
-        RowSpec.decode("top:default:grow"), }));
-=======
     panelTop.setLayout(new FormLayout(
         new ColumnSpec[] { FormFactory.RELATED_GAP_COLSPEC, FormFactory.DEFAULT_COLSPEC, FormFactory.RELATED_GAP_COLSPEC,
             ColumnSpec.decode("default:grow"), FormFactory.RELATED_GAP_COLSPEC, },
         new RowSpec[] { RowSpec.decode("fill:default"), FormFactory.NARROW_LINE_GAP_ROWSPEC, FormFactory.DEFAULT_ROWSPEC,
             FormFactory.NARROW_LINE_GAP_ROWSPEC, FormFactory.DEFAULT_ROWSPEC, FormFactory.NARROW_LINE_GAP_ROWSPEC, FormFactory.DEFAULT_ROWSPEC,
             FormFactory.NARROW_LINE_GAP_ROWSPEC, RowSpec.decode("top:default:grow"), }));
->>>>>>> ceb59980
 
     lblTvshowTitle = new JLabel("");
     TmmFontHelper.changeFont(lblTvshowTitle, 1.33, Font.BOLD);
@@ -239,16 +183,10 @@
 
     // new MediaFilesPanel(mediaFileEventList);
     splitPaneVertical.setRightComponent(panelBottom);
-<<<<<<< HEAD
-    panelBottom.setLayout(new FormLayout(new ColumnSpec[] { FormFactory.RELATED_GAP_COLSPEC, ColumnSpec.decode("default:grow"),
-        FormFactory.RELATED_GAP_COLSPEC, }, new RowSpec[] { FormFactory.NARROW_LINE_GAP_ROWSPEC, FormFactory.DEFAULT_ROWSPEC,
-        FormFactory.NARROW_LINE_GAP_ROWSPEC, RowSpec.decode("default:grow"), }));
-=======
     panelBottom.setLayout(
         new FormLayout(new ColumnSpec[] { FormFactory.RELATED_GAP_COLSPEC, ColumnSpec.decode("default:grow"), FormFactory.RELATED_GAP_COLSPEC, },
             new RowSpec[] { FormFactory.NARROW_LINE_GAP_ROWSPEC, FormFactory.DEFAULT_ROWSPEC, FormFactory.NARROW_LINE_GAP_ROWSPEC,
                 RowSpec.decode("default:grow"), }));
->>>>>>> ceb59980
 
     lblMediaFiles = new JLabel(BUNDLE.getString("metatag.mediafiles")); //$NON-NLS-1$
     panelBottom.add(lblMediaFiles, "2, 2");
