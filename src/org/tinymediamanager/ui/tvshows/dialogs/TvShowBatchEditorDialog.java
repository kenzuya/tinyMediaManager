/*
 * Copyright 2012 - 2015 Manuel Laggner
 *
 * Licensed under the Apache License, Version 2.0 (the "License");
 * you may not use this file except in compliance with the License.
 * You may obtain a copy of the License at
 *
 *     http://www.apache.org/licenses/LICENSE-2.0
 *
 * Unless required by applicable law or agreed to in writing, software
 * distributed under the License is distributed on an "AS IS" BASIS,
 * WITHOUT WARRANTIES OR CONDITIONS OF ANY KIND, either express or implied.
 * See the License for the specific language governing permissions and
 * limitations under the License.
 */
package org.tinymediamanager.ui.tvshows.dialogs;

import java.awt.BorderLayout;
import java.awt.Cursor;
import java.awt.Dimension;
import java.awt.FlowLayout;
import java.awt.Insets;
import java.awt.event.ActionEvent;
import java.awt.event.ActionListener;
import java.awt.event.WindowAdapter;
import java.awt.event.WindowEvent;
import java.util.ArrayList;
import java.util.HashSet;
import java.util.List;
import java.util.ResourceBundle;
import java.util.Set;

import javax.swing.JButton;
import javax.swing.JCheckBox;
import javax.swing.JComboBox;
import javax.swing.JLabel;
import javax.swing.JPanel;
import javax.swing.JSpinner;
import javax.swing.border.TitledBorder;

import org.tinymediamanager.Globals;
import org.tinymediamanager.core.threading.TmmTask;
import org.tinymediamanager.core.threading.TmmTaskManager;
import org.tinymediamanager.core.tvshow.TvShowList;
import org.tinymediamanager.core.tvshow.entities.TvShow;
import org.tinymediamanager.core.tvshow.entities.TvShowEpisode;
import org.tinymediamanager.scraper.MediaGenres;
import org.tinymediamanager.scraper.trakttv.SyncTraktTvTask;
import org.tinymediamanager.ui.IconManager;
import org.tinymediamanager.ui.UTF8Control;
import org.tinymediamanager.ui.components.AutocompleteComboBox;
import org.tinymediamanager.ui.dialogs.TmmDialog;

import com.jgoodies.forms.factories.FormFactory;
import com.jgoodies.forms.layout.ColumnSpec;
import com.jgoodies.forms.layout.FormLayout;
import com.jgoodies.forms.layout.RowSpec;

/**
 * The Class TvShowBatchEditorDialog.
 * 
 * @author Manuel Laggner
 */
public class TvShowBatchEditorDialog extends TmmDialog {
  private static final long           serialVersionUID = 3527478264068979388L;
<<<<<<< HEAD
  /** @wbp.nls.resourceBundle messages */
  private static final ResourceBundle BUNDLE           = ResourceBundle.getBundle("messages", new UTF8Control()); //$NON-NLS-1$

  private TvShowList                  tvShowList       = TvShowList.getInstance();
  private List<TvShow>                tvShowsToEdit;
  private List<TvShowEpisode>         tvShowEpisodesToEdit;
  private boolean                     episodesChanged  = false;
  private boolean                     tvShowsChanged   = false;

  /** UI components */
  private JComboBox                   cbGenres;
  private JComboBox                   cbTags;
  private JCheckBox                   chckbxWatched;
  private JSpinner                    spSeason;
=======
  /**
   * @wbp.nls.resourceBundle messages
   */
  private static final ResourceBundle BUNDLE           = ResourceBundle.getBundle("messages", new UTF8Control()); //$NON-NLS-1$

  private TvShowList          tvShowList      = TvShowList.getInstance();
  private List<TvShow>        tvShowsToEdit;
  private List<TvShowEpisode> tvShowEpisodesToEdit;
  private boolean             episodesChanged = false;
  private boolean             tvShowsChanged  = false;

  /** UI components */
  private JComboBox cbGenres;
  private JComboBox cbTags;
  private JCheckBox chckbxWatched;
  private JSpinner  spSeason;
>>>>>>> ceb59980

  /**
   * Instantiates a new movie batch editor.
   * 
   * @param tvShows
   *          the tv shows
   * @param episodes
   *          the episodes
   */
  public TvShowBatchEditorDialog(final List<TvShow> tvShows, final List<TvShowEpisode> episodes) {
    super(BUNDLE.getString("tvshow.bulkedit"), "movieBatchEditor"); //$NON-NLS-1$
    setBounds(5, 5, 350, 286);

    getContentPane().setLayout(new BorderLayout(0, 0));

    tvShowsToEdit = tvShows;
    tvShowEpisodesToEdit = episodes;

    JPanel panelTvShows = new JPanel();
    panelTvShows.setBorder(new TitledBorder(null, BUNDLE.getString("metatag.tvshow"), TitledBorder.LEADING, TitledBorder.TOP, null, null)); //$NON-NLS-1$
    getContentPane().add(panelTvShows, BorderLayout.NORTH);
<<<<<<< HEAD
    panelTvShows.setLayout(new FormLayout(new ColumnSpec[] { FormFactory.RELATED_GAP_COLSPEC, FormFactory.DEFAULT_COLSPEC,
        FormFactory.RELATED_GAP_COLSPEC, ColumnSpec.decode("default:grow"), FormFactory.RELATED_GAP_COLSPEC, FormFactory.DEFAULT_COLSPEC,
        FormFactory.RELATED_GAP_COLSPEC, FormFactory.DEFAULT_COLSPEC, FormFactory.RELATED_GAP_COLSPEC, }, new RowSpec[] {
        FormFactory.RELATED_GAP_ROWSPEC, FormFactory.DEFAULT_ROWSPEC, FormFactory.NARROW_LINE_GAP_ROWSPEC, FormFactory.DEFAULT_ROWSPEC,
        FormFactory.RELATED_GAP_ROWSPEC, }));
=======
    panelTvShows.setLayout(new FormLayout(
        new ColumnSpec[] { FormFactory.RELATED_GAP_COLSPEC, FormFactory.DEFAULT_COLSPEC, FormFactory.RELATED_GAP_COLSPEC,
            ColumnSpec.decode("default:grow"), FormFactory.RELATED_GAP_COLSPEC, FormFactory.DEFAULT_COLSPEC, FormFactory.RELATED_GAP_COLSPEC,
            FormFactory.DEFAULT_COLSPEC, FormFactory.RELATED_GAP_COLSPEC, },
        new RowSpec[] { FormFactory.RELATED_GAP_ROWSPEC, FormFactory.DEFAULT_ROWSPEC, FormFactory.NARROW_LINE_GAP_ROWSPEC,
            FormFactory.DEFAULT_ROWSPEC, FormFactory.RELATED_GAP_ROWSPEC, }));
>>>>>>> ceb59980

    JLabel lblGenres = new JLabel(BUNDLE.getString("metatag.genre"));//$NON-NLS-1$
    panelTvShows.add(lblGenres, "2, 2, right, default");

    cbGenres = new AutocompleteComboBox(MediaGenres.values());
    panelTvShows.add(cbGenres, "4, 2");
    cbGenres.setEditable(true);

    JButton btnAddGenre = new JButton("");
    panelTvShows.add(btnAddGenre, "6, 2");
    btnAddGenre.setIcon(IconManager.LIST_ADD);
    btnAddGenre.setMargin(new Insets(2, 2, 2, 2));

    JButton btnRemoveGenre = new JButton("");
    panelTvShows.add(btnRemoveGenre, "8, 2");
    btnRemoveGenre.setIcon(IconManager.LIST_REMOVE);
    btnRemoveGenre.setMargin(new Insets(2, 2, 2, 2));

    JLabel lblTags = new JLabel("Tag");
    panelTvShows.add(lblTags, "2, 4, right, default");

    cbTags = new AutocompleteComboBox(tvShowList.getTagsInTvShows().toArray());
    panelTvShows.add(cbTags, "4, 4");
    cbTags.setEditable(true);

    JButton btnAddTag = new JButton("");
    panelTvShows.add(btnAddTag, "6, 4");
    btnAddTag.setIcon(IconManager.LIST_ADD);
    btnAddTag.setMargin(new Insets(2, 2, 2, 2));

    JButton btnRemoveTag = new JButton("");
    panelTvShows.add(btnRemoveTag, "8, 4");
    btnRemoveTag.setIcon(IconManager.LIST_REMOVE);
    btnRemoveTag.setMargin(new Insets(2, 2, 2, 2));
    btnRemoveTag.addActionListener(new ActionListener() {
      @Override
      public void actionPerformed(ActionEvent e) {
        tvShowsChanged = true;
        setCursor(Cursor.getPredefinedCursor(Cursor.WAIT_CURSOR));
        String tag = (String) cbTags.getSelectedItem();
        for (TvShow tvShow : tvShowsToEdit) {
          tvShow.removeFromTags(tag);
        }
        setCursor(Cursor.getPredefinedCursor(Cursor.DEFAULT_CURSOR));
      }
    });
    btnAddTag.addActionListener(new ActionListener() {
      @Override
      public void actionPerformed(ActionEvent e) {
        tvShowsChanged = true;
        setCursor(Cursor.getPredefinedCursor(Cursor.WAIT_CURSOR));
        String tag = (String) cbTags.getSelectedItem();
        for (TvShow tvShow : tvShowsToEdit) {
          tvShow.addToTags(tag);
        }
        setCursor(Cursor.getPredefinedCursor(Cursor.DEFAULT_CURSOR));
      }
    });
    btnRemoveGenre.addActionListener(new ActionListener() {
      @Override
      public void actionPerformed(ActionEvent e) {
        tvShowsChanged = true;
        setCursor(Cursor.getPredefinedCursor(Cursor.WAIT_CURSOR));
        MediaGenres genre = (MediaGenres) cbGenres.getSelectedItem();
        for (TvShow tvShow : tvShowsToEdit) {
          tvShow.removeGenre(genre);
        }
        setCursor(Cursor.getPredefinedCursor(Cursor.DEFAULT_CURSOR));
      }
    });
    btnAddGenre.addActionListener(new ActionListener() {
      @Override
      public void actionPerformed(ActionEvent e) {
        tvShowsChanged = true;
        setCursor(Cursor.getPredefinedCursor(Cursor.WAIT_CURSOR));
        MediaGenres genre = null;
        Object item = cbGenres.getSelectedItem();

        // genre
        if (item instanceof MediaGenres) {
          genre = (MediaGenres) item;
        }

        // newly created genre?
        if (item instanceof String) {
          genre = MediaGenres.getGenre((String) item);
        }

        if (genre != null) {
          for (TvShow tvShow : tvShowsToEdit) {
            tvShow.addGenre(genre);
          }
        }
        setCursor(Cursor.getPredefinedCursor(Cursor.DEFAULT_CURSOR));
      }
    });

    {
      JPanel panelTvShowEpisodes = new JPanel();
      panelTvShowEpisodes.setBorder(new TitledBorder(null, BUNDLE.getString("metatag.episode"), TitledBorder.LEADING, TitledBorder.TOP, null, null));//$NON-NLS-1$
      getContentPane().add(panelTvShowEpisodes, BorderLayout.CENTER);
<<<<<<< HEAD
      panelTvShowEpisodes.setLayout(new FormLayout(new ColumnSpec[] { FormFactory.RELATED_GAP_COLSPEC, FormFactory.DEFAULT_COLSPEC,
          FormFactory.RELATED_GAP_COLSPEC, ColumnSpec.decode("default:grow"), FormFactory.RELATED_GAP_COLSPEC, FormFactory.DEFAULT_COLSPEC,
          FormFactory.RELATED_GAP_COLSPEC, }, new RowSpec[] { FormFactory.RELATED_GAP_ROWSPEC, FormFactory.DEFAULT_ROWSPEC,
          FormFactory.NARROW_LINE_GAP_ROWSPEC, FormFactory.DEFAULT_ROWSPEC, FormFactory.NARROW_LINE_GAP_ROWSPEC, FormFactory.DEFAULT_ROWSPEC,
          FormFactory.RELATED_GAP_ROWSPEC, }));
=======
      panelTvShowEpisodes.setLayout(new FormLayout(
          new ColumnSpec[] { FormFactory.RELATED_GAP_COLSPEC, FormFactory.DEFAULT_COLSPEC, FormFactory.RELATED_GAP_COLSPEC,
              ColumnSpec.decode("default:grow"), FormFactory.RELATED_GAP_COLSPEC, FormFactory.DEFAULT_COLSPEC, FormFactory.RELATED_GAP_COLSPEC, },
          new RowSpec[] { FormFactory.RELATED_GAP_ROWSPEC, FormFactory.DEFAULT_ROWSPEC, FormFactory.NARROW_LINE_GAP_ROWSPEC,
              FormFactory.DEFAULT_ROWSPEC, FormFactory.NARROW_LINE_GAP_ROWSPEC, FormFactory.DEFAULT_ROWSPEC, FormFactory.RELATED_GAP_ROWSPEC, }));
>>>>>>> ceb59980

      JLabel lblWatched = new JLabel(BUNDLE.getString("metatag.watched")); //$NON-NLS-1$
      panelTvShowEpisodes.add(lblWatched, "2, 2, right, default");

      chckbxWatched = new JCheckBox("");
      panelTvShowEpisodes.add(chckbxWatched, "4, 2");

      JButton btnWatched = new JButton("");
      btnWatched.setMargin(new Insets(2, 2, 2, 2));
      btnWatched.setIcon(IconManager.APPLY);
      btnWatched.addActionListener(new ActionListener() {
        @Override
        public void actionPerformed(ActionEvent e) {
          episodesChanged = true;
          setCursor(Cursor.getPredefinedCursor(Cursor.WAIT_CURSOR));
          for (TvShowEpisode episode : tvShowEpisodesToEdit) {
            episode.setWatched(chckbxWatched.isSelected());
          }
          setCursor(Cursor.getPredefinedCursor(Cursor.DEFAULT_CURSOR));
        }
      });
      panelTvShowEpisodes.add(btnWatched, "6, 2");

      JLabel lblSeason = new JLabel(BUNDLE.getString("metatag.season"));//$NON-NLS-1$
      panelTvShowEpisodes.add(lblSeason, "2, 4, right, default");

      spSeason = new JSpinner();
      spSeason.setPreferredSize(new Dimension(40, 20));
      spSeason.setMinimumSize(new Dimension(40, 20));
      panelTvShowEpisodes.add(spSeason, "4, 4, left, default");

      JButton btnSeason = new JButton("");
      btnSeason.setIcon(IconManager.APPLY);
      btnSeason.setMargin(new Insets(2, 2, 2, 2));
      btnSeason.addActionListener(new ActionListener() {
        @Override
        public void actionPerformed(ActionEvent arg0) {
          episodesChanged = true;
          setCursor(Cursor.getPredefinedCursor(Cursor.WAIT_CURSOR));
          for (TvShowEpisode episode : tvShowEpisodesToEdit) {
            Integer season = (Integer) spSeason.getValue();
            episode.setSeason(season);
          }
          setCursor(Cursor.getPredefinedCursor(Cursor.DEFAULT_CURSOR));
        }
      });
      panelTvShowEpisodes.add(btnSeason, "6, 4");

      JLabel lblDvdOrder = new JLabel(BUNDLE.getString("metatag.dvdorder"));//$NON-NLS-1$
      panelTvShowEpisodes.add(lblDvdOrder, "2, 6, right, default");

      final JCheckBox cbDvdOrder = new JCheckBox("");
      panelTvShowEpisodes.add(cbDvdOrder, "4, 6");

      JButton btnDvdOrder = new JButton("");
      btnDvdOrder.setIcon(IconManager.APPLY);
      btnDvdOrder.setMargin(new Insets(2, 2, 2, 2));
      btnDvdOrder.addActionListener(new ActionListener() {
        @Override
        public void actionPerformed(ActionEvent arg0) {
          episodesChanged = true;
          setCursor(Cursor.getPredefinedCursor(Cursor.WAIT_CURSOR));
          for (TvShowEpisode episode : tvShowEpisodesToEdit) {
            episode.setDvdOrder(cbDvdOrder.isSelected());
          }
          setCursor(Cursor.getPredefinedCursor(Cursor.DEFAULT_CURSOR));
        }
      });
      panelTvShowEpisodes.add(btnDvdOrder, "6, 6");
    }

    {
      JPanel panelButtons = new JPanel();
      FlowLayout flowLayout = (FlowLayout) panelButtons.getLayout();
      flowLayout.setAlignment(FlowLayout.RIGHT);
      getContentPane().add(panelButtons, BorderLayout.SOUTH);

      JButton btnClose = new JButton(BUNDLE.getString("Button.close")); //$NON-NLS-1$
      btnClose.setIcon(IconManager.APPLY);
      btnClose.addActionListener(new ActionListener() {
        @Override
        public void actionPerformed(ActionEvent arg0) {
          // rewrite tv show if anything changed
          if (tvShowsChanged) {
            setCursor(Cursor.getPredefinedCursor(Cursor.WAIT_CURSOR));
            for (TvShow tvShow : tvShowsToEdit) {
              tvShow.saveToDb();
<<<<<<< HEAD
=======
              tvShow.writeNFO();
>>>>>>> ceb59980
            }
            setCursor(Cursor.getPredefinedCursor(Cursor.DEFAULT_CURSOR));
          }

          // rewrite episodes if anything changed
          if (episodesChanged) {
            setCursor(Cursor.getPredefinedCursor(Cursor.WAIT_CURSOR));
            for (TvShowEpisode episode : tvShowEpisodesToEdit) {
              episode.saveToDb();
<<<<<<< HEAD
=======
              episode.writeNFO();
>>>>>>> ceb59980
            }
            setCursor(Cursor.getPredefinedCursor(Cursor.DEFAULT_CURSOR));
          }

          if (Globals.settings.getTvShowSettings().getSyncTrakt()) {
            Set<TvShow> tvShows = new HashSet<TvShow>();
            for (TvShowEpisode episode : tvShowEpisodesToEdit) {
              tvShows.add(episode.getTvShow());
            }
            tvShows.addAll(tvShowsToEdit);
            TmmTask task = new SyncTraktTvTask(null, new ArrayList<TvShow>(tvShows));
            TmmTaskManager.getInstance().addUnnamedTask(task);
          }

          setVisible(false);
        }
      });
      panelButtons.add(btnClose);

      // add window listener to write changes (if the window close button "X" is pressed)
      addWindowListener(new WindowAdapter() {
        @Override
        public void windowClosing(WindowEvent e) {
          // rewrite tv show if anything changed
          if (tvShowsChanged) {
            setCursor(Cursor.getPredefinedCursor(Cursor.WAIT_CURSOR));
            for (TvShow tvShow : tvShowsToEdit) {
              tvShow.saveToDb();
<<<<<<< HEAD
=======
              tvShow.writeNFO();
>>>>>>> ceb59980
            }
            setCursor(Cursor.getPredefinedCursor(Cursor.DEFAULT_CURSOR));
          }

          // rewrite episodes if anything changed
          if (episodesChanged) {
            setCursor(Cursor.getPredefinedCursor(Cursor.WAIT_CURSOR));
            for (TvShowEpisode episode : tvShowEpisodesToEdit) {
              episode.saveToDb();
<<<<<<< HEAD
=======
              episode.writeNFO();
>>>>>>> ceb59980
            }
            setCursor(Cursor.getPredefinedCursor(Cursor.DEFAULT_CURSOR));
          }
        }
      });
    }
  }
}<|MERGE_RESOLUTION|>--- conflicted
+++ resolved
@@ -63,22 +63,6 @@
  */
 public class TvShowBatchEditorDialog extends TmmDialog {
   private static final long           serialVersionUID = 3527478264068979388L;
-<<<<<<< HEAD
-  /** @wbp.nls.resourceBundle messages */
-  private static final ResourceBundle BUNDLE           = ResourceBundle.getBundle("messages", new UTF8Control()); //$NON-NLS-1$
-
-  private TvShowList                  tvShowList       = TvShowList.getInstance();
-  private List<TvShow>                tvShowsToEdit;
-  private List<TvShowEpisode>         tvShowEpisodesToEdit;
-  private boolean                     episodesChanged  = false;
-  private boolean                     tvShowsChanged   = false;
-
-  /** UI components */
-  private JComboBox                   cbGenres;
-  private JComboBox                   cbTags;
-  private JCheckBox                   chckbxWatched;
-  private JSpinner                    spSeason;
-=======
   /**
    * @wbp.nls.resourceBundle messages
    */
@@ -95,7 +79,6 @@
   private JComboBox cbTags;
   private JCheckBox chckbxWatched;
   private JSpinner  spSeason;
->>>>>>> ceb59980
 
   /**
    * Instantiates a new movie batch editor.
@@ -117,20 +100,12 @@
     JPanel panelTvShows = new JPanel();
     panelTvShows.setBorder(new TitledBorder(null, BUNDLE.getString("metatag.tvshow"), TitledBorder.LEADING, TitledBorder.TOP, null, null)); //$NON-NLS-1$
     getContentPane().add(panelTvShows, BorderLayout.NORTH);
-<<<<<<< HEAD
-    panelTvShows.setLayout(new FormLayout(new ColumnSpec[] { FormFactory.RELATED_GAP_COLSPEC, FormFactory.DEFAULT_COLSPEC,
-        FormFactory.RELATED_GAP_COLSPEC, ColumnSpec.decode("default:grow"), FormFactory.RELATED_GAP_COLSPEC, FormFactory.DEFAULT_COLSPEC,
-        FormFactory.RELATED_GAP_COLSPEC, FormFactory.DEFAULT_COLSPEC, FormFactory.RELATED_GAP_COLSPEC, }, new RowSpec[] {
-        FormFactory.RELATED_GAP_ROWSPEC, FormFactory.DEFAULT_ROWSPEC, FormFactory.NARROW_LINE_GAP_ROWSPEC, FormFactory.DEFAULT_ROWSPEC,
-        FormFactory.RELATED_GAP_ROWSPEC, }));
-=======
     panelTvShows.setLayout(new FormLayout(
         new ColumnSpec[] { FormFactory.RELATED_GAP_COLSPEC, FormFactory.DEFAULT_COLSPEC, FormFactory.RELATED_GAP_COLSPEC,
             ColumnSpec.decode("default:grow"), FormFactory.RELATED_GAP_COLSPEC, FormFactory.DEFAULT_COLSPEC, FormFactory.RELATED_GAP_COLSPEC,
             FormFactory.DEFAULT_COLSPEC, FormFactory.RELATED_GAP_COLSPEC, },
         new RowSpec[] { FormFactory.RELATED_GAP_ROWSPEC, FormFactory.DEFAULT_ROWSPEC, FormFactory.NARROW_LINE_GAP_ROWSPEC,
             FormFactory.DEFAULT_ROWSPEC, FormFactory.RELATED_GAP_ROWSPEC, }));
->>>>>>> ceb59980
 
     JLabel lblGenres = new JLabel(BUNDLE.getString("metatag.genre"));//$NON-NLS-1$
     panelTvShows.add(lblGenres, "2, 2, right, default");
@@ -232,19 +207,11 @@
       JPanel panelTvShowEpisodes = new JPanel();
       panelTvShowEpisodes.setBorder(new TitledBorder(null, BUNDLE.getString("metatag.episode"), TitledBorder.LEADING, TitledBorder.TOP, null, null));//$NON-NLS-1$
       getContentPane().add(panelTvShowEpisodes, BorderLayout.CENTER);
-<<<<<<< HEAD
-      panelTvShowEpisodes.setLayout(new FormLayout(new ColumnSpec[] { FormFactory.RELATED_GAP_COLSPEC, FormFactory.DEFAULT_COLSPEC,
-          FormFactory.RELATED_GAP_COLSPEC, ColumnSpec.decode("default:grow"), FormFactory.RELATED_GAP_COLSPEC, FormFactory.DEFAULT_COLSPEC,
-          FormFactory.RELATED_GAP_COLSPEC, }, new RowSpec[] { FormFactory.RELATED_GAP_ROWSPEC, FormFactory.DEFAULT_ROWSPEC,
-          FormFactory.NARROW_LINE_GAP_ROWSPEC, FormFactory.DEFAULT_ROWSPEC, FormFactory.NARROW_LINE_GAP_ROWSPEC, FormFactory.DEFAULT_ROWSPEC,
-          FormFactory.RELATED_GAP_ROWSPEC, }));
-=======
       panelTvShowEpisodes.setLayout(new FormLayout(
           new ColumnSpec[] { FormFactory.RELATED_GAP_COLSPEC, FormFactory.DEFAULT_COLSPEC, FormFactory.RELATED_GAP_COLSPEC,
               ColumnSpec.decode("default:grow"), FormFactory.RELATED_GAP_COLSPEC, FormFactory.DEFAULT_COLSPEC, FormFactory.RELATED_GAP_COLSPEC, },
           new RowSpec[] { FormFactory.RELATED_GAP_ROWSPEC, FormFactory.DEFAULT_ROWSPEC, FormFactory.NARROW_LINE_GAP_ROWSPEC,
               FormFactory.DEFAULT_ROWSPEC, FormFactory.NARROW_LINE_GAP_ROWSPEC, FormFactory.DEFAULT_ROWSPEC, FormFactory.RELATED_GAP_ROWSPEC, }));
->>>>>>> ceb59980
 
       JLabel lblWatched = new JLabel(BUNDLE.getString("metatag.watched")); //$NON-NLS-1$
       panelTvShowEpisodes.add(lblWatched, "2, 2, right, default");
@@ -332,10 +299,7 @@
             setCursor(Cursor.getPredefinedCursor(Cursor.WAIT_CURSOR));
             for (TvShow tvShow : tvShowsToEdit) {
               tvShow.saveToDb();
-<<<<<<< HEAD
-=======
               tvShow.writeNFO();
->>>>>>> ceb59980
             }
             setCursor(Cursor.getPredefinedCursor(Cursor.DEFAULT_CURSOR));
           }
@@ -345,10 +309,7 @@
             setCursor(Cursor.getPredefinedCursor(Cursor.WAIT_CURSOR));
             for (TvShowEpisode episode : tvShowEpisodesToEdit) {
               episode.saveToDb();
-<<<<<<< HEAD
-=======
               episode.writeNFO();
->>>>>>> ceb59980
             }
             setCursor(Cursor.getPredefinedCursor(Cursor.DEFAULT_CURSOR));
           }
@@ -377,10 +338,7 @@
             setCursor(Cursor.getPredefinedCursor(Cursor.WAIT_CURSOR));
             for (TvShow tvShow : tvShowsToEdit) {
               tvShow.saveToDb();
-<<<<<<< HEAD
-=======
               tvShow.writeNFO();
->>>>>>> ceb59980
             }
             setCursor(Cursor.getPredefinedCursor(Cursor.DEFAULT_CURSOR));
           }
@@ -390,10 +348,7 @@
             setCursor(Cursor.getPredefinedCursor(Cursor.WAIT_CURSOR));
             for (TvShowEpisode episode : tvShowEpisodesToEdit) {
               episode.saveToDb();
-<<<<<<< HEAD
-=======
               episode.writeNFO();
->>>>>>> ceb59980
             }
             setCursor(Cursor.getPredefinedCursor(Cursor.DEFAULT_CURSOR));
           }
