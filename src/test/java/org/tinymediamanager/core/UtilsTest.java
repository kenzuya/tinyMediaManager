package org.tinymediamanager.core;

<<<<<<< HEAD
import java.nio.file.Path;
import java.nio.file.Paths;
=======
import java.io.File;
import java.net.URI;
import java.net.URISyntaxException;
import java.net.UnknownHostException;
>>>>>>> 8d9e4c3b
import java.util.Enumeration;
import java.util.HashMap;
import java.util.Locale;
import java.util.Map;
import java.util.Properties;

import org.apache.commons.io.FilenameUtils;
import org.junit.Assert;
import org.junit.Test;
import org.tinymediamanager.scraper.util.StrgUtils;

public class UtilsTest {

  // own method to get some logging ;)
  public static void assertEqual(Object expected, Object actual) {
    try {
      Assert.assertEquals(expected, actual);
      System.out.println(expected + " - passed");
    }
    catch (AssertionError e) {
      System.err.println(expected + " - FAILED: " + e.getMessage());
      throw e;
    }
  }

  @Test
<<<<<<< HEAD
  public void div() {
    // Utils.trackEvent("test");

    Path sub = Paths.get("cache\\image");
    Path fil = Paths.get("C:\\Users\\User\\workspaceGIT\\tinyMediaManager\\cache\\image\\yyy");
    System.out.println(sub.resolve(fil));
  }

  @Test
  public void zip() {
    Path zip = Paths.get("target", "test.zip");
    Path add = Paths.get("pom.xml");
    Utils.createZip(zip, add, "/pom.xml");
    Utils.createZip(zip, add, "/sub/pom.xml");
=======
  public void parseIp() throws UnknownHostException, SecurityException {

    System.out.println(getIP("localhost"));
    System.out.println(getIP("localhost:22"));
    System.out.println(getIP("::1"));
    System.out.println(getIP("2001:0000:3238:DFE1:63:0000:0000:FEFB"));
    System.out.println(getIP("[2001:0000:3238:DFE1:63:0000:0000:FEFB]:22"));
    System.out.println(getIP(""));
    System.out.println(getIP(""));
    System.out.println(getIP(""));
    System.out.println(getIP(""));
    System.out.println(getIP(""));
    System.out.println(getIP(""));
    System.out.println(getIP(""));

  }

  private String getIP(String ip) {
    // WORKAROUND: add any scheme to make the resulting URI valid.
    try {
      URI uri = new URI("my://" + ip);
      return uri.getHost();
    }
    catch (URISyntaxException e) {
      return "";
    }
>>>>>>> 8d9e4c3b
  }

  @Test
  public void compareVersions() {
    assertEqual(true, StrgUtils.compareVersion("SVN", "SVN") < 0); // SVN always "lower"
    assertEqual(true, StrgUtils.compareVersion("SVN", "2.7.2") < 0); // SVN always "lower"
    assertEqual(true, StrgUtils.compareVersion("2.7.2-SNAPSHOT", "2.7.2") < 0);
    assertEqual(true, StrgUtils.compareVersion("2.7.2", "2.7.2") == 0);
    assertEqual(true, StrgUtils.compareVersion("2.7.3-SNMAPSHOT", "2.7.2") > 0);
  }

  @Test
  public void map() {
    HashMap<String, Object> ids = new HashMap<String, Object>(0);
    ids.put("STR1", "str1");
    ids.put("STR2", "1000");
    ids.put("INT1", Integer.parseInt("1000"));
    ids.put("DUPE", "2000");
    ids.put("DUPE", 1000);
    for (String s : ids.keySet()) {
      Object o = ids.get(s);
      System.out.println(s + "  " + o + "  " + (o instanceof String ? "String" : "") + (o instanceof Integer ? "Integer" : ""));
    }
  }

  @Test
  public void getSortableName() {
    assertEqual("Dark Knight, The", Utils.getSortableName("The Dark Knight"));
    assertEqual("Dark Knight, The", Utils.getSortableName("tHE Dark Knight"));
    assertEqual("hard days night, A", Utils.getSortableName("a hard days night"));
    assertEqual("Die Hard", Utils.getSortableName("Die Hard")); // wohoo
    assertEqual("Die Hard 2", Utils.getSortableName("Die Hard 2")); // wohoo
    assertEqual("Die Hard: with a", Utils.getSortableName("Die Hard: with a")); // wohoo
    assertEqual("Good Day to Die Hard, A", Utils.getSortableName("A Good Day to Die Hard")); // wohoo
    assertEqual("Hardyboys, Die", Utils.getSortableName("Die Hardyboys"));
    assertEqual("Team, A", Utils.getSortableName("A Team"));
    assertEqual("A-Team", Utils.getSortableName("A-Team"));
    assertEqual("A!Team", Utils.getSortableName("A!Team"));
    assertEqual("Âge de Glace, L'", Utils.getSortableName("L' Âge de Glace"));
    assertEqual("Âge de Glace, L'", Utils.getSortableName("L'Âge de Glace"));
    assertEqual("'Âge de Glace, L'", Utils.getSortableName("L''Âge de Glace"));
    assertEqual("Âge de Glace, L´", Utils.getSortableName("L´ Âge de Glace"));
    assertEqual("Âge de Glace, L`", Utils.getSortableName("L` Âge de Glace"));
    assertEqual("Âge de Glace, L´", Utils.getSortableName("L´Âge de Glace"));
    assertEqual("Âge de Glace, L`", Utils.getSortableName("L`Âge de Glace"));
  }

  @Test
  public void removeSortableName() {
    assertEqual("The Dark Knight", Utils.removeSortableName("Dark Knight, The"));
    assertEqual("The Dark Knight", Utils.removeSortableName("Dark Knight, tHE"));
    assertEqual("A hard days night", Utils.removeSortableName("hard days night, a"));
    assertEqual("Die Hard", Utils.removeSortableName("Die Hard"));
    assertEqual("L'Âge de Glace", Utils.removeSortableName("Âge de Glace, L'"));
    assertEqual("L`Âge de Glace", Utils.removeSortableName("Âge de Glace, L`"));
    assertEqual("L´Âge de Glace", Utils.removeSortableName("Âge de Glace, L´"));
  }

  @Test
  public void detectStackingMarkers() {
    assertEqual("Easy A", FilenameUtils.getBaseName(Utils.cleanStackingMarkers("Easy A.avi"))); // not a stacking format!

    assertEqual("", Utils.getStackingMarker("2 Guns (2013) x264-720p DTS-6ch.mkv"));

    assertEqual(Utils.getStackingMarker("Movie Name (2013)-cd1.mkv"), "cd1");
    assertEqual(Utils.getStackingMarker("Movie Name (2013)-PaRt1.mkv"), "PaRt1");
    assertEqual(Utils.getStackingMarker("Movie Name (2013) DvD1.mkv"), "DvD1");
    assertEqual(Utils.getStackingMarker("Movie Name (2013).disk3.mkv"), "disk3");
    assertEqual(Utils.getStackingMarker("Movie Name (2013)-cd 1.mkv"), "cd 1");
    assertEqual(Utils.getStackingMarker("Movie Name (2013)-PaRt 1.mkv"), "PaRt 1");
    assertEqual(Utils.getStackingMarker("Movie Name (2013) DvD 1.mkv"), "DvD 1");
    assertEqual(Utils.getStackingMarker("Movie Name (2013).disk 3.mkv"), "disk 3");
    assertEqual(Utils.getStackingMarker("Movie Name (2013)-cd1.mkv"), "cd1");
    assertEqual(Utils.getStackingMarker("Movie Name (2013)-1of2.mkv"), "1of2");
    assertEqual(Utils.getStackingMarker("Movie Name (2013)-1 of 2.mkv"), "1 of 2");
    assertEqual(Utils.getStackingMarker("Movie Name (2013)-(1 of 2).mkv"), "1 of 2");
    assertEqual(Utils.getStackingMarker("Movie Name (2013)-(1-2).mkv"), ""); // nah
    assertEqual(Utils.getStackingMarker("Movie Name (2013)-1.mkv"), ""); // do not detect - could be prequel in MMD
    assertEqual(Utils.getStackingMarker("Movie Name (2013)-2.mkv"), ""); // do not detect - could be sequel in MMD
    assertEqual(Utils.getStackingMarker("Movie Name (2013)-a.mkv"), "a");
    assertEqual(Utils.getStackingMarker("Movie Name (2013)-b.mkv"), "b");
    assertEqual(Utils.getStackingMarker("Movie Name Part 4 (2013).mkv"), ""); // no inbetween matching
    assertEqual(Utils.getStackingMarker("Movie Name CD 1 (2013).mkv"), ""); // no inbetween matching
    assertEqual(Utils.getStackingMarker("Movie Name 3of4 (2013).mkv"), ""); // no inbetween matching
    assertEqual(Utils.getStackingMarker("Movie Name Part 4 (2013)-Part 1.mkv"), "Part 1"); // no inbetween matching, but ending matching

    assertEqual(Utils.getFolderStackingMarker("Movie Name (2013)-dvd1"), "dvd1"); // folder - check without extension

    assertEqual(Utils.getStackingNumber("Movie Name (2013)-cd1.mkv"), 1);
    assertEqual(Utils.getStackingNumber("Movie Name (2013)-PaRt1.mkv"), 1);
    assertEqual(Utils.getStackingNumber("Movie Name (2013) DvD1.mkv"), 1);
    assertEqual(Utils.getStackingNumber("Movie Name (2013).disk3.mkv"), 3);
    assertEqual(Utils.getStackingNumber("Movie Name (2013)-cd 1.mkv"), 1);
    assertEqual(Utils.getStackingNumber("Movie Name (2013)-PaRt 1.mkv"), 1);
    assertEqual(Utils.getStackingNumber("Movie Name (2013) DvD 1.mkv"), 1);
    assertEqual(Utils.getStackingNumber("Movie Name (2013).disk 3.mkv"), 3);
    assertEqual(Utils.getStackingNumber("Movie Name (2013)-cd1.mkv"), 1);
    assertEqual(Utils.getStackingNumber("Movie Name (2013)-1of2.mkv"), 1);
    assertEqual(Utils.getStackingNumber("Movie Name (2013)-1 of 2.mkv"), 1);
    assertEqual(Utils.getStackingNumber("Movie Name (2013)-(1 of 2).mkv"), 1);
    assertEqual(Utils.getStackingNumber("Movie Name (2013)-(1-2).mkv"), 0); // nah
    assertEqual(Utils.getStackingNumber("Movie Name (2013)-1.mkv"), 0); // nah
    assertEqual(Utils.getStackingNumber("Movie Name (2013)-2.mkv"), 0); // nah
    assertEqual(Utils.getStackingNumber("Movie Name (2013)-a.mkv"), 1);
    assertEqual(Utils.getStackingNumber("Movie Name (2013)-b.mkv"), 2);

    assertEqual(Utils.cleanStackingMarkers("Movie Name (2013)-cd1.mkv"), "Movie Name (2013).mkv");
    assertEqual(Utils.cleanStackingMarkers("Movie Name (2013)-PaRt1.mkv"), "Movie Name (2013).mkv");
    assertEqual(Utils.cleanStackingMarkers("Movie Name (2013) DvD1.mkv"), "Movie Name (2013).mkv");
    assertEqual(Utils.cleanStackingMarkers("Movie Name (2013).disk3.mkv"), "Movie Name (2013).mkv");
    assertEqual(Utils.cleanStackingMarkers("Movie Name (2013)-cd 1.mkv"), "Movie Name (2013).mkv");
    assertEqual(Utils.cleanStackingMarkers("Movie Name (2013)-PaRt 1.mkv"), "Movie Name (2013).mkv");
    assertEqual(Utils.cleanStackingMarkers("Movie Name (2013)-part a.mkv"), "Movie Name (2013).mkv");
    assertEqual(Utils.cleanStackingMarkers("Movie Name (2013) DvD 1.mkv"), "Movie Name (2013).mkv");
    assertEqual(Utils.cleanStackingMarkers("Movie Name (2013).disk 3.mkv"), "Movie Name (2013).mkv");
    assertEqual(Utils.cleanStackingMarkers("Movie Name (2013)-cd1.mkv"), "Movie Name (2013).mkv");
    assertEqual(Utils.cleanStackingMarkers("Movie Name (2013)-1of2.mkv"), "Movie Name (2013).mkv");
    assertEqual(Utils.cleanStackingMarkers("Movie Name (2013)-1 of 2.mkv"), "Movie Name (2013).mkv");
    assertEqual(Utils.cleanStackingMarkers("Movie Name (2013)-(1 of 2).mkv"), "Movie Name (2013).mkv");
    assertEqual(Utils.cleanStackingMarkers("Movie Name (2013)-(1-2).mkv"), "Movie Name (2013)-(1-2).mkv"); // nah
    assertEqual(Utils.cleanStackingMarkers("Movie Name (2013)-1.mkv"), "Movie Name (2013)-1.mkv"); // nah
    assertEqual(Utils.cleanStackingMarkers("Movie Name (2013)-2.mkv"), "Movie Name (2013)-2.mkv"); // nah
    assertEqual(Utils.cleanStackingMarkers("Movie Name (2013)-a.mkv"), "Movie Name (2013).mkv");
    assertEqual(Utils.cleanStackingMarkers("Movie Name (2013)-b.mkv"), "Movie Name (2013).mkv");

  }

  @Test
  public void backup() {
    Utils.createBackupFile(Paths.get("pom.xml"));
    Utils.deleteOldBackupFile(Paths.get("pom.xml"), 2);
  }

  @Test
  public void env() {
    Map<String, String> env = System.getenv();
    for (String envName : env.keySet()) {
      System.out.format("%s=%s%n", envName, env.get(envName));
    }
    Properties props = System.getProperties();
    Enumeration e = props.propertyNames();

    while (e.hasMoreElements()) {
      String key = (String) e.nextElement();
      System.out.println(key + " -- " + props.getProperty(key));
    }
  }

  @Test
  public void locale() {
    for (String s : Locale.getISOLanguages()) {
      Locale l = new Locale(s);
      System.out.println(l.getISO3Language());
    }
    System.out.println();
    for (String s : Utils.KEY_TO_LOCALE_MAP.keySet()) {
      System.out.println(s + " - " + Utils.KEY_TO_LOCALE_MAP.get(s));
    }
  }

  @Test
  public void testReplacement() {
    assertEqual("Test done", Utils.replacePlaceholders("Test {}", new String[] { "done" }));
    assertEqual("Test ", Utils.replacePlaceholders("Test {}", new String[] {}));
    assertEqual("Test one two three", Utils.replacePlaceholders("Test {} {} {}", new String[] { "one", "two", "three" }));
    assertEqual("Test with empty spaces", Utils.replacePlaceholders("Test {} with {}{}empty spaces", new String[] {}));
  }
}<|MERGE_RESOLUTION|>--- conflicted
+++ resolved
@@ -1,14 +1,10 @@
 package org.tinymediamanager.core;
 
-<<<<<<< HEAD
-import java.nio.file.Path;
-import java.nio.file.Paths;
-=======
-import java.io.File;
 import java.net.URI;
 import java.net.URISyntaxException;
 import java.net.UnknownHostException;
->>>>>>> 8d9e4c3b
+import java.nio.file.Path;
+import java.nio.file.Paths;
 import java.util.Enumeration;
 import java.util.HashMap;
 import java.util.Locale;
@@ -35,7 +31,35 @@
   }
 
   @Test
-<<<<<<< HEAD
+  public void parseIp() throws UnknownHostException, SecurityException {
+
+    System.out.println(getIP("localhost"));
+    System.out.println(getIP("localhost:22"));
+    System.out.println(getIP("::1"));
+    System.out.println(getIP("2001:0000:3238:DFE1:63:0000:0000:FEFB"));
+    System.out.println(getIP("[2001:0000:3238:DFE1:63:0000:0000:FEFB]:22"));
+    System.out.println(getIP(""));
+    System.out.println(getIP(""));
+    System.out.println(getIP(""));
+    System.out.println(getIP(""));
+    System.out.println(getIP(""));
+    System.out.println(getIP(""));
+    System.out.println(getIP(""));
+
+  }
+
+  private String getIP(String ip) {
+    // WORKAROUND: add any scheme to make the resulting URI valid.
+    try {
+      URI uri = new URI("my://" + ip);
+      return uri.getHost();
+    }
+    catch (URISyntaxException e) {
+      return "";
+    }
+  }
+
+  @Test
   public void div() {
     // Utils.trackEvent("test");
 
@@ -50,34 +74,6 @@
     Path add = Paths.get("pom.xml");
     Utils.createZip(zip, add, "/pom.xml");
     Utils.createZip(zip, add, "/sub/pom.xml");
-=======
-  public void parseIp() throws UnknownHostException, SecurityException {
-
-    System.out.println(getIP("localhost"));
-    System.out.println(getIP("localhost:22"));
-    System.out.println(getIP("::1"));
-    System.out.println(getIP("2001:0000:3238:DFE1:63:0000:0000:FEFB"));
-    System.out.println(getIP("[2001:0000:3238:DFE1:63:0000:0000:FEFB]:22"));
-    System.out.println(getIP(""));
-    System.out.println(getIP(""));
-    System.out.println(getIP(""));
-    System.out.println(getIP(""));
-    System.out.println(getIP(""));
-    System.out.println(getIP(""));
-    System.out.println(getIP(""));
-
-  }
-
-  private String getIP(String ip) {
-    // WORKAROUND: add any scheme to make the resulting URI valid.
-    try {
-      URI uri = new URI("my://" + ip);
-      return uri.getHost();
-    }
-    catch (URISyntaxException e) {
-      return "";
-    }
->>>>>>> 8d9e4c3b
   }
 
   @Test
