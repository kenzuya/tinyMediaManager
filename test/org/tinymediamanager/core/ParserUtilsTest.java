--- conflicted
+++ resolved
@@ -2,20 +2,13 @@
 
 import java.io.File;
 
-<<<<<<< HEAD
-=======
 import org.junit.Assert;
->>>>>>> ceb59980
 import org.junit.Test;
 import org.tinymediamanager.scraper.util.ParserUtils;
 
 public class ParserUtilsTest {
 
   @Test
-<<<<<<< HEAD
-  public void getTitle() {
-    File f = new File("/media/Daten/Test_Filme");
-=======
   public void testNamingDetection() {
     Assert.assertEquals("Safety Not Guaranteed | 2012", detectTY("Safety Not Guaranteed [2012, HEVC-1080p].mkv"));
     Assert.assertEquals("Gemma Bovery | 2014", detectTY("Gemma.Bovery.2014.[1920x800].24.000fps.1080p.BRRip.x264.JYK.mkv"));
@@ -50,7 +43,6 @@
   @Test
   public void getTitle() {
     File f = new File("/media/data/Test_Filme");
->>>>>>> ceb59980
     File[] fileArray = f.listFiles();
     for (File file : fileArray) {
       if (file.isDirectory()) {
@@ -65,10 +57,7 @@
     System.out.println(ParserUtils.detectCleanMoviename(f.getName()));
   }
 
-<<<<<<< HEAD
-=======
   @Test
->>>>>>> ceb59980
   public void testBadword() {
     File f = new File("/media/Daten/Test_Filme/xxx.avi");
     System.out.println(ParserUtils.detectCleanMoviename(f.getName()));
